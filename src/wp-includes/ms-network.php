<?php
/**
 * Network API
 *
 * @package WordPress
 * @subpackage Multisite
 * @since 5.1.0
 */

/**
 * Retrieves network data given a network ID or network object.
 *
 * Network data will be cached and returned after being passed through a filter.
 * If the provided network is empty, the current network global will be used.
 *
 * @since 4.6.0
 *
 * @global WP_Network $current_site
 *
 * @param WP_Network|int|null $network Optional. Network to retrieve. Default is the current network.
 * @return WP_Network|null The network object or null if not found.
 */
function get_network( $network = null ) {
	global $current_site;
	if ( empty( $network ) && isset( $current_site ) ) {
		$network = $current_site;
	}

	if ( $network instanceof WP_Network ) {
		$_network = $network;
	} elseif ( is_object( $network ) ) {
		$_network = new WP_Network( $network );
	} else {
		$_network = WP_Network::get_instance( $network );
	}

	if ( ! $_network ) {
		return null;
	}

	/**
	 * Fires after a network is retrieved.
	 *
	 * @since 4.6.0
	 *
	 * @param WP_Network $_network Network data.
	 */
	$_network = apply_filters( 'get_network', $_network );

	return $_network;
}

/**
 * Retrieves a list of networks.
 *
 * @since 4.6.0
 *
 * @param string|array $args Optional. Array or string of arguments. See WP_Network_Query::parse_query()
 *                           for information on accepted arguments. Default empty array.
 * @return array|int List of WP_Network objects, a list of network IDs when 'fields' is set to 'ids',
 *                   or the number of networks when 'count' is passed as a query var.
 */
function get_networks( $args = array() ) {
	$query = new WP_Network_Query();

	return $query->query( $args );
}

/**
 * Removes a network from the object cache.
 *
 * @since 4.6.0
 *
 * @global bool $_wp_suspend_cache_invalidation
 *
 * @param int|array $ids Network ID or an array of network IDs to remove from cache.
 */
function clean_network_cache( $ids ) {
	global $_wp_suspend_cache_invalidation;

	if ( ! empty( $_wp_suspend_cache_invalidation ) ) {
		return;
	}

<<<<<<< HEAD
	foreach ( (array) $ids as $id ) {
		wp_cache_delete( $id, 'networks' );
		wp_cache_delete( $id, 'site_meta' );
=======
	$network_ids = (array) $ids;
	wp_cache_delete_multiple( $network_ids, 'networks' );
>>>>>>> 86ed0d2e

	foreach ( $network_ids as $id ) {
		/**
		 * Fires immediately after a network has been removed from the object cache.
		 *
		 * @since 4.6.0
		 *
		 * @param int $id Network ID.
		 */
		do_action( 'clean_network_cache', $id );
	}

	wp_cache_set( 'last_changed', microtime(), 'networks' );
}

/**
 * Updates the network cache of given networks.
 *
 * Will add the networks in $networks to the cache. If network ID already exists
 * in the network cache then it will not be updated. The network is added to the
 * cache using the network group with the key using the ID of the networks.
 *
 * @since 4.6.0
 * @since 5.6.0 Introduced the `$update_meta_cache` parameter.
 *
 * @param array $networks Array of network row objects.
 * @param bool  $update_meta_cache Whether to update sitemeta cache. Default true.
 */
<<<<<<< HEAD
function update_network_cache( $networks, $update_meta_cache = true ) {
	$network_ids = array();
	foreach ( (array) $networks as $network ) {
		$network_ids[] = $network->id;
		wp_cache_add( $network->id, $network, 'networks' );
	}
	if ( $update_meta_cache ) {
		update_meta_cache( 'site', $network_ids );
	}
=======
function update_network_cache( $networks ) {
	$data = array();
	foreach ( (array) $networks as $network ) {
		$data[ $network->id ] = $network;
	}
	wp_cache_add_multiple( $data, 'networks' );
>>>>>>> 86ed0d2e
}

/**
 * Adds any networks from the given IDs to the cache that do not already exist in cache.
 *
 * @since 4.6.0
 * @since 5.6.0 Introduced the `$update_meta_cache` parameter.
 * @access private
 *
 * @see update_network_cache()
 * @global wpdb $wpdb WordPress database abstraction object.
 *
 * @param array $network_ids Array of network IDs.
 * @param bool  $update_meta_cache Whether to update sitemeta cache. Default true.
 */
function _prime_network_caches( $network_ids, $update_meta_cache = true ) {
	global $wpdb;

	$non_cached_ids = _get_non_cached_ids( $network_ids, 'networks' );
	if ( ! empty( $non_cached_ids ) ) {
		$fresh_networks = $wpdb->get_results( sprintf( "SELECT $wpdb->site.* FROM $wpdb->site WHERE id IN (%s)", implode( ',', array_map( 'intval', $non_cached_ids ) ) ) ); // phpcs:ignore WordPress.DB.PreparedSQL.NotPrepared

		update_network_cache( $fresh_networks, $update_meta_cache );
	}
}<|MERGE_RESOLUTION|>--- conflicted
+++ resolved
@@ -82,14 +82,10 @@
 		return;
 	}
 
-<<<<<<< HEAD
-	foreach ( (array) $ids as $id ) {
-		wp_cache_delete( $id, 'networks' );
-		wp_cache_delete( $id, 'site_meta' );
-=======
+
 	$network_ids = (array) $ids;
 	wp_cache_delete_multiple( $network_ids, 'networks' );
->>>>>>> 86ed0d2e
+	wp_cache_delete_multiple( $network_ids, 'site_meta' );
 
 	foreach ( $network_ids as $id ) {
 		/**
@@ -118,24 +114,17 @@
  * @param array $networks Array of network row objects.
  * @param bool  $update_meta_cache Whether to update sitemeta cache. Default true.
  */
-<<<<<<< HEAD
 function update_network_cache( $networks, $update_meta_cache = true ) {
+	$data = array();
 	$network_ids = array();
 	foreach ( (array) $networks as $network ) {
 		$network_ids[] = $network->id;
-		wp_cache_add( $network->id, $network, 'networks' );
-	}
-	if ( $update_meta_cache ) {
-		update_meta_cache( 'site', $network_ids );
-	}
-=======
-function update_network_cache( $networks ) {
-	$data = array();
-	foreach ( (array) $networks as $network ) {
 		$data[ $network->id ] = $network;
 	}
 	wp_cache_add_multiple( $data, 'networks' );
->>>>>>> 86ed0d2e
+    if ( $update_meta_cache ) {
+		update_meta_cache( 'site', $network_ids );
+	}
 }
 
 /**
