<?php
/**
 * Core Metadata API
 *
 * Functions for retrieving and manipulating metadata of various WordPress object types. Metadata
 * for an object is a represented by a simple key-value pair. Objects may contain multiple
 * metadata entries that share the same key and differ only in their value.
 *
 * @package WordPress
 * @subpackage Meta
 */

/**
 * Adds metadata for the specified object.
 *
 * @since 2.9.0
 *
 * @global wpdb $wpdb WordPress database abstraction object.
 *
 * @param string $meta_type  Type of object metadata is for. Accepts 'post', 'comment', 'term', 'user',
 *                           or any other object type with an associated meta table.
 * @param int    $object_id  ID of the object metadata is for.
 * @param string $meta_key   Metadata key.
 * @param mixed  $meta_value Metadata value. Must be serializable if non-scalar.
 * @param bool   $unique     Optional. Whether the specified metadata key should be unique for the object.
 *                           If true, and the object already has a value for the specified metadata key,
 *                           no change will be made. Default false.
 * @return int|false The meta ID on success, false on failure.
 */
function add_metadata( $meta_type, $object_id, $meta_key, $meta_value, $unique = false ) {
	global $wpdb;

	if ( ! $meta_type || ! $meta_key || ! is_numeric( $object_id ) ) {
		return false;
	}

	$object_id = absint( $object_id );
	if ( ! $object_id ) {
		return false;
	}

	$table = _get_meta_table( $meta_type );
	if ( ! $table ) {
		return false;
	}

	$meta_subtype = get_object_subtype( $meta_type, $object_id );

	$column = sanitize_key( $meta_type . '_id' );

	// expected_slashed ($meta_key)
	$meta_key   = wp_unslash( $meta_key );
	$meta_value = wp_unslash( $meta_value );
	$meta_value = sanitize_meta( $meta_key, $meta_value, $meta_type, $meta_subtype );

	/**
	 * Short-circuits adding metadata of a specific type.
	 *
	 * The dynamic portion of the hook, `$meta_type`, refers to the meta
	 * object type (comment, post, term, or user). Returning a non-null value
	 * will effectively short-circuit the function.
	 *
	 * @since 3.1.0
	 *
	 * @param null|bool $check      Whether to allow adding metadata for the given type.
	 * @param int       $object_id  ID of the object metadata is for.
	 * @param string    $meta_key   Metadata key.
	 * @param mixed     $meta_value Metadata value. Must be serializable if non-scalar.
	 * @param bool      $unique     Whether the specified meta key should be unique for the object.
	 */
	$check = apply_filters( "add_{$meta_type}_metadata", null, $object_id, $meta_key, $meta_value, $unique );
	if ( null !== $check ) {
		return $check;
	}

	if ( $unique && $wpdb->get_var(
		$wpdb->prepare(
			"SELECT COUNT(*) FROM $table WHERE meta_key = %s AND $column = %d",
			$meta_key,
			$object_id
		)
	) ) {
		return false;
	}

	$_meta_value = $meta_value;
	$meta_value  = maybe_serialize( $meta_value );

	/**
	 * Fires immediately before meta of a specific type is added.
	 *
	 * The dynamic portion of the hook, `$meta_type`, refers to the meta
	 * object type (comment, post, term, or user).
	 *
	 * @since 3.1.0
	 *
	 * @param int    $object_id   ID of the object metadata is for.
	 * @param string $meta_key    Metadata key.
	 * @param mixed  $_meta_value Metadata value. Serialized if non-scalar.
	 */
	do_action( "add_{$meta_type}_meta", $object_id, $meta_key, $_meta_value );

	$result = $wpdb->insert(
		$table,
		array(
			$column      => $object_id,
			'meta_key'   => $meta_key,
			'meta_value' => $meta_value,
		)
	);

	if ( ! $result ) {
		return false;
	}

	$mid = (int) $wpdb->insert_id;

	wp_cache_delete( $object_id, $meta_type . '_meta' );

	/**
	 * Fires immediately after meta of a specific type is added.
	 *
	 * The dynamic portion of the hook, `$meta_type`, refers to the meta
	 * object type (comment, post, term, or user).
	 *
	 * @since 2.9.0
	 *
	 * @param int    $mid         The meta ID after successful update.
	 * @param int    $object_id   ID of the object metadata is for.
	 * @param string $meta_key    Metadata key.
	 * @param mixed  $_meta_value Metadata value. Serialized if non-scalar.
	 */
	do_action( "added_{$meta_type}_meta", $mid, $object_id, $meta_key, $_meta_value );

	return $mid;
}

/**
 * Updates metadata for the specified object. If no value already exists for the specified object
 * ID and metadata key, the metadata will be added.
 *
 * @since 2.9.0
 *
 * @global wpdb $wpdb WordPress database abstraction object.
 *
 * @param string $meta_type  Type of object metadata is for. Accepts 'post', 'comment', 'term', 'user',
 *                           or any other object type with an associated meta table.
 * @param int    $object_id  ID of the object metadata is for.
 * @param string $meta_key   Metadata key.
 * @param mixed  $meta_value Metadata value. Must be serializable if non-scalar.
 * @param mixed  $prev_value Optional. If specified, only update existing metadata entries
 *                           with this value. Otherwise, update all entries. Default empty.
 * @return int|bool The new meta field ID if a field with the given key didn't exist and was
 *                  therefore added, true on successful update, false on failure.
 */
function update_metadata( $meta_type, $object_id, $meta_key, $meta_value, $prev_value = '' ) {
	global $wpdb;

	if ( ! $meta_type || ! $meta_key || ! is_numeric( $object_id ) ) {
		return false;
	}

	$object_id = absint( $object_id );
	if ( ! $object_id ) {
		return false;
	}

	$table = _get_meta_table( $meta_type );
	if ( ! $table ) {
		return false;
	}

	$meta_subtype = get_object_subtype( $meta_type, $object_id );

	$column    = sanitize_key( $meta_type . '_id' );
	$id_column = ( 'user' === $meta_type ) ? 'umeta_id' : 'meta_id';

	// expected_slashed ($meta_key)
	$raw_meta_key = $meta_key;
	$meta_key     = wp_unslash( $meta_key );
	$passed_value = $meta_value;
	$meta_value   = wp_unslash( $meta_value );
	$meta_value   = sanitize_meta( $meta_key, $meta_value, $meta_type, $meta_subtype );

	/**
	 * Short-circuits updating metadata of a specific type.
	 *
	 * The dynamic portion of the hook, `$meta_type`, refers to the meta
	 * object type (comment, post, term, or user). Returning a non-null value
	 * will effectively short-circuit the function.
	 *
	 * @since 3.1.0
	 *
	 * @param null|bool $check      Whether to allow updating metadata for the given type.
	 * @param int       $object_id  ID of the object metadata is for.
	 * @param string    $meta_key   Metadata key.
	 * @param mixed     $meta_value Metadata value. Must be serializable if non-scalar.
	 * @param mixed     $prev_value Optional. If specified, only update existing metadata entries
	 *                              with this value. Otherwise, update all entries.
	 */
	$check = apply_filters( "update_{$meta_type}_metadata", null, $object_id, $meta_key, $meta_value, $prev_value );
	if ( null !== $check ) {
		return (bool) $check;
	}

	// Compare existing value to new value if no prev value given and the key exists only once.
	if ( empty( $prev_value ) ) {
		$old_value = get_metadata_raw( $meta_type, $object_id, $meta_key );
		if ( is_countable( $old_value ) && count( $old_value ) == 1 ) {
			if ( $old_value[0] === $meta_value ) {
				return false;
			}
		}
	}

	$meta_ids = $wpdb->get_col( $wpdb->prepare( "SELECT $id_column FROM $table WHERE meta_key = %s AND $column = %d", $meta_key, $object_id ) );
	if ( empty( $meta_ids ) ) {
		return add_metadata( $meta_type, $object_id, $raw_meta_key, $passed_value );
	}

	$_meta_value = $meta_value;
	$meta_value  = maybe_serialize( $meta_value );

	$data  = compact( 'meta_value' );
	$where = array(
		$column    => $object_id,
		'meta_key' => $meta_key,
	);

	if ( ! empty( $prev_value ) ) {
		$prev_value          = maybe_serialize( $prev_value );
		$where['meta_value'] = $prev_value;
	}

	foreach ( $meta_ids as $meta_id ) {
		/**
		 * Fires immediately before updating metadata of a specific type.
		 *
		 * The dynamic portion of the hook, `$meta_type`, refers to the meta
		 * object type (comment, post, term, or user).
		 *
		 * @since 2.9.0
		 *
		 * @param int    $meta_id     ID of the metadata entry to update.
		 * @param int    $object_id   ID of the object metadata is for.
		 * @param string $meta_key    Metadata key.
		 * @param mixed  $_meta_value Metadata value. Serialized if non-scalar.
		 */
		do_action( "update_{$meta_type}_meta", $meta_id, $object_id, $meta_key, $_meta_value );

		if ( 'post' === $meta_type ) {
			/**
			 * Fires immediately before updating a post's metadata.
			 *
			 * @since 2.9.0
			 *
			 * @param int    $meta_id    ID of metadata entry to update.
			 * @param int    $object_id  Post ID.
			 * @param string $meta_key   Metadata key.
			 * @param mixed  $meta_value Metadata value. This will be a PHP-serialized string representation of the value
			 *                           if the value is an array, an object, or itself a PHP-serialized string.
			 */
			do_action( 'update_postmeta', $meta_id, $object_id, $meta_key, $meta_value );
		}
	}

	$result = $wpdb->update( $table, $data, $where );
	if ( ! $result ) {
		return false;
	}

	wp_cache_delete( $object_id, $meta_type . '_meta' );

	foreach ( $meta_ids as $meta_id ) {
		/**
		 * Fires immediately after updating metadata of a specific type.
		 *
		 * The dynamic portion of the hook, `$meta_type`, refers to the meta
		 * object type (comment, post, term, or user).
		 *
		 * @since 2.9.0
		 *
		 * @param int    $meta_id     ID of updated metadata entry.
		 * @param int    $object_id   ID of the object metadata is for.
		 * @param string $meta_key    Metadata key.
		 * @param mixed  $_meta_value Metadata value. Serialized if non-scalar.
		 */
		do_action( "updated_{$meta_type}_meta", $meta_id, $object_id, $meta_key, $_meta_value );

		if ( 'post' === $meta_type ) {
			/**
			 * Fires immediately after updating a post's metadata.
			 *
			 * @since 2.9.0
			 *
			 * @param int    $meta_id    ID of updated metadata entry.
			 * @param int    $object_id  Post ID.
			 * @param string $meta_key   Metadata key.
			 * @param mixed  $meta_value Metadata value. This will be a PHP-serialized string representation of the value
			 *                           if the value is an array, an object, or itself a PHP-serialized string.
			 */
			do_action( 'updated_postmeta', $meta_id, $object_id, $meta_key, $meta_value );
		}
	}

	return true;
}

/**
 * Deletes metadata for the specified object.
 *
 * @since 2.9.0
 *
 * @global wpdb $wpdb WordPress database abstraction object.
 *
 * @param string $meta_type  Type of object metadata is for. Accepts 'post', 'comment', 'term', 'user',
 *                           or any other object type with an associated meta table.
 * @param int    $object_id  ID of the object metadata is for.
 * @param string $meta_key   Metadata key.
 * @param mixed  $meta_value Optional. Metadata value. Must be serializable if non-scalar.
 *                           If specified, only delete metadata entries with this value.
 *                           Otherwise, delete all entries with the specified meta_key.
 *                           Pass `null`, `false`, or an empty string to skip this check.
 *                           (For backward compatibility, it is not possible to pass an empty string
 *                           to delete those entries with an empty string for a value.)
 * @param bool   $delete_all Optional. If true, delete matching metadata entries for all objects,
 *                           ignoring the specified object_id. Otherwise, only delete
 *                           matching metadata entries for the specified object_id. Default false.
 * @return bool True on successful delete, false on failure.
 */
function delete_metadata( $meta_type, $object_id, $meta_key, $meta_value = '', $delete_all = false ) {
	global $wpdb;

	if ( ! $meta_type || ! $meta_key || ! is_numeric( $object_id ) && ! $delete_all ) {
		return false;
	}

	$object_id = absint( $object_id );
	if ( ! $object_id && ! $delete_all ) {
		return false;
	}

	$table = _get_meta_table( $meta_type );
	if ( ! $table ) {
		return false;
	}

	$type_column = sanitize_key( $meta_type . '_id' );
	$id_column   = ( 'user' === $meta_type ) ? 'umeta_id' : 'meta_id';

	// expected_slashed ($meta_key)
	$meta_key   = wp_unslash( $meta_key );
	$meta_value = wp_unslash( $meta_value );

	/**
	 * Short-circuits deleting metadata of a specific type.
	 *
	 * The dynamic portion of the hook, `$meta_type`, refers to the meta
	 * object type (comment, post, term, or user). Returning a non-null value
	 * will effectively short-circuit the function.
	 *
	 * @since 3.1.0
	 *
	 * @param null|bool $delete     Whether to allow metadata deletion of the given type.
	 * @param int       $object_id  ID of the object metadata is for.
	 * @param string    $meta_key   Metadata key.
	 * @param mixed     $meta_value Metadata value. Must be serializable if non-scalar.
	 * @param bool      $delete_all Whether to delete the matching metadata entries
	 *                              for all objects, ignoring the specified $object_id.
	 *                              Default false.
	 */
	$check = apply_filters( "delete_{$meta_type}_metadata", null, $object_id, $meta_key, $meta_value, $delete_all );
	if ( null !== $check ) {
		return (bool) $check;
	}

	$_meta_value = $meta_value;
	$meta_value  = maybe_serialize( $meta_value );

	$query = $wpdb->prepare( "SELECT $id_column FROM $table WHERE meta_key = %s", $meta_key );

	if ( ! $delete_all ) {
		$query .= $wpdb->prepare( " AND $type_column = %d", $object_id );
	}

	if ( '' !== $meta_value && null !== $meta_value && false !== $meta_value ) {
		$query .= $wpdb->prepare( ' AND meta_value = %s', $meta_value );
	}

	$meta_ids = $wpdb->get_col( $query );
	if ( ! count( $meta_ids ) ) {
		return false;
	}

	if ( $delete_all ) {
		if ( '' !== $meta_value && null !== $meta_value && false !== $meta_value ) {
			$object_ids = $wpdb->get_col( $wpdb->prepare( "SELECT $type_column FROM $table WHERE meta_key = %s AND meta_value = %s", $meta_key, $meta_value ) );
		} else {
			$object_ids = $wpdb->get_col( $wpdb->prepare( "SELECT $type_column FROM $table WHERE meta_key = %s", $meta_key ) );
		}
	}

	/**
	 * Fires immediately before deleting metadata of a specific type.
	 *
	 * The dynamic portion of the hook, `$meta_type`, refers to the meta
	 * object type (comment, post, term, or user).
	 *
	 * @since 3.1.0
	 *
	 * @param string[] $meta_ids    An array of metadata entry IDs to delete.
	 * @param int      $object_id   ID of the object metadata is for.
	 * @param string   $meta_key    Metadata key.
	 * @param mixed    $_meta_value Metadata value. Serialized if non-scalar.
	 */
	do_action( "delete_{$meta_type}_meta", $meta_ids, $object_id, $meta_key, $_meta_value );

	// Old-style action.
	if ( 'post' === $meta_type ) {
		/**
		 * Fires immediately before deleting metadata for a post.
		 *
		 * @since 2.9.0
		 *
		 * @param string[] $meta_ids An array of metadata entry IDs to delete.
		 */
		do_action( 'delete_postmeta', $meta_ids );
	}

	$query = "DELETE FROM $table WHERE $id_column IN( " . implode( ',', $meta_ids ) . ' )';

	$count = $wpdb->query( $query );

	if ( ! $count ) {
		return false;
	}

	if ( $delete_all ) {
		foreach ( (array) $object_ids as $o_id ) {
			wp_cache_delete( $o_id, $meta_type . '_meta' );
		}
	} else {
		wp_cache_delete( $object_id, $meta_type . '_meta' );
	}

	/**
	 * Fires immediately after deleting metadata of a specific type.
	 *
	 * The dynamic portion of the hook name, `$meta_type`, refers to the meta
	 * object type (comment, post, term, or user).
	 *
	 * @since 2.9.0
	 *
	 * @param string[] $meta_ids    An array of metadata entry IDs to delete.
	 * @param int      $object_id   ID of the object metadata is for.
	 * @param string   $meta_key    Metadata key.
	 * @param mixed    $_meta_value Metadata value. Serialized if non-scalar.
	 */
	do_action( "deleted_{$meta_type}_meta", $meta_ids, $object_id, $meta_key, $_meta_value );

	// Old-style action.
	if ( 'post' === $meta_type ) {
		/**
		 * Fires immediately after deleting metadata for a post.
		 *
		 * @since 2.9.0
		 *
		 * @param string[] $meta_ids An array of metadata entry IDs to delete.
		 */
		do_action( 'deleted_postmeta', $meta_ids );
	}

	return true;
}

/**
<<<<<<< HEAD
 * Retrieves raw metadata for the specified object.
=======
 * Retrieves the value of a metadata field for the specified object type and ID.
 *
 * If the meta field exists, a single value is returned if `$single` is true, or an array of values if it's false.
 * If the meta field does not exist, an empty string is returned if `$single` is true, or an empty array if it's false.
 * If there's a problem with the parameters passed to the function, boolean `false` is returned.
>>>>>>> 9f053c58
 *
 * @since 5.5.0
 *
 * @param string $meta_type Type of object metadata is for. Accepts 'post', 'comment', 'term', 'user',
 *                          or any other object type with an associated meta table.
 * @param int    $object_id ID of the object metadata is for.
 * @param string $meta_key  Optional. Metadata key. If not specified, retrieve all metadata for
 *                          the specified object. Default empty.
 * @param bool   $single    Optional. If true, return only the first value of the specified meta_key.
 *                          This parameter has no effect if meta_key is not specified. Default false.
 * @return mixed The metadata value or array of values. See description above for further details.
 */
function get_metadata_raw( $meta_type, $object_id, $meta_key = '', $single = false ) {
	if ( ! $meta_type || ! is_numeric( $object_id ) ) {
		return false;
	}

	$object_id = absint( $object_id );
	if ( ! $object_id ) {
		return false;
	}

	/**
	 * Short-circuits the return value of a meta field.
	 *
	 * The dynamic portion of the hook name, `$meta_type`, refers to the
	 * object type (comment, post, term, or user). Returning a non-null value
	 * will short-circuit the return value.
	 *
	 * @since 3.1.0
	 *
	 * @param mixed  $value     The value to return, either a single metadata value or an array
	 *                          of values depending on the value of `$single`. Default null.
	 * @param int    $object_id ID of the object metadata is for.
	 * @param string $meta_key  Metadata key.
	 * @param bool   $single    Whether to return only the first value of the specified $meta_key.
	 */
	$check = apply_filters( "get_{$meta_type}_metadata", null, $object_id, $meta_key, $single );
	if ( null !== $check ) {
		if ( $single && is_array( $check ) ) {
			return $check[0];
		} else {
			return $check;
		}
	}

	$meta_cache = wp_cache_get( $object_id, $meta_type . '_meta' );

	if ( ! $meta_cache ) {
		$meta_cache = update_meta_cache( $meta_type, array( $object_id ) );
		if ( isset( $meta_cache[ $object_id ] ) ) {
			$meta_cache = $meta_cache[ $object_id ];
		} else {
			$meta_cache = null;
		}
	}

	if ( ! $meta_key ) {
		return $meta_cache;
	}

	if ( isset( $meta_cache[ $meta_key ] ) ) {
		if ( $single ) {
			return maybe_unserialize( $meta_cache[ $meta_key ][0] );
		} else {
			return array_map( 'maybe_unserialize', $meta_cache[ $meta_key ] );
		}
	}

	return null;
}

/**
 * Retrieves raw metadata for the specified object.
 *
 * @since 2.9.0
 * @uses get_metadata_raw()
 *
 * @param string $meta_type Type of object metadata is for. Accepts 'post', 'comment', 'term', 'user',
 *                          or any other object type with an associated meta table.
 * @param int    $object_id ID of the object metadata is for.
 * @param string $meta_key  Optional. Metadata key. If not specified, retrieve all metadata for
 *                          the specified object. Default empty.
 * @param bool   $single    Optional. If true, return only the first value of the specified meta_key.
 *                          This parameter has no effect if meta_key is not specified. Default false.
 * @return mixed Single metadata value, or array of values
 */
function get_metadata( $meta_type, $object_id, $meta_key = '', $single = false ) {
	$value = get_metadata_raw( $meta_type, $object_id, $meta_key, $single );
	if ( ! is_null( $value ) ) {
		return $value;
	}

	return get_metadata_default( $meta_type, $meta_key, $single, $object_id );
}

/**
 * Retrieve metadata data default for the specified object.
 *
 * @since 5.5.0
 *
 * @param string $meta_type Type of object metadata is for (e.g., comment, post, term, or user).
 * @param string $meta_key  Optional. Metadata key. If not specified, retrieve all metadata for
 *                          the specified object.
 * @param bool   $single    Optional, default is false.
 *                          If true, return only the first value of the specified meta_key.
 *                          This parameter has no effect if meta_key is not specified.
 * @param int    $object_id Optional, default is 0.
 *                          ID of the object metadata is for
 * @return mixed Single metadata value, or array of values
 */
function get_metadata_default( $meta_type, $meta_key, $single = false, $object_id = 0 ) {
	if ( $single ) {
		$value = '';
	} else {
		$value = array();
	}

	/**
	 * Filter the default value a specified object.
	 *
	 * @since 5.5.0
	 *
	 * @param array|string      $value     The value should return - a single metadata value,
	 *                                     or an array of values.
	 * @param string            $meta_type Type of object metadata is for (e.g., comment, post, term, or user).
	 * @param string            $meta_key  Meta key.
	 * @param bool              $single    Whether to return only the first value of the specified $meta_key.
	 * @param int               $object_id Object ID.
	 */
	$value = apply_filters( "default_{$meta_type}_metadata", $value, $meta_type, $meta_key, $single, $object_id );

	if ( ! $single && ! wp_is_numeric_array( $value ) ) {
		$value = array( $value );
	}

	return $value;
}

/**
 * Determines if a meta field with the given key exists for the given object ID.
 *
 * @since 3.3.0
 *
 * @param string $meta_type Type of object metadata is for. Accepts 'post', 'comment', 'term', 'user',
 *                          or any other object type with an associated meta table.
 * @param int    $object_id ID of the object metadata is for.
 * @param string $meta_key  Metadata key.
 * @return bool Whether a meta field with the given key exists.
 */
function metadata_exists( $meta_type, $object_id, $meta_key ) {
	if ( ! $meta_type || ! is_numeric( $object_id ) ) {
		return false;
	}

	$object_id = absint( $object_id );
	if ( ! $object_id ) {
		return false;
	}

	/** This filter is documented in wp-includes/meta.php */
	$check = apply_filters( "get_{$meta_type}_metadata", null, $object_id, $meta_key, true );
	if ( null !== $check ) {
		return (bool) $check;
	}

	$meta_cache = wp_cache_get( $object_id, $meta_type . '_meta' );

	if ( ! $meta_cache ) {
		$meta_cache = update_meta_cache( $meta_type, array( $object_id ) );
		$meta_cache = $meta_cache[ $object_id ];
	}

	if ( isset( $meta_cache[ $meta_key ] ) ) {
		return true;
	}

	return false;
}

/**
 * Retrieves metadata by meta ID.
 *
 * @since 3.3.0
 *
 * @global wpdb $wpdb WordPress database abstraction object.
 *
 * @param string $meta_type Type of object metadata is for. Accepts 'post', 'comment', 'term', 'user',
 *                          or any other object type with an associated meta table.
 * @param int    $meta_id   ID for a specific meta row.
 * @return stdClass|false {
 *     Metadata object, or boolean `false` if the metadata doesn't exist.
 *
 *     @type string $meta_key   The meta key.
 *     @type mixed  $meta_value The unserialized meta value.
 *     @type string $meta_id    Optional. The meta ID when the meta type is any value except 'user'.
 *     @type string $umeta_id   Optional. The meta ID when the meta type is 'user'.
 *     @type string $post_id    Optional. The object ID when the meta type is 'post'.
 *     @type string $comment_id Optional. The object ID when the meta type is 'comment'.
 *     @type string $term_id    Optional. The object ID when the meta type is 'term'.
 *     @type string $user_id    Optional. The object ID when the meta type is 'user'.
 * }
 */
function get_metadata_by_mid( $meta_type, $meta_id ) {
	global $wpdb;

	if ( ! $meta_type || ! is_numeric( $meta_id ) || floor( $meta_id ) != $meta_id ) {
		return false;
	}

	$meta_id = intval( $meta_id );
	if ( $meta_id <= 0 ) {
		return false;
	}

	$table = _get_meta_table( $meta_type );
	if ( ! $table ) {
		return false;
	}

	$id_column = ( 'user' === $meta_type ) ? 'umeta_id' : 'meta_id';

	/**
	 * Short-circuits the return value when fetching a meta field by meta ID.
	 *
	 * The dynamic portion of the hook name, `$meta_type`, refers to the
	 * object type (comment, post, term, or user). Returning a non-null value
	 * will short-circuit the return value.
	 *
	 * @since 5.0.0
	 *
	 * @param stdClass|null $value   The value to return.
	 * @param int           $meta_id Meta ID.
	 */
	$check = apply_filters( "get_{$meta_type}_metadata_by_mid", null, $meta_id );
	if ( null !== $check ) {
		return $check;
	}

	$meta = $wpdb->get_row( $wpdb->prepare( "SELECT * FROM $table WHERE $id_column = %d", $meta_id ) );

	if ( empty( $meta ) ) {
		return false;
	}

	if ( isset( $meta->meta_value ) ) {
		$meta->meta_value = maybe_unserialize( $meta->meta_value );
	}

	return $meta;
}

/**
 * Updates metadata by meta ID.
 *
 * @since 3.3.0
 *
 * @global wpdb $wpdb WordPress database abstraction object.
 *
 * @param string $meta_type  Type of object metadata is for. Accepts 'post', 'comment', 'term', 'user',
 *                           or any other object type with an associated meta table.
 * @param int    $meta_id    ID for a specific meta row.
 * @param string $meta_value Metadata value. Must be serializable if non-scalar.
 * @param string $meta_key   Optional. You can provide a meta key to update it. Default false.
 * @return bool True on successful update, false on failure.
 */
function update_metadata_by_mid( $meta_type, $meta_id, $meta_value, $meta_key = false ) {
	global $wpdb;

	// Make sure everything is valid.
	if ( ! $meta_type || ! is_numeric( $meta_id ) || floor( $meta_id ) != $meta_id ) {
		return false;
	}

	$meta_id = intval( $meta_id );
	if ( $meta_id <= 0 ) {
		return false;
	}

	$table = _get_meta_table( $meta_type );
	if ( ! $table ) {
		return false;
	}

	$column    = sanitize_key( $meta_type . '_id' );
	$id_column = ( 'user' === $meta_type ) ? 'umeta_id' : 'meta_id';

	/**
	 * Short-circuits updating metadata of a specific type by meta ID.
	 *
	 * The dynamic portion of the hook, `$meta_type`, refers to the meta
	 * object type (comment, post, term, or user). Returning a non-null value
	 * will effectively short-circuit the function.
	 *
	 * @since 5.0.0
	 *
	 * @param null|bool   $check      Whether to allow updating metadata for the given type.
	 * @param int         $meta_id    Meta ID.
	 * @param mixed       $meta_value Meta value. Must be serializable if non-scalar.
	 * @param string|bool $meta_key   Meta key, if provided.
	 */
	$check = apply_filters( "update_{$meta_type}_metadata_by_mid", null, $meta_id, $meta_value, $meta_key );
	if ( null !== $check ) {
		return (bool) $check;
	}

	// Fetch the meta and go on if it's found.
	$meta = get_metadata_by_mid( $meta_type, $meta_id );
	if ( $meta ) {
		$original_key = $meta->meta_key;
		$object_id    = $meta->{$column};

		// If a new meta_key (last parameter) was specified, change the meta key,
		// otherwise use the original key in the update statement.
		if ( false === $meta_key ) {
			$meta_key = $original_key;
		} elseif ( ! is_string( $meta_key ) ) {
			return false;
		}

		$meta_subtype = get_object_subtype( $meta_type, $object_id );

		// Sanitize the meta.
		$_meta_value = $meta_value;
		$meta_value  = sanitize_meta( $meta_key, $meta_value, $meta_type, $meta_subtype );
		$meta_value  = maybe_serialize( $meta_value );

		// Format the data query arguments.
		$data = array(
			'meta_key'   => $meta_key,
			'meta_value' => $meta_value,
		);

		// Format the where query arguments.
		$where               = array();
		$where[ $id_column ] = $meta_id;

		/** This action is documented in wp-includes/meta.php */
		do_action( "update_{$meta_type}_meta", $meta_id, $object_id, $meta_key, $_meta_value );

		if ( 'post' === $meta_type ) {
			/** This action is documented in wp-includes/meta.php */
			do_action( 'update_postmeta', $meta_id, $object_id, $meta_key, $meta_value );
		}

		// Run the update query, all fields in $data are %s, $where is a %d.
		$result = $wpdb->update( $table, $data, $where, '%s', '%d' );
		if ( ! $result ) {
			return false;
		}

		// Clear the caches.
		wp_cache_delete( $object_id, $meta_type . '_meta' );

		/** This action is documented in wp-includes/meta.php */
		do_action( "updated_{$meta_type}_meta", $meta_id, $object_id, $meta_key, $_meta_value );

		if ( 'post' === $meta_type ) {
			/** This action is documented in wp-includes/meta.php */
			do_action( 'updated_postmeta', $meta_id, $object_id, $meta_key, $meta_value );
		}

		return true;
	}

	// And if the meta was not found.
	return false;
}

/**
 * Deletes metadata by meta ID.
 *
 * @since 3.3.0
 *
 * @global wpdb $wpdb WordPress database abstraction object.
 *
 * @param string $meta_type Type of object metadata is for. Accepts 'post', 'comment', 'term', 'user',
 *                          or any other object type with an associated meta table.
 * @param int    $meta_id   ID for a specific meta row.
 * @return bool True on successful delete, false on failure.
 */
function delete_metadata_by_mid( $meta_type, $meta_id ) {
	global $wpdb;

	// Make sure everything is valid.
	if ( ! $meta_type || ! is_numeric( $meta_id ) || floor( $meta_id ) != $meta_id ) {
		return false;
	}

	$meta_id = intval( $meta_id );
	if ( $meta_id <= 0 ) {
		return false;
	}

	$table = _get_meta_table( $meta_type );
	if ( ! $table ) {
		return false;
	}

	// Object and ID columns.
	$column    = sanitize_key( $meta_type . '_id' );
	$id_column = ( 'user' === $meta_type ) ? 'umeta_id' : 'meta_id';

	/**
	 * Short-circuits deleting metadata of a specific type by meta ID.
	 *
	 * The dynamic portion of the hook, `$meta_type`, refers to the meta
	 * object type (comment, post, term, or user). Returning a non-null value
	 * will effectively short-circuit the function.
	 *
	 * @since 5.0.0
	 *
	 * @param null|bool $delete  Whether to allow metadata deletion of the given type.
	 * @param int       $meta_id Meta ID.
	 */
	$check = apply_filters( "delete_{$meta_type}_metadata_by_mid", null, $meta_id );
	if ( null !== $check ) {
		return (bool) $check;
	}

	// Fetch the meta and go on if it's found.
	$meta = get_metadata_by_mid( $meta_type, $meta_id );
	if ( $meta ) {
		$object_id = (int) $meta->{$column};

		/** This action is documented in wp-includes/meta.php */
		do_action( "delete_{$meta_type}_meta", (array) $meta_id, $object_id, $meta->meta_key, $meta->meta_value );

		// Old-style action.
		if ( 'post' === $meta_type || 'comment' === $meta_type ) {
			/**
			 * Fires immediately before deleting post or comment metadata of a specific type.
			 *
			 * The dynamic portion of the hook, `$meta_type`, refers to the meta
			 * object type (post or comment).
			 *
			 * @since 3.4.0
			 *
			 * @param int $meta_id ID of the metadata entry to delete.
			 */
			do_action( "delete_{$meta_type}meta", $meta_id );
		}

		// Run the query, will return true if deleted, false otherwise.
		$result = (bool) $wpdb->delete( $table, array( $id_column => $meta_id ) );

		// Clear the caches.
		wp_cache_delete( $object_id, $meta_type . '_meta' );

		/** This action is documented in wp-includes/meta.php */
		do_action( "deleted_{$meta_type}_meta", (array) $meta_id, $object_id, $meta->meta_key, $meta->meta_value );

		// Old-style action.
		if ( 'post' === $meta_type || 'comment' === $meta_type ) {
			/**
			 * Fires immediately after deleting post or comment metadata of a specific type.
			 *
			 * The dynamic portion of the hook, `$meta_type`, refers to the meta
			 * object type (post or comment).
			 *
			 * @since 3.4.0
			 *
			 * @param int $meta_ids Deleted metadata entry ID.
			 */
			do_action( "deleted_{$meta_type}meta", $meta_id );
		}

		return $result;

	}

	// Meta ID was not found.
	return false;
}

/**
 * Updates the metadata cache for the specified objects.
 *
 * @since 2.9.0
 *
 * @global wpdb $wpdb WordPress database abstraction object.
 *
 * @param string       $meta_type  Type of object metadata is for. Accepts 'post', 'comment', 'term', 'user',
 *                                 or any other object type with an associated meta table.
 * @param string|int[] $object_ids Array or comma delimited list of object IDs to update cache for.
 * @return array|false Metadata cache for the specified objects, or false on failure.
 */
function update_meta_cache( $meta_type, $object_ids ) {
	global $wpdb;

	if ( ! $meta_type || ! $object_ids ) {
		return false;
	}

	$table = _get_meta_table( $meta_type );
	if ( ! $table ) {
		return false;
	}

	$column = sanitize_key( $meta_type . '_id' );

	if ( ! is_array( $object_ids ) ) {
		$object_ids = preg_replace( '|[^0-9,]|', '', $object_ids );
		$object_ids = explode( ',', $object_ids );
	}

	$object_ids = array_map( 'intval', $object_ids );

	/**
	 * Short-circuits updating the metadata cache of a specific type.
	 *
	 * The dynamic portion of the hook, `$meta_type`, refers to the meta
	 * object type (comment, post, term, or user). Returning a non-null value
	 * will effectively short-circuit the function.
	 *
	 * @since 5.0.0
	 *
	 * @param mixed $check      Whether to allow updating the meta cache of the given type.
	 * @param int[] $object_ids Array of object IDs to update the meta cache for.
	 */
	$check = apply_filters( "update_{$meta_type}_metadata_cache", null, $object_ids );
	if ( null !== $check ) {
		return (bool) $check;
	}

	$cache_key      = $meta_type . '_meta';
	$non_cached_ids = array();
	$cache          = array();
	$cache_values   = wp_cache_get_multiple( $object_ids, $cache_key );

	foreach ( $cache_values as $id => $cached_object ) {
		if ( false === $cached_object ) {
			$non_cached_ids[] = $id;
		} else {
			$cache[ $id ] = $cached_object;
		}
	}

	if ( empty( $non_cached_ids ) ) {
		return $cache;
	}

	// Get meta info.
	$id_list   = join( ',', $non_cached_ids );
	$id_column = ( 'user' === $meta_type ) ? 'umeta_id' : 'meta_id';

	$meta_list = $wpdb->get_results( "SELECT $column, meta_key, meta_value FROM $table WHERE $column IN ($id_list) ORDER BY $id_column ASC", ARRAY_A );

	if ( ! empty( $meta_list ) ) {
		foreach ( $meta_list as $metarow ) {
			$mpid = intval( $metarow[ $column ] );
			$mkey = $metarow['meta_key'];
			$mval = $metarow['meta_value'];

			// Force subkeys to be array type.
			if ( ! isset( $cache[ $mpid ] ) || ! is_array( $cache[ $mpid ] ) ) {
				$cache[ $mpid ] = array();
			}
			if ( ! isset( $cache[ $mpid ][ $mkey ] ) || ! is_array( $cache[ $mpid ][ $mkey ] ) ) {
				$cache[ $mpid ][ $mkey ] = array();
			}

			// Add a value to the current pid/key.
			$cache[ $mpid ][ $mkey ][] = $mval;
		}
	}

	foreach ( $non_cached_ids as $id ) {
		if ( ! isset( $cache[ $id ] ) ) {
			$cache[ $id ] = array();
		}
		wp_cache_add( $id, $cache[ $id ], $cache_key );
	}

	return $cache;
}

/**
 * Retrieves the queue for lazy-loading metadata.
 *
 * @since 4.5.0
 *
 * @return WP_Metadata_Lazyloader Metadata lazyloader queue.
 */
function wp_metadata_lazyloader() {
	static $wp_metadata_lazyloader;

	if ( null === $wp_metadata_lazyloader ) {
		$wp_metadata_lazyloader = new WP_Metadata_Lazyloader();
	}

	return $wp_metadata_lazyloader;
}

/**
 * Given a meta query, generates SQL clauses to be appended to a main query.
 *
 * @since 3.2.0
 *
 * @see WP_Meta_Query
 *
 * @param array $meta_query         A meta query.
 * @param string $type              Type of meta.
 * @param string $primary_table     Primary database table name.
 * @param string $primary_id_column Primary ID column name.
 * @param object $context           Optional. The main query object
 * @return array Associative array of `JOIN` and `WHERE` SQL.
 */
function get_meta_sql( $meta_query, $type, $primary_table, $primary_id_column, $context = null ) {
	$meta_query_obj = new WP_Meta_Query( $meta_query );
	return $meta_query_obj->get_sql( $type, $primary_table, $primary_id_column, $context );
}

/**
 * Retrieves the name of the metadata table for the specified object type.
 *
 * @since 2.9.0
 *
 * @global wpdb $wpdb WordPress database abstraction object.
 *
 * @param string $type Type of object metadata is for. Accepts 'post', 'comment', 'term', 'user',
 *                     or any other object type with an associated meta table.
 * @return string|false Metadata table name, or false if no metadata table exists
 */
function _get_meta_table( $type ) {
	global $wpdb;

	$table_name = $type . 'meta';

	if ( empty( $wpdb->$table_name ) ) {
		return false;
	}

	return $wpdb->$table_name;
}

/**
 * Determines whether a meta key is considered protected.
 *
 * @since 3.1.3
 *
 * @param string $meta_key  Metadata key.
 * @param string $meta_type Optional. Type of object metadata is for. Accepts 'post', 'comment', 'term', 'user',
 *                          or any other object type with an associated meta table. Default empty.
 * @return bool Whether the meta key is considered protected.
 */
function is_protected_meta( $meta_key, $meta_type = '' ) {
	$protected = ( '_' === $meta_key[0] );

	/**
	 * Filters whether a meta key is considered protected.
	 *
	 * @since 3.2.0
	 *
	 * @param bool   $protected Whether the key is considered protected.
	 * @param string $meta_key  Metadata key.
	 * @param string $meta_type Type of object metadata is for. Accepts 'post', 'comment', 'term', 'user',
	 *                          or any other object type with an associated meta table.
	 */
	return apply_filters( 'is_protected_meta', $protected, $meta_key, $meta_type );
}

/**
 * Sanitizes meta value.
 *
 * @since 3.1.3
 * @since 4.9.8 The `$object_subtype` parameter was added.
 *
 * @param string $meta_key       Metadata key.
 * @param mixed  $meta_value     Metadata value to sanitize.
 * @param string $object_type    Type of object metadata is for. Accepts 'post', 'comment', 'term', 'user',
 *                               or any other object type with an associated meta table.
 * @param string $object_subtype Optional. The subtype of the object type.
 * @return mixed Sanitized $meta_value.
 */
function sanitize_meta( $meta_key, $meta_value, $object_type, $object_subtype = '' ) {
	if ( ! empty( $object_subtype ) && has_filter( "sanitize_{$object_type}_meta_{$meta_key}_for_{$object_subtype}" ) ) {

		/**
		 * Filters the sanitization of a specific meta key of a specific meta type and subtype.
		 *
		 * The dynamic portions of the hook name, `$object_type`, `$meta_key`,
		 * and `$object_subtype`, refer to the metadata object type (comment, post, term, or user),
		 * the meta key value, and the object subtype respectively.
		 *
		 * @since 4.9.8
		 *
		 * @param mixed  $meta_value     Metadata value to sanitize.
		 * @param string $meta_key       Metadata key.
		 * @param string $object_type    Type of object metadata is for. Accepts 'post', 'comment', 'term', 'user',
		 *                               or any other object type with an associated meta table.
		 * @param string $object_subtype Object subtype.
		 */
		return apply_filters( "sanitize_{$object_type}_meta_{$meta_key}_for_{$object_subtype}", $meta_value, $meta_key, $object_type, $object_subtype );
	}

	/**
	 * Filters the sanitization of a specific meta key of a specific meta type.
	 *
	 * The dynamic portions of the hook name, `$meta_type`, and `$meta_key`,
	 * refer to the metadata object type (comment, post, term, or user) and the meta
	 * key value, respectively.
	 *
	 * @since 3.3.0
	 *
	 * @param mixed  $meta_value  Metadata value to sanitize.
	 * @param string $meta_key    Metadata key.
	 * @param string $object_type Type of object metadata is for. Accepts 'post', 'comment', 'term', 'user',
	 *                            or any other object type with an associated meta table.
	 */
	return apply_filters( "sanitize_{$object_type}_meta_{$meta_key}", $meta_value, $meta_key, $object_type );
}

/**
 * Registers a meta key.
 *
 * It is recommended to register meta keys for a specific combination of object type and object subtype. If passing
 * an object subtype is omitted, the meta key will be registered for the entire object type, however it can be partly
 * overridden in case a more specific meta key of the same name exists for the same object type and a subtype.
 *
 * If an object type does not support any subtypes, such as users or comments, you should commonly call this function
 * without passing a subtype.
 *
 * @since 3.3.0
 * @since 4.6.0 {@link https://core.trac.wordpress.org/ticket/35658 Modified
 *              to support an array of data to attach to registered meta keys}. Previous arguments for
 *              `$sanitize_callback` and `$auth_callback` have been folded into this array.
 * @since 4.9.8 The `$object_subtype` argument was added to the arguments array.
 * @since 5.3.0 Valid meta types expanded to include "array" and "object".
 *
 * @param string $object_type Type of object metadata is for. Accepts 'post', 'comment', 'term', 'user',
 *                            or any other object type with an associated meta table.
 * @param string $meta_key    Meta key to register.
 * @param array  $args {
 *     Data used to describe the meta key when registered.
 *
 *     @type string     $object_subtype    A subtype; e.g. if the object type is "post", the post type. If left empty,
 *                                         the meta key will be registered on the entire object type. Default empty.
 *     @type string     $type              The type of data associated with this meta key.
 *                                         Valid values are 'string', 'boolean', 'integer', 'number', 'array', and 'object'.
 *     @type string     $description       A description of the data attached to this meta key.
 *     @type mixed      $default           Default value when calling `get_metadata()`.
 *     @type bool       $single            Whether the meta key has one value per object, or an array of values per object.
 *     @type string     $sanitize_callback A function or method to call when sanitizing `$meta_key` data.
 *     @type string     $auth_callback     Optional. A function or method to call when performing edit_post_meta,
 *                                         add_post_meta, and delete_post_meta capability checks.
 *     @type bool|array $show_in_rest      Whether data associated with this meta key can be considered public and
 *                                         should be accessible via the REST API. A custom post type must also declare
 *                                         support for custom fields for registered meta to be accessible via REST.
 *                                         When registering complex meta values this argument may optionally be an
 *                                         array with 'schema' or 'prepare_callback' keys instead of a boolean.
 * }
 * @param string|array $deprecated Deprecated. Use `$args` instead.
 * @return bool True if the meta key was successfully registered in the global array, false if not.
 *              Registering a meta key with distinct sanitize and auth callbacks will fire those callbacks,
 *              but will not add to the global registry.
 */
function register_meta( $object_type, $meta_key, $args, $deprecated = null ) {
	global $wp_meta_keys;

	if ( ! is_array( $wp_meta_keys ) ) {
		$wp_meta_keys = array();
	}

	$defaults = array(
		'object_subtype'    => '',
		'type'              => 'string',
		'description'       => '',
		'default'           => '',
		'single'            => false,
		'sanitize_callback' => null,
		'auth_callback'     => null,
		'show_in_rest'      => false,
	);

	// There used to be individual args for sanitize and auth callbacks.
	$has_old_sanitize_cb = false;
	$has_old_auth_cb     = false;

	if ( is_callable( $args ) ) {
		$args = array(
			'sanitize_callback' => $args,
		);

		$has_old_sanitize_cb = true;
	} else {
		$args = (array) $args;
	}

	if ( is_callable( $deprecated ) ) {
		$args['auth_callback'] = $deprecated;
		$has_old_auth_cb       = true;
	}

	/**
	 * Filters the registration arguments when registering meta.
	 *
	 * @since 4.6.0
	 *
	 * @param array  $args        Array of meta registration arguments.
	 * @param array  $defaults    Array of default arguments.
	 * @param string $object_type Type of object metadata is for. Accepts 'post', 'comment', 'term', 'user',
	 *                            or any other object type with an associated meta table.
	 * @param string $meta_key    Meta key.
	 */
	$args = apply_filters( 'register_meta_args', $args, $defaults, $object_type, $meta_key );
	unset( $defaults['default'] );
	$args = wp_parse_args( $args, $defaults );

	// Require an item schema when registering array meta.
	if ( false !== $args['show_in_rest'] && 'array' === $args['type'] ) {
		if ( ! is_array( $args['show_in_rest'] ) || ! isset( $args['show_in_rest']['schema']['items'] ) ) {
			_doing_it_wrong( __FUNCTION__, __( 'When registering an "array" meta type to show in the REST API, you must specify the schema for each array item in "show_in_rest.schema.items".' ), '5.3.0' );

			return false;
		}
	}

	$object_subtype = ! empty( $args['object_subtype'] ) ? $args['object_subtype'] : '';

	// If `auth_callback` is not provided, fall back to `is_protected_meta()`.
	if ( empty( $args['auth_callback'] ) ) {
		if ( is_protected_meta( $meta_key, $object_type ) ) {
			$args['auth_callback'] = '__return_false';
		} else {
			$args['auth_callback'] = '__return_true';
		}
	}

	// Back-compat: old sanitize and auth callbacks are applied to all of an object type.
	if ( is_callable( $args['sanitize_callback'] ) ) {
		if ( ! empty( $object_subtype ) ) {
			add_filter( "sanitize_{$object_type}_meta_{$meta_key}_for_{$object_subtype}", $args['sanitize_callback'], 10, 4 );
		} else {
			add_filter( "sanitize_{$object_type}_meta_{$meta_key}", $args['sanitize_callback'], 10, 3 );
		}
	}

	if ( is_callable( $args['auth_callback'] ) ) {
		if ( ! empty( $object_subtype ) ) {
			add_filter( "auth_{$object_type}_meta_{$meta_key}_for_{$object_subtype}", $args['auth_callback'], 10, 6 );
		} else {
			add_filter( "auth_{$object_type}_meta_{$meta_key}", $args['auth_callback'], 10, 6 );
		}
	}

	if ( array_key_exists( 'default', $args ) ) {
		if ( false === $args['single'] && ! wp_is_numeric_array( $args['default'] ) ) {
			$args['default'] = array( $args['default'] );
		}
		if ( ! has_filter( "default_{$object_type}_metadata", 'filter_default_metadata' ) ) {
			add_filter( "default_{$object_type}_metadata", 'filter_default_metadata', 10, 5 );
		}
	}

	// Global registry only contains meta keys registered with the array of arguments added in 4.6.0.
	if ( ! $has_old_auth_cb && ! $has_old_sanitize_cb ) {
		unset( $args['object_subtype'] );

		$wp_meta_keys[ $object_type ][ $object_subtype ][ $meta_key ] = $args;

		return true;
	}

	return false;
}

/**
 * Checks if a meta key is registered.
 *
 * @since 4.6.0
 * @since 4.9.8 The `$object_subtype` parameter was added.
 *
 * @param string $object_type    Type of object metadata is for. Accepts 'post', 'comment', 'term', 'user',
 *                               or any other object type with an associated meta table.
 * @param string $meta_key       Metadata key.
 * @param string $object_subtype Optional. The subtype of the object type.
 * @return bool True if the meta key is registered to the object type and, if provided,
 *              the object subtype. False if not.
 */
function registered_meta_key_exists( $object_type, $meta_key, $object_subtype = '' ) {
	$meta_keys = get_registered_meta_keys( $object_type, $object_subtype );

	return isset( $meta_keys[ $meta_key ] );
}

/**
 * Unregisters a meta key from the list of registered keys.
 *
 * @since 4.6.0
 * @since 4.9.8 The `$object_subtype` parameter was added.
 *
 * @param string $object_type    Type of object metadata is for. Accepts 'post', 'comment', 'term', 'user',
 *                               or any other object type with an associated meta table.
 * @param string $meta_key       Metadata key.
 * @param string $object_subtype Optional. The subtype of the object type.
 * @return bool True if successful. False if the meta key was not registered.
 */
function unregister_meta_key( $object_type, $meta_key, $object_subtype = '' ) {
	global $wp_meta_keys;

	if ( ! registered_meta_key_exists( $object_type, $meta_key, $object_subtype ) ) {
		return false;
	}

	$args = $wp_meta_keys[ $object_type ][ $object_subtype ][ $meta_key ];

	if ( isset( $args['sanitize_callback'] ) && is_callable( $args['sanitize_callback'] ) ) {
		if ( ! empty( $object_subtype ) ) {
			remove_filter( "sanitize_{$object_type}_meta_{$meta_key}_for_{$object_subtype}", $args['sanitize_callback'] );
		} else {
			remove_filter( "sanitize_{$object_type}_meta_{$meta_key}", $args['sanitize_callback'] );
		}
	}

	if ( isset( $args['auth_callback'] ) && is_callable( $args['auth_callback'] ) ) {
		if ( ! empty( $object_subtype ) ) {
			remove_filter( "auth_{$object_type}_meta_{$meta_key}_for_{$object_subtype}", $args['auth_callback'] );
		} else {
			remove_filter( "auth_{$object_type}_meta_{$meta_key}", $args['auth_callback'] );
		}
	}

	unset( $wp_meta_keys[ $object_type ][ $object_subtype ][ $meta_key ] );

	// Do some clean up.
	if ( empty( $wp_meta_keys[ $object_type ][ $object_subtype ] ) ) {
		unset( $wp_meta_keys[ $object_type ][ $object_subtype ] );
	}
	if ( empty( $wp_meta_keys[ $object_type ] ) ) {
		unset( $wp_meta_keys[ $object_type ] );
	}

	return true;
}

/**
 * Retrieves a list of registered meta keys for an object type.
 *
 * @since 4.6.0
 * @since 4.9.8 The `$object_subtype` parameter was added.
 *
 * @param string $object_type    Type of object metadata is for. Accepts 'post', 'comment', 'term', 'user',
 *                               or any other object type with an associated meta table.
 * @param string $object_subtype Optional. The subtype of the object type.
 * @return string[] List of registered meta keys.
 */
function get_registered_meta_keys( $object_type, $object_subtype = '' ) {
	global $wp_meta_keys;

	if ( ! is_array( $wp_meta_keys ) || ! isset( $wp_meta_keys[ $object_type ] ) || ! isset( $wp_meta_keys[ $object_type ][ $object_subtype ] ) ) {
		return array();
	}

	return $wp_meta_keys[ $object_type ][ $object_subtype ];
}

/**
 * Retrieves registered metadata for a specified object.
 *
 * The results include both meta that is registered specifically for the
 * object's subtype and meta that is registered for the entire object type.
 *
 * @since 4.6.0
 *
 * @param string $object_type Type of object metadata is for. Accepts 'post', 'comment', 'term', 'user',
 *                            or any other object type with an associated meta table.
 * @param int    $object_id   ID of the object the metadata is for.
 * @param string $meta_key    Optional. Registered metadata key. If not specified, retrieve all registered
 *                            metadata for the specified object.
 * @return mixed A single value or array of values for a key if specified. An array of all registered keys
 *               and values for an object ID if not. False if a given $meta_key is not registered.
 */
function get_registered_metadata( $object_type, $object_id, $meta_key = '' ) {
	$object_subtype = get_object_subtype( $object_type, $object_id );

	if ( ! empty( $meta_key ) ) {
		if ( ! empty( $object_subtype ) && ! registered_meta_key_exists( $object_type, $meta_key, $object_subtype ) ) {
			$object_subtype = '';
		}

		if ( ! registered_meta_key_exists( $object_type, $meta_key, $object_subtype ) ) {
			return false;
		}

		$meta_keys     = get_registered_meta_keys( $object_type, $object_subtype );
		$meta_key_data = $meta_keys[ $meta_key ];

		$data = get_metadata( $object_type, $object_id, $meta_key, $meta_key_data['single'] );

		return $data;
	}

	$data = get_metadata( $object_type, $object_id );
	if ( ! $data ) {
		return array();
	}

	$meta_keys = get_registered_meta_keys( $object_type );
	if ( ! empty( $object_subtype ) ) {
		$meta_keys = array_merge( $meta_keys, get_registered_meta_keys( $object_type, $object_subtype ) );
	}

	return array_intersect_key( $data, $meta_keys );
}

/**
 * Filters out `register_meta()` args based on an allowed list.
 *
 * `register_meta()` args may change over time, so requiring the allowed list
 * to be explicitly turned off is a warranty seal of sorts.
 *
 * @access private
 * @since 5.5.0
 *
 * @param array $args         Arguments from `register_meta()`.
 * @param array $default_args Default arguments for `register_meta()`.
 * @return array Filtered arguments.
 */
function _wp_register_meta_args_allowed_list( $args, $default_args ) {
	return array_intersect_key( $args, $default_args );
}

/**
 * Returns the object subtype for a given object ID of a specific type.
 *
 * @since 4.9.8
 *
 * @param string $object_type Type of object metadata is for. Accepts 'post', 'comment', 'term', 'user',
 *                            or any other object type with an associated meta table.
 * @param int    $object_id   ID of the object to retrieve its subtype.
 * @return string The object subtype or an empty string if unspecified subtype.
 */
function get_object_subtype( $object_type, $object_id ) {
	$object_id      = (int) $object_id;
	$object_subtype = '';

	switch ( $object_type ) {
		case 'post':
			$post_type = get_post_type( $object_id );

			if ( ! empty( $post_type ) ) {
				$object_subtype = $post_type;
			}
			break;

		case 'term':
			$term = get_term( $object_id );
			if ( ! $term instanceof WP_Term ) {
				break;
			}

			$object_subtype = $term->taxonomy;
			break;

		case 'comment':
			$comment = get_comment( $object_id );
			if ( ! $comment ) {
				break;
			}

			$object_subtype = 'comment';
			break;

		case 'user':
			$user = get_user_by( 'id', $object_id );
			if ( ! $user ) {
				break;
			}

			$object_subtype = 'user';
			break;
	}

	/**
	 * Filters the object subtype identifier for a non-standard object type.
	 *
	 * The dynamic portion of the hook, `$object_type`, refers to the object
	 * type (post, comment, term, or user).
	 *
	 * @since 4.9.8
	 *
	 * @param string $object_subtype Empty string to override.
	 * @param int    $object_id      ID of the object to get the subtype for.
	 */
	return apply_filters( "get_object_subtype_{$object_type}", $object_subtype, $object_id );
}

/**
 * Filter into default_{$object_type}_metadata and add in default value.
 *
 * @since 5.5.0
 *
 * @param mixed  $value     Current value passed to filter.
 * @param string $meta_type Type of object metadata is for (e.g., comment, post, term, or user).

 * @param string $meta_key  Optional. Metadata key. If not specified, retrieve all metadata for
 *                          the specified object.
 * @param bool   $single    Optional, default is false.
 *                          If true, return only the first value of the specified meta_key.
 *                          This parameter has no effect if meta_key is not specified.
 * @param int    $object_id ID of the object metadata is for
 *
 * @return mixed Single metadata default, or array of defaults
 */
function filter_default_metadata( $value, $meta_type, $meta_key, $single, $object_id ) {
	global $wp_meta_keys;

	if ( wp_installing() ) {
		return $value;
	}

	if ( ! is_array( $wp_meta_keys ) || ! isset( $wp_meta_keys[ $meta_type ] ) ) {
		return $value;
	}

	$defaults = array();
	foreach ( $wp_meta_keys[ $meta_type ] as $sub_type => $meta_data ) {
		foreach ( $meta_data as $_meta_key => $args ) {
			if ( $_meta_key === $meta_key && array_key_exists( 'default', $args ) ) {
				$defaults[ $sub_type ] = $args;
			}
		}
	}

	if ( ! $defaults ) {
		return $value;
	}

	if ( isset( $defaults[''] ) ) {
		$metadata = $defaults[''];
	} else {
		$sub_type = get_object_subtype( $meta_type, $object_id );
		if ( ! isset( $defaults[ $sub_type ] ) ) {
			return $value;
		}
		$metadata = $defaults[ $sub_type ];
	}

	if ( $single ) {
		if ( $metadata['single'] ) {
			$value = $metadata['default'];
		} else {
			$value = $metadata['default'][0];
		}
	} else {
		$value = $metadata['default'];
	}

	return $value;
}<|MERGE_RESOLUTION|>--- conflicted
+++ resolved
@@ -474,15 +474,11 @@
 }
 
 /**
-<<<<<<< HEAD
- * Retrieves raw metadata for the specified object.
-=======
  * Retrieves the value of a metadata field for the specified object type and ID.
  *
  * If the meta field exists, a single value is returned if `$single` is true, or an array of values if it's false.
  * If the meta field does not exist, an empty string is returned if `$single` is true, or an empty array if it's false.
  * If there's a problem with the parameters passed to the function, boolean `false` is returned.
->>>>>>> 9f053c58
  *
  * @since 5.5.0
  *
