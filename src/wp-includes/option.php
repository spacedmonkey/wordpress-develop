--- conflicted
+++ resolved
@@ -336,25 +336,8 @@
 	if ( empty( $network_id ) ) {
 		$network_id = get_current_network_id();
 	}
-
-<<<<<<< HEAD
+	
 	update_meta_cache( 'site', $network_id );
-=======
-	$core_options = array( 'site_name', 'siteurl', 'active_sitewide_plugins', '_site_transient_timeout_theme_roots', '_site_transient_theme_roots', 'site_admins', 'can_compress_scripts', 'global_terms_enabled', 'ms_files_rewriting' );
-
-	$core_options_in = "'" . implode( "', '", $core_options ) . "'";
-	$options         = $wpdb->get_results( $wpdb->prepare( "SELECT meta_key, meta_value FROM $wpdb->sitemeta WHERE meta_key IN ($core_options_in) AND site_id = %d", $network_id ) );
-
-	$data = array();
-	foreach ( $options as $option ) {
-		$key                = $option->meta_key;
-		$cache_key          = "{$network_id}:$key";
-		$option->meta_value = maybe_unserialize( $option->meta_value );
-
-		$data[ $cache_key ] = $option->meta_value;
-	}
-	wp_cache_set_multiple( $data, 'site-options' );
->>>>>>> 86ed0d2e
 }
 
 /**
