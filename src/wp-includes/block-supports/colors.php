--- conflicted
+++ resolved
@@ -16,17 +16,8 @@
  * @param WP_Block_Type $block_type Block Type.
  */
 function wp_register_colors_support( $block_type ) {
-<<<<<<< HEAD
-	$color_support                 = $block_type instanceof WP_Block_Type ? _wp_array_get( $block_type->supports, array( 'color' ), false ) : false;
-	$has_text_colors_support       = true === $color_support || ( is_array( $color_support ) && _wp_array_get( $color_support, array( 'text' ), true ) );
-	$has_background_colors_support = true === $color_support || ( is_array( $color_support ) && _wp_array_get( $color_support, array( 'background' ), true ) );
-	$has_gradients_support         = _wp_array_get( $color_support, array( 'gradients' ), false );
-	$has_link_colors_support       = _wp_array_get( $color_support, array( 'link' ), false );
-	$has_button_colors_support     = _wp_array_get( $color_support, array( 'button' ), false );
-	$has_heading_colors_support    = _wp_array_get( $color_support, array( 'heading' ), false );
-=======
 	$color_support = false;
-	if ( property_exists( $block_type, 'supports' ) ) {
+	if ( $block_type instanceof WP_Block_Type ) {
 		$color_support = isset( $block_type->supports['color'] ) ? $block_type->supports['color'] : false;
 	}
 	$has_text_colors_support       = true === $color_support ||
@@ -39,7 +30,7 @@
 	$has_link_colors_support       = isset( $color_support['link'] ) ? $color_support['link'] : false;
 	$has_button_colors_support     = isset( $color_support['button'] ) ? $color_support['button'] : false;
 	$has_heading_colors_support    = isset( $color_support['heading'] ) ? $color_support['heading'] : false;
->>>>>>> 332304a1
+
 	$has_color_support             = $has_text_colors_support ||
 		$has_background_colors_support ||
 		$has_gradients_support ||
