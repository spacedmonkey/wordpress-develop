--- conflicted
+++ resolved
@@ -152,18 +152,13 @@
  */
 function wp_has_border_feature_support( $block_type, $feature, $default_value = false ) {
 	// Check if all border support features have been opted into via `"__experimentalBorder": true`.
-<<<<<<< HEAD
-	if ( $block_type instanceof WP_Block_Type && ( true === _wp_array_get( $block_type->supports, array( '__experimentalBorder' ), $default_value ) )) {
-		return true;
-=======
-	if ( property_exists( $block_type, 'supports' ) ) {
+	if ( $block_type instanceof WP_Block_Type ) {
 		$block_type_supports_border = isset( $block_type->supports['__experimentalBorder'] )
 			? $block_type->supports['__experimentalBorder']
 			: $default_value;
 		if ( true === $block_type_supports_border ) {
 			return true;
 		}
->>>>>>> 332304a1
 	}
 
 	// Check if the specific feature has been opted into individually
