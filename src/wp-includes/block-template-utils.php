<?php
/**
 * Utilities used to fetch and create templates and template parts.
 *
 * @package WordPress
 * @since 5.8.0
 */

// Define constants for supported wp_template_part_area taxonomy.
if ( ! defined( 'WP_TEMPLATE_PART_AREA_HEADER' ) ) {
	define( 'WP_TEMPLATE_PART_AREA_HEADER', 'header' );
}
if ( ! defined( 'WP_TEMPLATE_PART_AREA_FOOTER' ) ) {
	define( 'WP_TEMPLATE_PART_AREA_FOOTER', 'footer' );
}
if ( ! defined( 'WP_TEMPLATE_PART_AREA_SIDEBAR' ) ) {
	define( 'WP_TEMPLATE_PART_AREA_SIDEBAR', 'sidebar' );
}
if ( ! defined( 'WP_TEMPLATE_PART_AREA_UNCATEGORIZED' ) ) {
	define( 'WP_TEMPLATE_PART_AREA_UNCATEGORIZED', 'uncategorized' );
}

/**
 * For backward compatibility reasons,
 * block themes might be using block-templates or block-template-parts,
 * this function ensures we fallback to these folders properly.
 *
 * @since 5.9.0
 *
 * @param string $theme_stylesheet The stylesheet. Default is to leverage the main theme root.
 *
 * @return string[] {
 *     Folder names used by block themes.
 *
 *     @type string $wp_template      Theme-relative directory name for block templates.
 *     @type string $wp_template_part Theme-relative directory name for block template parts.
 * }
 */
function get_block_theme_folders( $theme_stylesheet = null ) {
	$theme_name = null === $theme_stylesheet ? get_stylesheet() : $theme_stylesheet;
	$root_dir   = get_theme_root( $theme_name );
	$theme_dir  = "$root_dir/$theme_name";

	if ( file_exists( $theme_dir . '/block-templates' ) || file_exists( $theme_dir . '/block-template-parts' ) ) {
		return array(
			'wp_template'      => 'block-templates',
			'wp_template_part' => 'block-template-parts',
		);
	}

	return array(
		'wp_template'      => 'templates',
		'wp_template_part' => 'parts',
	);
}

/**
 * Returns a filtered list of allowed area values for template parts.
 *
 * @since 5.9.0
 *
 * @return array The supported template part area values.
 */
function get_allowed_block_template_part_areas() {
	$default_area_definitions = array(
		array(
			'area'        => WP_TEMPLATE_PART_AREA_UNCATEGORIZED,
			'label'       => __( 'General' ),
			'description' => __(
				'General templates often perform a specific role like displaying post content, and are not tied to any particular area.'
			),
			'icon'        => 'layout',
			'area_tag'    => 'div',
		),
		array(
			'area'        => WP_TEMPLATE_PART_AREA_HEADER,
			'label'       => __( 'Header' ),
			'description' => __(
				'The Header template defines a page area that typically contains a title, logo, and main navigation.'
			),
			'icon'        => 'header',
			'area_tag'    => 'header',
		),
		array(
			'area'        => WP_TEMPLATE_PART_AREA_FOOTER,
			'label'       => __( 'Footer' ),
			'description' => __(
				'The Footer template defines a page area that typically contains site credits, social links, or any other combination of blocks.'
			),
			'icon'        => 'footer',
			'area_tag'    => 'footer',
		),
	);

	/**
	 * Filters the list of allowed template part area values.
	 *
	 * @since 5.9.0
	 *
	 * @param array $default_area_definitions An array of supported area objects.
	 */
	return apply_filters( 'default_wp_template_part_areas', $default_area_definitions );
}


/**
 * Returns a filtered list of default template types, containing their
 * localized titles and descriptions.
 *
 * @since 5.9.0
 *
 * @return array The default template types.
 */
function get_default_block_template_types() {
	$default_template_types = array(
		'index'          => array(
			'title'       => _x( 'Index', 'Template name' ),
			'description' => __( 'Displays posts.' ),
		),
		'home'           => array(
			'title'       => _x( 'Home', 'Template name' ),
			'description' => __( 'Displays posts on the homepage, or on the Posts page if a static homepage is set.' ),
		),
		'front-page'     => array(
			'title'       => _x( 'Front Page', 'Template name' ),
			'description' => __( 'Displays the homepage.' ),
		),
		'singular'       => array(
			'title'       => _x( 'Singular', 'Template name' ),
			'description' => __( 'Displays a single post or page.' ),
		),
		'single'         => array(
			'title'       => _x( 'Single', 'Template name' ),
			'description' => __( 'The default template for displaying any single post or attachment.' ),
		),
		'page'           => array(
			'title'       => _x( 'Page', 'Template name' ),
			'description' => __( 'Displays a single page.' ),
		),
		'archive'        => array(
			'title'       => _x( 'Archive', 'Template name' ),
			'description' => __( 'Displays posts by a category, tag, author, or date.' ),
		),
		'author'         => array(
			'title'       => _x( 'Author', 'Template name' ),
			'description' => __( 'Displays latest posts written by a single author.' ),
		),
		'category'       => array(
			'title'       => _x( 'Category', 'Template name' ),
			'description' => __( 'Displays latest posts from a single post category.' ),
		),
		'taxonomy'       => array(
			'title'       => _x( 'Taxonomy', 'Template name' ),
			'description' => __( 'Displays latest posts from a single post taxonomy.' ),
		),
		'date'           => array(
			'title'       => _x( 'Date', 'Template name' ),
			'description' => __( 'Displays posts from a specific date.' ),
		),
		'tag'            => array(
			'title'       => _x( 'Tag', 'Template name' ),
			'description' => __( 'Displays latest posts with a single post tag.' ),
		),
		'attachment'     => array(
			'title'       => __( 'Media' ),
			'description' => __( 'Displays individual media items or attachments.' ),
		),
		'search'         => array(
			'title'       => _x( 'Search', 'Template name' ),
			'description' => __( 'Displays search results.' ),
		),
		'privacy-policy' => array(
			'title'       => __( 'Privacy Policy' ),
			'description' => __( 'Displays the privacy policy page.' ),
		),
		'404'            => array(
			'title'       => _x( '404', 'Template name' ),
			'description' => __( 'Displays when no content is found.' ),
		),
	);

	/**
	 * Filters the list of template types.
	 *
	 * @since 5.9.0
	 *
	 * @param array $default_template_types An array of template types, formatted as [ slug => [ title, description ] ].
	 */
	return apply_filters( 'default_template_types', $default_template_types );
}

/**
 * Checks whether the input 'area' is a supported value.
 * Returns the input if supported, otherwise returns the 'uncategorized' value.
 *
 * @since 5.9.0
 * @access private
 *
 * @param string $type Template part area name.
 * @return string Input if supported, else the uncategorized value.
 */
function _filter_block_template_part_area( $type ) {
	$allowed_areas = array_map(
		static function ( $item ) {
			return $item['area'];
		},
		get_allowed_block_template_part_areas()
	);
	if ( in_array( $type, $allowed_areas, true ) ) {
		return $type;
	}

	$warning_message = sprintf(
		/* translators: %1$s: Template area type, %2$s: the uncategorized template area value. */
		__( '"%1$s" is not a supported wp_template_part area value and has been added as "%2$s".' ),
		$type,
		WP_TEMPLATE_PART_AREA_UNCATEGORIZED
	);
	trigger_error( $warning_message, E_USER_NOTICE );
	return WP_TEMPLATE_PART_AREA_UNCATEGORIZED;
}

/**
 * Finds all nested template part file paths in a theme's directory.
 *
 * @since 5.9.0
 * @access private
 *
 * @param string $base_directory The theme's file path.
 * @return array A list of paths to all template part files.
 */
function _get_block_templates_paths( $base_directory ) {
	$path_list = array();
	if ( file_exists( $base_directory ) ) {
		$nested_files      = new RecursiveIteratorIterator( new RecursiveDirectoryIterator( $base_directory ) );
		$nested_html_files = new RegexIterator( $nested_files, '/^.+\.html$/i', RecursiveRegexIterator::GET_MATCH );
		foreach ( $nested_html_files as $path => $file ) {
			$path_list[] = $path;
		}
	}
	return $path_list;
}

/**
 * Retrieves the template file from the theme for a given slug.
 *
 * @since 5.9.0
 * @access private
 *
 * @param string $template_type 'wp_template' or 'wp_template_part'.
 * @param string $slug          Template slug.
 * @return array|null Template.
 */
function _get_block_template_file( $template_type, $slug ) {
	if ( 'wp_template' !== $template_type && 'wp_template_part' !== $template_type ) {
		return null;
	}

	$themes = array(
		get_stylesheet() => get_stylesheet_directory(),
		get_template()   => get_template_directory(),
	);
	foreach ( $themes as $theme_slug => $theme_dir ) {
		$template_base_paths = get_block_theme_folders( $theme_slug );
		$file_path           = $theme_dir . '/' . $template_base_paths[ $template_type ] . '/' . $slug . '.html';
		if ( file_exists( $file_path ) ) {
			$new_template_item = array(
				'slug'  => $slug,
				'path'  => $file_path,
				'theme' => $theme_slug,
				'type'  => $template_type,
			);

			if ( 'wp_template_part' === $template_type ) {
				return _add_block_template_part_area_info( $new_template_item );
			}

			if ( 'wp_template' === $template_type ) {
				return _add_block_template_info( $new_template_item );
			}

			return $new_template_item;
		}
	}

	return null;
}

/**
 * Retrieves the template files from the theme.
 *
 * @since 5.9.0
 * @access private
 *
 * @param string $template_type 'wp_template' or 'wp_template_part'.
 * @return array Template.
 */
function _get_block_templates_files( $template_type ) {
	if ( 'wp_template' !== $template_type && 'wp_template_part' !== $template_type ) {
		return null;
	}

	$themes         = array(
		get_stylesheet() => get_stylesheet_directory(),
		get_template()   => get_template_directory(),
	);
	$template_files = array();
	foreach ( $themes as $theme_slug => $theme_dir ) {
		$template_base_paths  = get_block_theme_folders( $theme_slug );
		$theme_template_files = _get_block_templates_paths( $theme_dir . '/' . $template_base_paths[ $template_type ] );
		foreach ( $theme_template_files as $template_file ) {
			$template_base_path = $template_base_paths[ $template_type ];
			$template_slug      = substr(
				$template_file,
				// Starting position of slug.
				strpos( $template_file, $template_base_path . DIRECTORY_SEPARATOR ) + 1 + strlen( $template_base_path ),
				// Subtract ending '.html'.
				-5
			);
			$new_template_item = array(
				'slug'  => $template_slug,
				'path'  => $template_file,
				'theme' => $theme_slug,
				'type'  => $template_type,
			);

			if ( 'wp_template_part' === $template_type ) {
				$template_files[] = _add_block_template_part_area_info( $new_template_item );
			}

			if ( 'wp_template' === $template_type ) {
				$template_files[] = _add_block_template_info( $new_template_item );
			}
		}
	}

	return $template_files;
}

/**
 * Attempts to add custom template information to the template item.
 *
 * @since 5.9.0
 * @access private
 *
 * @param array $template_item Template to add information to (requires 'slug' field).
 * @return array Template item.
 */
function _add_block_template_info( $template_item ) {
	global $wp_theme_json_resolver;
	if ( ! $wp_theme_json_resolver->theme_has_support() ) {
		return $template_item;
	}

	$theme_data = $wp_theme_json_resolver->get_theme_data()->get_custom_templates();
	if ( isset( $theme_data[ $template_item['slug'] ] ) ) {
		$template_item['title']     = $theme_data[ $template_item['slug'] ]['title'];
		$template_item['postTypes'] = $theme_data[ $template_item['slug'] ]['postTypes'];
	}

	return $template_item;
}

/**
 * Attempts to add the template part's area information to the input template.
 *
 * @since 5.9.0
 * @access private
 *
 * @param array $template_info Template to add information to (requires 'type' and 'slug' fields).
 * @return array Template info.
 */
function _add_block_template_part_area_info( $template_info ) {
	global $wp_theme_json_resolver;
	if ( $wp_theme_json_resolver->theme_has_support() ) {
		$theme_data = $wp_theme_json_resolver->get_theme_data()->get_template_parts();
	}

	if ( isset( $theme_data[ $template_info['slug'] ]['area'] ) ) {
		$template_info['title'] = $theme_data[ $template_info['slug'] ]['title'];
		$template_info['area']  = _filter_block_template_part_area( $theme_data[ $template_info['slug'] ]['area'] );
	} else {
		$template_info['area'] = WP_TEMPLATE_PART_AREA_UNCATEGORIZED;
	}

	return $template_info;
}

/**
 * Returns an array containing the references of
 * the passed blocks and their inner blocks.
 *
 * @since 5.9.0
 * @access private
 *
 * @param array $blocks array of blocks.
 * @return array block references to the passed blocks and their inner blocks.
 */
function _flatten_blocks( &$blocks ) {
	$all_blocks = array();
	$queue      = array();
	foreach ( $blocks as &$block ) {
		$queue[] = &$block;
	}

	while ( count( $queue ) > 0 ) {
		$block = &$queue[0];
		array_shift( $queue );
		$all_blocks[] = &$block;

		if ( ! empty( $block['innerBlocks'] ) ) {
			foreach ( $block['innerBlocks'] as &$inner_block ) {
				$queue[] = &$inner_block;
			}
		}
	}

	return $all_blocks;
}

/**
 * Parses wp_template content and injects the active theme's
 * stylesheet as a theme attribute into each wp_template_part
 *
 * @since 5.9.0
 * @access private
 *
 * @param string $template_content serialized wp_template content.
 * @return string Updated 'wp_template' content.
 */
function _inject_theme_attribute_in_block_template_content( $template_content ) {
	$has_updated_content = false;
	$new_content         = '';
	$template_blocks     = parse_blocks( $template_content );

	$blocks = _flatten_blocks( $template_blocks );
	foreach ( $blocks as &$block ) {
		if (
			'core/template-part' === $block['blockName'] &&
			! isset( $block['attrs']['theme'] )
		) {
			$block['attrs']['theme'] = get_stylesheet();
			$has_updated_content     = true;
		}
	}

	if ( $has_updated_content ) {
		foreach ( $template_blocks as &$block ) {
			$new_content .= serialize_block( $block );
		}

		return $new_content;
	}

	return $template_content;
}

/**
 * Parses a block template and removes the theme attribute from each template part.
 *
 * @since 5.9.0
 * @access private
 *
 * @param string $template_content Serialized block template content.
 * @return string Updated block template content.
 */
function _remove_theme_attribute_in_block_template_content( $template_content ) {
	$has_updated_content = false;
	$new_content         = '';
	$template_blocks     = parse_blocks( $template_content );

	$blocks = _flatten_blocks( $template_blocks );
	foreach ( $blocks as $key => $block ) {
		if ( 'core/template-part' === $block['blockName'] && isset( $block['attrs']['theme'] ) ) {
			unset( $blocks[ $key ]['attrs']['theme'] );
			$has_updated_content = true;
		}
	}

	if ( ! $has_updated_content ) {
		return $template_content;
	}

	foreach ( $template_blocks as $block ) {
		$new_content .= serialize_block( $block );
	}

	return $new_content;
}

/**
 * Builds a unified template object based on a theme file.
 *
 * @since 5.9.0
 * @access private
 *
 * @param array  $template_file Theme file.
 * @param string $template_type 'wp_template' or 'wp_template_part'.
 * @return WP_Block_Template Template.
 */
function _build_block_template_result_from_file( $template_file, $template_type ) {
	$default_template_types = get_default_block_template_types();
	$template_content       = file_get_contents( $template_file['path'] );
	$theme                  = get_stylesheet();

	$template                 = new WP_Block_Template();
	$template->id             = $theme . '//' . $template_file['slug'];
	$template->theme          = ! empty( $template_file['theme'] ) ? $template_file['theme'] : $theme;
	$template->content        = _inject_theme_attribute_in_block_template_content( $template_content );
	$template->slug           = $template_file['slug'];
	$template->source         = 'theme';
	$template->type           = $template_type;
	$template->title          = ! empty( $template_file['title'] ) ? $template_file['title'] : $template_file['slug'];
	$template->status         = 'publish';
	$template->has_theme_file = true;
	$template->is_custom      = true;

	if ( 'wp_template' === $template_type && isset( $default_template_types[ $template_file['slug'] ] ) ) {
		$template->description = $default_template_types[ $template_file['slug'] ]['description'];
		$template->title       = $default_template_types[ $template_file['slug'] ]['title'];
		$template->is_custom   = false;
	}

	if ( 'wp_template' === $template_type && isset( $template_file['postTypes'] ) ) {
		$template->post_types = $template_file['postTypes'];
	}

	if ( 'wp_template_part' === $template_type && isset( $template_file['area'] ) ) {
		$template->area = $template_file['area'];
	}

	return $template;
}

/**
 * Builds the title and description of a post-specific template based on the underlying referenced post.
 *
 * Mutates the underlying template object.
 *
 * @since 6.1.0
 * @access private
 *
 * @param string            $post_type Post type, e.g. page, post, product.
 * @param string            $slug      Slug of the post, e.g. a-story-about-shoes.
 * @param WP_Block_Template $template  Template to mutate adding the description and title computed.
 * @return bool Returns true if the referenced post was found and false otherwise.
 */
function _wp_build_title_and_description_for_single_post_type_block_template( $post_type, $slug, WP_Block_Template $template ) {
	$post_type_object = get_post_type_object( $post_type );

	$default_args = array(
		'post_type'              => $post_type,
		'post_status'            => 'publish',
		'posts_per_page'         => 1,
		'update_post_meta_cache' => false,
		'update_post_term_cache' => false,
		'ignore_sticky_posts'    => true,
		'no_found_rows'          => true,
	);

	$args = array(
		'name' => $slug,
	);
	$args = wp_parse_args( $args, $default_args );

	$posts_query = new WP_Query( $args );

	if ( empty( $posts_query->posts ) ) {
		$template->title = sprintf(
			/* translators: Custom template title in the Site Editor referencing a post that was not found. 1: Post type singular name, 2: Post type slug. */
			__( 'Not found: %1$s (%2$s)' ),
			$post_type_object->labels->singular_name,
			$slug
		);

		return false;
	}

	$post_title = $posts_query->posts[0]->post_title;

	$template->title = sprintf(
		/* translators: Custom template title in the Site Editor. 1: Post type singular name, 2: Post title. */
		__( '%1$s: %2$s' ),
		$post_type_object->labels->singular_name,
		$post_title
	);

	$template->description = sprintf(
		/* translators: Custom template description in the Site Editor. %s: Post title. */
		__( 'Template for %s' ),
		$post_title
	);

	$args = array(
		'title' => $post_title,
	);
	$args = wp_parse_args( $args, $default_args );

	$posts_with_same_title_query = new WP_Query( $args );

	if ( count( $posts_with_same_title_query->posts ) > 1 ) {
		$template->title = sprintf(
			/* translators: Custom template title in the Site Editor. 1: Template title, 2: Post type slug. */
			__( '%1$s (%2$s)' ),
			$template->title,
			$slug
		);
	}

	return true;
}

/**
 * Builds the title and description of a taxonomy-specific template based on the underlying entity referenced.
 *
 * Mutates the underlying template object.
 *
 * @since 6.1.0
 * @access private
 *
 * @param string            $taxonomy Identifier of the taxonomy, e.g. category.
 * @param string            $slug     Slug of the term, e.g. shoes.
 * @param WP_Block_Template $template Template to mutate adding the description and title computed.
 * @return bool True if the term referenced was found and false otherwise.
 */
function _wp_build_title_and_description_for_taxonomy_block_template( $taxonomy, $slug, WP_Block_Template $template ) {
	$taxonomy_object = get_taxonomy( $taxonomy );

	$default_args = array(
		'taxonomy'               => $taxonomy,
		'hide_empty'             => false,
		'update_term_meta_cache' => false,
	);

	$term_query = new WP_Term_Query();

	$args = array(
		'number' => 1,
		'slug'   => $slug,
	);
	$args = wp_parse_args( $args, $default_args );

	$terms_query = $term_query->query( $args );

	if ( empty( $terms_query ) ) {
		$template->title = sprintf(
			/* translators: Custom template title in the Site Editor, referencing a taxonomy term that was not found. 1: Taxonomy singular name, 2: Term slug. */
			__( 'Not found: %1$s (%2$s)' ),
			$taxonomy_object->labels->singular_name,
			$slug
		);
		return false;
	}

	$term_title = $terms_query[0]->name;

	$template->title = sprintf(
		/* translators: Custom template title in the Site Editor. 1: Taxonomy singular name, 2: Term title. */
		__( '%1$s: %2$s' ),
		$taxonomy_object->labels->singular_name,
		$term_title
	);

	$template->description = sprintf(
		/* translators: Custom template description in the Site Editor. %s: Term title. */
		__( 'Template for %s' ),
		$term_title
	);

	$term_query = new WP_Term_Query();

	$args = array(
		'number' => 2,
		'name'   => $term_title,
	);
	$args = wp_parse_args( $args, $default_args );

	$terms_with_same_title_query = $term_query->query( $args );

	if ( count( $terms_with_same_title_query ) > 1 ) {
		$template->title = sprintf(
			/* translators: Custom template title in the Site Editor. 1: Template title, 2: Term slug. */
			__( '%1$s (%2$s)' ),
			$template->title,
			$slug
		);
	}

	return true;
}

/**
 * Builds a unified template object based a post Object.
 *
 * @since 5.9.0
 * @access private
 *
 * @param WP_Post $post Template post.
 * @return WP_Block_Template|WP_Error Template.
 */
function _build_block_template_result_from_post( $post ) {
	$default_template_types = get_default_block_template_types();
	$terms                  = get_the_terms( $post, 'wp_theme' );

	if ( is_wp_error( $terms ) ) {
		return $terms;
	}

	if ( ! $terms ) {
		return new WP_Error( 'template_missing_theme', __( 'No theme is defined for this template.' ) );
	}

	$theme          = $terms[0]->name;
	$template_file  = _get_block_template_file( $post->post_type, $post->post_name );
	$has_theme_file = get_stylesheet() === $theme && null !== $template_file;

	$origin           = get_post_meta( $post->ID, 'origin', true );
	$is_wp_suggestion = get_post_meta( $post->ID, 'is_wp_suggestion', true );

	$template                 = new WP_Block_Template();
	$template->wp_id          = $post->ID;
	$template->id             = $theme . '//' . $post->post_name;
	$template->theme          = $theme;
	$template->content        = $post->post_content;
	$template->slug           = $post->post_name;
	$template->source         = 'custom';
	$template->origin         = ! empty( $origin ) ? $origin : null;
	$template->type           = $post->post_type;
	$template->description    = $post->post_excerpt;
	$template->title          = $post->post_title;
	$template->status         = $post->post_status;
	$template->has_theme_file = $has_theme_file;
	$template->is_custom      = empty( $is_wp_suggestion );
	$template->author         = $post->post_author;

	if ( 'wp_template' === $post->post_type && $has_theme_file && isset( $template_file['postTypes'] ) ) {
		$template->post_types = $template_file['postTypes'];
	}

	if ( 'wp_template' === $post->post_type && isset( $default_template_types[ $template->slug ] ) ) {
		$template->is_custom = false;
	}

	if ( 'wp_template_part' === $post->post_type ) {
		$type_terms = get_the_terms( $post, 'wp_template_part_area' );
		if ( ! is_wp_error( $type_terms ) && false !== $type_terms ) {
			$template->area = $type_terms[0]->name;
		}
	}

	// Check for a block template without a description and title or with a title equal to the slug.
	if ( 'wp_template' === $post->post_type && empty( $template->description ) && ( empty( $template->title ) || $template->title === $template->slug ) ) {
		$matches = array();

		// Check for a block template for a single author, page, post, tag, category, custom post type, or custom taxonomy.
		if ( preg_match( '/(author|page|single|tag|category|taxonomy)-(.+)/', $template->slug, $matches ) ) {
			$type           = $matches[1];
			$slug_remaining = $matches[2];

			switch ( $type ) {
				case 'author':
					$nice_name = $slug_remaining;
					$users     = get_users(
						array(
							'capability'     => 'edit_posts',
							'search'         => $nice_name,
							'search_columns' => array( 'user_nicename' ),
							'fields'         => 'display_name',
						)
					);

					if ( empty( $users ) ) {
						$template->title = sprintf(
							/* translators: Custom template title in the Site Editor, referencing a deleted author. %s: Author nicename. */
							__( 'Deleted author: %s' ),
							$nice_name
						);
					} else {
						$author_name = $users[0];

						$template->title = sprintf(
							/* translators: Custom template title in the Site Editor. %s: Author name. */
							__( 'Author: %s' ),
							$author_name
						);

						$template->description = sprintf(
							/* translators: Custom template description in the Site Editor. %s: Author name. */
							__( 'Template for %s' ),
							$author_name
						);

						$users_with_same_name = get_users(
							array(
								'capability'     => 'edit_posts',
								'search'         => $author_name,
								'search_columns' => array( 'display_name' ),
								'fields'         => 'display_name',
							)
						);

						if ( count( $users_with_same_name ) > 1 ) {
							$template->title = sprintf(
								/* translators: Custom template title in the Site Editor. 1: Template title of an author template, 2: Author nicename. */
								__( '%1$s (%2$s)' ),
								$template->title,
								$nice_name
							);
						}
					}
					break;
				case 'page':
					_wp_build_title_and_description_for_single_post_type_block_template( 'page', $slug_remaining, $template );
					break;
				case 'single':
					$post_types = get_post_types();

					foreach ( $post_types as $post_type ) {
						$post_type_length = strlen( $post_type ) + 1;

						// If $slug_remaining starts with $post_type followed by a hyphen.
						if ( 0 === strncmp( $slug_remaining, $post_type . '-', $post_type_length ) ) {
							$slug  = substr( $slug_remaining, $post_type_length, strlen( $slug_remaining ) );
							$found = _wp_build_title_and_description_for_single_post_type_block_template( $post_type, $slug, $template );

							if ( $found ) {
								break;
							}
						}
					}
					break;
				case 'tag':
					_wp_build_title_and_description_for_taxonomy_block_template( 'post_tag', $slug_remaining, $template );
					break;
				case 'category':
					_wp_build_title_and_description_for_taxonomy_block_template( 'category', $slug_remaining, $template );
					break;
				case 'taxonomy':
					$taxonomies = get_taxonomies();

					foreach ( $taxonomies as $taxonomy ) {
						$taxonomy_length = strlen( $taxonomy ) + 1;

						// If $slug_remaining starts with $taxonomy followed by a hyphen.
						if ( 0 === strncmp( $slug_remaining, $taxonomy . '-', $taxonomy_length ) ) {
							$slug  = substr( $slug_remaining, $taxonomy_length, strlen( $slug_remaining ) );
							$found = _wp_build_title_and_description_for_taxonomy_block_template( $taxonomy, $slug, $template );

							if ( $found ) {
								break;
							}
						}
					}
					break;
			}
		}
	}

	return $template;
}

/**
 * Retrieves a list of unified template objects based on a query.
 *
 * @since 5.8.0
 *
 * @param array  $query {
 *     Optional. Arguments to retrieve templates.
 *
 *     @type array  $slug__in  List of slugs to include.
 *     @type int    $wp_id     Post ID of customized template.
 *     @type string $area      A 'wp_template_part_area' taxonomy value to filter by (for wp_template_part template type only).
 *     @type string $post_type Post type to get the templates for.
 * }
 * @param string $template_type 'wp_template' or 'wp_template_part'.
 * @return array Templates.
 */
function get_block_templates( $query = array(), $template_type = 'wp_template' ) {
	/**
	 * Filters the block templates array before the query takes place.
	 *
	 * Return a non-null value to bypass the WordPress queries.
	 *
	 * @since 5.9.0
	 *
	 * @param WP_Block_Template[]|null $block_templates Return an array of block templates to short-circuit the default query,
	 *                                                  or null to allow WP to run it's normal queries.
	 * @param array  $query {
	 *     Optional. Arguments to retrieve templates.
	 *
	 *     @type array  $slug__in List of slugs to include.
	 *     @type int    $wp_id Post ID of customized template.
	 *     @type string $post_type Post type to get the templates for.
	 * }
	 * @param string $template_type wp_template or wp_template_part.
	 */
	$templates = apply_filters( 'pre_get_block_templates', null, $query, $template_type );
	if ( ! is_null( $templates ) ) {
		return $templates;
	}

	$post_type     = isset( $query['post_type'] ) ? $query['post_type'] : '';
	$wp_query_args = array(
		'post_status'    => array( 'auto-draft', 'draft', 'publish' ),
		'post_type'      => $template_type,
		'posts_per_page' => -1,
		'no_found_rows'  => true,
		'tax_query'      => array(
			array(
				'taxonomy' => 'wp_theme',
				'field'    => 'name',
				'terms'    => get_stylesheet(),
			),
		),
	);

	if ( 'wp_template_part' === $template_type && isset( $query['area'] ) ) {
		$wp_query_args['tax_query'][]           = array(
			'taxonomy' => 'wp_template_part_area',
			'field'    => 'name',
			'terms'    => $query['area'],
		);
		$wp_query_args['tax_query']['relation'] = 'AND';
	}

	if ( isset( $query['slug__in'] ) ) {
		$wp_query_args['post_name__in'] = $query['slug__in'];
	}

	// This is only needed for the regular templates/template parts post type listing and editor.
	if ( isset( $query['wp_id'] ) ) {
		$wp_query_args['p'] = $query['wp_id'];
	} else {
		$wp_query_args['post_status'] = 'publish';
	}

	$template_query = new WP_Query( $wp_query_args );
	$query_result   = array();
	foreach ( $template_query->posts as $post ) {
		$template = _build_block_template_result_from_post( $post );

		if ( is_wp_error( $template ) ) {
			continue;
		}

		if ( $post_type && ! $template->is_custom ) {
			continue;
		}

		if (
			$post_type &&
			isset( $template->post_types ) &&
			! in_array( $post_type, $template->post_types, true )
		) {
			continue;
		}

		$query_result[] = $template;
	}

	if ( ! isset( $query['wp_id'] ) ) {
		$template_files = _get_block_templates_files( $template_type );
		foreach ( $template_files as $template_file ) {
			$template = _build_block_template_result_from_file( $template_file, $template_type );

			if ( $post_type && ! $template->is_custom ) {
				continue;
			}

			if ( $post_type &&
				isset( $template->post_types ) &&
				! in_array( $post_type, $template->post_types, true )
			) {
				continue;
			}

			$is_not_custom   = false === array_search(
				get_stylesheet() . '//' . $template_file['slug'],
				wp_list_pluck( $query_result, 'id' ),
				true
			);
			$fits_slug_query =
				! isset( $query['slug__in'] ) || in_array( $template_file['slug'], $query['slug__in'], true );
			$fits_area_query =
				! isset( $query['area'] ) || $template_file['area'] === $query['area'];
			$should_include  = $is_not_custom && $fits_slug_query && $fits_area_query;
			if ( $should_include ) {
				$query_result[] = $template;
			}
		}
	}

	/**
	 * Filters the array of queried block templates array after they've been fetched.
	 *
	 * @since 5.9.0
	 *
	 * @param WP_Block_Template[] $query_result Array of found block templates.
	 * @param array  $query {
	 *     Optional. Arguments to retrieve templates.
	 *
	 *     @type array  $slug__in List of slugs to include.
	 *     @type int    $wp_id Post ID of customized template.
	 * }
	 * @param string $template_type wp_template or wp_template_part.
	 */
	return apply_filters( 'get_block_templates', $query_result, $query, $template_type );
}

/**
 * Retrieves a single unified template object using its id.
 *
 * @since 5.8.0
 *
 * @param string $id            Template unique identifier (example: theme_slug//template_slug).
 * @param string $template_type Optional. Template type: `'wp_template'` or '`wp_template_part'`.
 *                              Default `'wp_template'`.
 * @return WP_Block_Template|null Template.
 */
function get_block_template( $id, $template_type = 'wp_template' ) {
	/**
	 * Filters the block template object before the query takes place.
	 *
	 * Return a non-null value to bypass the WordPress queries.
	 *
	 * @since 5.9.0
	 *
	 * @param WP_Block_Template|null $block_template Return block template object to short-circuit the default query,
	 *                                               or null to allow WP to run its normal queries.
	 * @param string                 $id             Template unique identifier (example: theme_slug//template_slug).
	 * @param string                 $template_type  Template type: `'wp_template'` or '`wp_template_part'`.
	 */
	$block_template = apply_filters( 'pre_get_block_template', null, $id, $template_type );
	if ( ! is_null( $block_template ) ) {
		return $block_template;
	}

	$parts = explode( '//', $id, 2 );
	if ( count( $parts ) < 2 ) {
		return null;
	}
	list( $theme, $slug ) = $parts;
	$wp_query_args        = array(
		'post_name__in'  => array( $slug ),
		'post_type'      => $template_type,
		'post_status'    => array( 'auto-draft', 'draft', 'publish', 'trash' ),
		'posts_per_page' => 1,
		'no_found_rows'  => true,
		'tax_query'      => array(
			array(
				'taxonomy' => 'wp_theme',
				'field'    => 'name',
				'terms'    => $theme,
			),
		),
	);
	$template_query       = new WP_Query( $wp_query_args );
	$posts                = $template_query->posts;

	if ( count( $posts ) > 0 ) {
		$template = _build_block_template_result_from_post( $posts[0] );

		if ( ! is_wp_error( $template ) ) {
			return $template;
		}
	}

	$block_template = get_block_file_template( $id, $template_type );

	/**
	 * Filters the queried block template object after it's been fetched.
	 *
	 * @since 5.9.0
	 *
	 * @param WP_Block_Template|null $block_template The found block template, or null if there isn't one.
	 * @param string                 $id             Template unique identifier (example: theme_slug//template_slug).
	 * @param array                  $template_type  Template type: `'wp_template'` or '`wp_template_part'`.
	 */
	return apply_filters( 'get_block_template', $block_template, $id, $template_type );
}

/**
 * Retrieves a unified template object based on a theme file.
 *
 * This is a fallback of get_block_template(), used when no templates are found in the database.
 *
 * @since 5.9.0
 *
 * @param string $id            Template unique identifier (example: theme_slug//template_slug).
 * @param string $template_type Optional. Template type: `'wp_template'` or '`wp_template_part'`.
 *                              Default `'wp_template'`.
 * @return WP_Block_Template|null The found block template, or null if there isn't one.
 */
function get_block_file_template( $id, $template_type = 'wp_template' ) {
	/**
	 * Filters the block template object before the theme file discovery takes place.
	 *
	 * Return a non-null value to bypass the WordPress theme file discovery.
	 *
	 * @since 5.9.0
	 *
	 * @param WP_Block_Template|null $block_template Return block template object to short-circuit the default query,
	 *                                               or null to allow WP to run its normal queries.
	 * @param string                 $id             Template unique identifier (example: theme_slug//template_slug).
	 * @param string                 $template_type  Template type: `'wp_template'` or '`wp_template_part'`.
	 */
	$block_template = apply_filters( 'pre_get_block_file_template', null, $id, $template_type );
	if ( ! is_null( $block_template ) ) {
		return $block_template;
	}

	$parts = explode( '//', $id, 2 );
	if ( count( $parts ) < 2 ) {
		/** This filter is documented in wp-includes/block-template-utils.php */
		return apply_filters( 'get_block_file_template', null, $id, $template_type );
	}
	list( $theme, $slug ) = $parts;

	if ( get_stylesheet() !== $theme ) {
		/** This filter is documented in wp-includes/block-template-utils.php */
		return apply_filters( 'get_block_file_template', null, $id, $template_type );
	}

	$template_file = _get_block_template_file( $template_type, $slug );
	if ( null === $template_file ) {
		/** This filter is documented in wp-includes/block-template-utils.php */
		return apply_filters( 'get_block_file_template', null, $id, $template_type );
	}

	$block_template = _build_block_template_result_from_file( $template_file, $template_type );

	/**
	 * Filters the block template object after it has been (potentially) fetched from the theme file.
	 *
	 * @since 5.9.0
	 *
	 * @param WP_Block_Template|null $block_template The found block template, or null if there is none.
	 * @param string                 $id             Template unique identifier (example: theme_slug//template_slug).
	 * @param string                 $template_type  Template type: `'wp_template'` or '`wp_template_part'`.
	 */
	return apply_filters( 'get_block_file_template', $block_template, $id, $template_type );
}

/**
 * Prints a block template part.
 *
 * @since 5.9.0
 *
 * @param string $part The block template part to print. Use "header" or "footer".
 */
function block_template_part( $part ) {
	$template_part = get_block_template( get_stylesheet() . '//' . $part, 'wp_template_part' );
	if ( ! $template_part || empty( $template_part->content ) ) {
		return;
	}
	echo do_blocks( $template_part->content );
}

/**
 * Prints the header block template part.
 *
 * @since 5.9.0
 */
function block_header_area() {
	block_template_part( 'header' );
}

/**
 * Prints the footer block template part.
 *
 * @since 5.9.0
 */
function block_footer_area() {
	block_template_part( 'footer' );
}

/**
 * Determines whether a theme directory should be ignored during export.
 *
 * @since 6.0.0
 *
 * @param string $path The path of the file in the theme.
 * @return Bool Whether this file is in an ignored directory.
 */
function wp_is_theme_directory_ignored( $path ) {
	$directories_to_ignore = array( '.DS_Store', '.svn', '.git', '.hg', '.bzr', 'node_modules', 'vendor' );

	foreach ( $directories_to_ignore as $directory ) {
		if ( str_starts_with( $path, $directory ) ) {
			return true;
		}
	}

	return false;
}

/**
 * Creates an export of the current templates and
 * template parts from the site editor at the
 * specified path in a ZIP file.
 *
 * @since 5.9.0
 * @since 6.0.0 Adds the whole theme to the export archive.
 *
 * @global string $wp_version The WordPress version string.
 *
 * @return WP_Error|string Path of the ZIP file or error on failure.
 */
function wp_generate_block_templates_export_file() {
<<<<<<< HEAD
	global $wp_theme_json_resolver;
=======
	global $wp_version;

>>>>>>> 9ed27339
	if ( ! class_exists( 'ZipArchive' ) ) {
		return new WP_Error( 'missing_zip_package', __( 'Zip Export not supported.' ) );
	}

	$obscura    = wp_generate_password( 12, false, false );
	$theme_name = basename( get_stylesheet() );
	$filename   = get_temp_dir() . $theme_name . $obscura . '.zip';

	$zip = new ZipArchive();
	if ( true !== $zip->open( $filename, ZipArchive::CREATE | ZipArchive::OVERWRITE ) ) {
		return new WP_Error( 'unable_to_create_zip', __( 'Unable to open export file (archive) for writing.' ) );
	}

	$zip->addEmptyDir( 'templates' );
	$zip->addEmptyDir( 'parts' );

	// Get path of the theme.
	$theme_path = wp_normalize_path( get_stylesheet_directory() );

	// Create recursive directory iterator.
	$theme_files = new RecursiveIteratorIterator(
		new RecursiveDirectoryIterator( $theme_path ),
		RecursiveIteratorIterator::LEAVES_ONLY
	);

	// Make a copy of the current theme.
	foreach ( $theme_files as $file ) {
		// Skip directories as they are added automatically.
		if ( ! $file->isDir() ) {
			// Get real and relative path for current file.
			$file_path     = wp_normalize_path( $file );
			$relative_path = substr( $file_path, strlen( $theme_path ) + 1 );

			if ( ! wp_is_theme_directory_ignored( $relative_path ) ) {
				$zip->addFile( $file_path, $relative_path );
			}
		}
	}

	// Load templates into the zip file.
	$templates = get_block_templates();
	foreach ( $templates as $template ) {
		$template->content = _remove_theme_attribute_in_block_template_content( $template->content );

		$zip->addFromString(
			'templates/' . $template->slug . '.html',
			$template->content
		);
	}

	// Load template parts into the zip file.
	$template_parts = get_block_templates( array(), 'wp_template_part' );
	foreach ( $template_parts as $template_part ) {
		$zip->addFromString(
			'parts/' . $template_part->slug . '.html',
			$template_part->content
		);
	}

	// Load theme.json into the zip file.
	$tree = $wp_theme_json_resolver->get_theme_data( array(), array( 'with_supports' => false ) );
	// Merge with user data.
	$tree->merge( $wp_theme_json_resolver->get_user_data() );

	$theme_json_raw = $tree->get_data();
	// If a version is defined, add a schema.
	if ( $theme_json_raw['version'] ) {
		$theme_json_version = 'wp/' . substr( $wp_version, 0, 3 );
		$schema             = array( '$schema' => 'https://schemas.wp.org/' . $theme_json_version . '/theme.json' );
		$theme_json_raw     = array_merge( $schema, $theme_json_raw );
	}

	// Convert to a string.
	$theme_json_encoded = wp_json_encode( $theme_json_raw, JSON_PRETTY_PRINT | JSON_UNESCAPED_SLASHES | JSON_UNESCAPED_UNICODE );

	// Replace 4 spaces with a tab.
	$theme_json_tabbed = preg_replace( '~(?:^|\G)\h{4}~m', "\t", $theme_json_encoded );

	// Add the theme.json file to the zip.
	$zip->addFromString(
		'theme.json',
		$theme_json_tabbed
	);

	// Save changes to the zip file.
	$zip->close();

	return $filename;
}

/**
 * Gets the template hierarchy for the given template slug to be created.
 *
 *
 * Note: Always add `index` as the last fallback template.
 *
 * @since 6.1.0
 *
 * @param string  $slug           The template slug to be created.
 * @param boolean $is_custom      Optional. Indicates if a template is custom or
 *                                part of the template hierarchy. Default false.
 * @param string $template_prefix Optional. The template prefix for the created template.
 *                                Used to extract the main template type, e.g.
 *                                in `taxonomy-books` the `taxonomy` is extracted.
 *                                Default empty string.
 * @return string[] The template hierarchy.
 */
function get_template_hierarchy( $slug, $is_custom = false, $template_prefix = '' ) {
	if ( 'index' === $slug ) {
		return array( 'index' );
	}
	if ( $is_custom ) {
		return array( 'page', 'singular', 'index' );
	}
	if ( 'front-page' === $slug ) {
		return array( 'front-page', 'home', 'index' );
	}

	$template_hierarchy = array( $slug );

	// Most default templates don't have `$template_prefix` assigned.
	if ( $template_prefix ) {
		list( $type ) = explode( '-', $template_prefix );
		// These checks are needed because the `$slug` above is always added.
		if ( ! in_array( $template_prefix, array( $slug, $type ), true ) ) {
			$template_hierarchy[] = $template_prefix;
		}
		if ( $slug !== $type ) {
			$template_hierarchy[] = $type;
		}
	}

	// Handle `archive` template.
	if (
		str_starts_with( $slug, 'author' ) ||
		str_starts_with( $slug, 'taxonomy' ) ||
		str_starts_with( $slug, 'category' ) ||
		str_starts_with( $slug, 'tag' ) ||
		'date' === $slug
	) {
		$template_hierarchy[] = 'archive';
	}
	// Handle `single` template.
	if ( 'attachment' === $slug ) {
		$template_hierarchy[] = 'single';
	}

	// Handle `singular` template.
	if (
		str_starts_with( $slug, 'single' ) ||
		str_starts_with( $slug, 'page' ) ||
		'attachment' === $slug
	) {
		$template_hierarchy[] = 'singular';
	}

	$template_hierarchy[] = 'index';

	return $template_hierarchy;
};<|MERGE_RESOLUTION|>--- conflicted
+++ resolved
@@ -1207,12 +1207,8 @@
  * @return WP_Error|string Path of the ZIP file or error on failure.
  */
 function wp_generate_block_templates_export_file() {
-<<<<<<< HEAD
-	global $wp_theme_json_resolver;
-=======
-	global $wp_version;
-
->>>>>>> 9ed27339
+	global $wp_theme_json_resolver, $wp_version;
+  
 	if ( ! class_exists( 'ZipArchive' ) ) {
 		return new WP_Error( 'missing_zip_package', __( 'Zip Export not supported.' ) );
 	}
