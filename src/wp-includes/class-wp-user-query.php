--- conflicted
+++ resolved
@@ -310,14 +310,8 @@
 				$this->query_fields[] = "$wpdb->users.$field";
 			}
 			$this->query_fields = implode( ',', $this->query_fields );
-<<<<<<< HEAD
 		} elseif ( 'all_with_meta' === $qv['fields'] || 'all' === $qv['fields'] ) {
 			$this->query_fields = "$wpdb->users.ID";
-		} elseif ( ! in_array( $qv['fields'], $allowed_fields, true ) ) {
-=======
-		} elseif ( 'all' === $qv['fields'] ) {
->>>>>>> a80c501f
-			$this->query_fields = "$wpdb->users.*";
 		} elseif ( ! in_array( $qv['fields'], $allowed_fields, true ) ) {
 			$this->query_fields = "$wpdb->users.ID";
 		} else {
@@ -841,10 +835,7 @@
 		if ( ! $this->results ) {
 			return;
 		}
-<<<<<<< HEAD
-
-		if ( 'all_with_meta' === $qv['fields'] || 'all' === $qv['fields'] ) {
-=======
+
 		if (
 			is_array( $qv['fields'] ) &&
 			isset( $this->results[0]->ID )
@@ -852,8 +843,7 @@
 			foreach ( $this->results as $result ) {
 				$result->id = $result->ID;
 			}
-		} elseif ( 'all_with_meta' === $qv['fields'] ) {
->>>>>>> a80c501f
+		} elseif ( 'all_with_meta' === $qv['fields'] || 'all' === $qv['fields'] ) {
 			cache_users( $this->results );
 
 			$r = array();
