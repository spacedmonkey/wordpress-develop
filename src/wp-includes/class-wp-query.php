<?php
/**
 * Query API: WP_Query class
 *
 * @package WordPress
 * @subpackage Query
 * @since 4.7.0
 */

/**
 * The WordPress Query class.
 *
 * @link https://developer.wordpress.org/reference/classes/wp_query/
 *
 * @since 1.5.0
 * @since 4.5.0 Removed the `$comments_popup` property.
 */
class WP_Query {

	/**
	 * Query vars set by the user.
	 *
	 * @since 1.5.0
	 * @var array
	 */
	public $query;

	/**
	 * Query vars, after parsing.
	 *
	 * @since 1.5.0
	 * @var array
	 */
	public $query_vars = array();

	/**
	 * Taxonomy query, as passed to get_tax_sql().
	 *
	 * @since 3.1.0
	 * @var WP_Tax_Query A taxonomy query instance.
	 */
	public $tax_query;

	/**
	 * Metadata query container.
	 *
	 * @since 3.2.0
	 * @var WP_Meta_Query A meta query instance.
	 */
	public $meta_query = false;

	/**
	 * Date query container.
	 *
	 * @since 3.7.0
	 * @var WP_Date_Query A date query instance.
	 */
	public $date_query = false;

	/**
	 * Holds the data for a single object that is queried.
	 *
	 * Holds the contents of a post, page, category, attachment.
	 *
	 * @since 1.5.0
	 * @var WP_Term|WP_Post_Type|WP_Post|WP_User|null
	 */
	public $queried_object;

	/**
	 * The ID of the queried object.
	 *
	 * @since 1.5.0
	 * @var int
	 */
	public $queried_object_id;

	/**
	 * SQL for the database query.
	 *
	 * @since 2.0.1
	 * @var string
	 */
	public $request;

	/**
	 * Array of post objects or post IDs.
	 *
	 * @since 1.5.0
	 * @var WP_Post[]|int[]
	 */
	public $posts;

	/**
	 * The number of posts for the current query.
	 *
	 * @since 1.5.0
	 * @var int
	 */
	public $post_count = 0;

	/**
	 * Index of the current item in the loop.
	 *
	 * @since 1.5.0
	 * @var int
	 */
	public $current_post = -1;

	/**
	 * Whether the loop has started and the caller is in the loop.
	 *
	 * @since 2.0.0
	 * @var bool
	 */
	public $in_the_loop = false;

	/**
	 * The current post.
	 *
	 * This property does not get populated when the `fields` argument is set to
	 * `ids` or `id=>parent`.
	 *
	 * @since 1.5.0
	 * @var WP_Post|null
	 */
	public $post;

	/**
	 * The list of comments for current post.
	 *
	 * @since 2.2.0
	 * @var WP_Comment[]
	 */
	public $comments;

	/**
	 * The number of comments for the posts.
	 *
	 * @since 2.2.0
	 * @var int
	 */
	public $comment_count = 0;

	/**
	 * The index of the comment in the comment loop.
	 *
	 * @since 2.2.0
	 * @var int
	 */
	public $current_comment = -1;

	/**
	 * Current comment object.
	 *
	 * @since 2.2.0
	 * @var WP_Comment
	 */
	public $comment;

	/**
	 * The number of found posts for the current query.
	 *
	 * If limit clause was not used, equals $post_count.
	 *
	 * @since 2.1.0
	 * @var int
	 */
	public $found_posts = 0;

	/**
	 * The number of pages.
	 *
	 * @since 2.1.0
	 * @var int
	 */
	public $max_num_pages = 0;

	/**
	 * The number of comment pages.
	 *
	 * @since 2.7.0
	 * @var int
	 */
	public $max_num_comment_pages = 0;

	/**
	 * Signifies whether the current query is for a single post.
	 *
	 * @since 1.5.0
	 * @var bool
	 */
	public $is_single = false;

	/**
	 * Signifies whether the current query is for a preview.
	 *
	 * @since 2.0.0
	 * @var bool
	 */
	public $is_preview = false;

	/**
	 * Signifies whether the current query is for a page.
	 *
	 * @since 1.5.0
	 * @var bool
	 */
	public $is_page = false;

	/**
	 * Signifies whether the current query is for an archive.
	 *
	 * @since 1.5.0
	 * @var bool
	 */
	public $is_archive = false;

	/**
	 * Signifies whether the current query is for a date archive.
	 *
	 * @since 1.5.0
	 * @var bool
	 */
	public $is_date = false;

	/**
	 * Signifies whether the current query is for a year archive.
	 *
	 * @since 1.5.0
	 * @var bool
	 */
	public $is_year = false;

	/**
	 * Signifies whether the current query is for a month archive.
	 *
	 * @since 1.5.0
	 * @var bool
	 */
	public $is_month = false;

	/**
	 * Signifies whether the current query is for a day archive.
	 *
	 * @since 1.5.0
	 * @var bool
	 */
	public $is_day = false;

	/**
	 * Signifies whether the current query is for a specific time.
	 *
	 * @since 1.5.0
	 * @var bool
	 */
	public $is_time = false;

	/**
	 * Signifies whether the current query is for an author archive.
	 *
	 * @since 1.5.0
	 * @var bool
	 */
	public $is_author = false;

	/**
	 * Signifies whether the current query is for a category archive.
	 *
	 * @since 1.5.0
	 * @var bool
	 */
	public $is_category = false;

	/**
	 * Signifies whether the current query is for a tag archive.
	 *
	 * @since 2.3.0
	 * @var bool
	 */
	public $is_tag = false;

	/**
	 * Signifies whether the current query is for a taxonomy archive.
	 *
	 * @since 2.5.0
	 * @var bool
	 */
	public $is_tax = false;

	/**
	 * Signifies whether the current query is for a search.
	 *
	 * @since 1.5.0
	 * @var bool
	 */
	public $is_search = false;

	/**
	 * Signifies whether the current query is for a feed.
	 *
	 * @since 1.5.0
	 * @var bool
	 */
	public $is_feed = false;

	/**
	 * Signifies whether the current query is for a comment feed.
	 *
	 * @since 2.2.0
	 * @var bool
	 */
	public $is_comment_feed = false;

	/**
	 * Signifies whether the current query is for trackback endpoint call.
	 *
	 * @since 1.5.0
	 * @var bool
	 */
	public $is_trackback = false;

	/**
	 * Signifies whether the current query is for the site homepage.
	 *
	 * @since 1.5.0
	 * @var bool
	 */
	public $is_home = false;

	/**
	 * Signifies whether the current query is for the Privacy Policy page.
	 *
	 * @since 5.2.0
	 * @var bool
	 */
	public $is_privacy_policy = false;

	/**
	 * Signifies whether the current query couldn't find anything.
	 *
	 * @since 1.5.0
	 * @var bool
	 */
	public $is_404 = false;

	/**
	 * Signifies whether the current query is for an embed.
	 *
	 * @since 4.4.0
	 * @var bool
	 */
	public $is_embed = false;

	/**
	 * Signifies whether the current query is for a paged result and not for the first page.
	 *
	 * @since 1.5.0
	 * @var bool
	 */
	public $is_paged = false;

	/**
	 * Signifies whether the current query is for an administrative interface page.
	 *
	 * @since 1.5.0
	 * @var bool
	 */
	public $is_admin = false;

	/**
	 * Signifies whether the current query is for an attachment page.
	 *
	 * @since 2.0.0
	 * @var bool
	 */
	public $is_attachment = false;

	/**
	 * Signifies whether the current query is for an existing single post of any post type
	 * (post, attachment, page, custom post types).
	 *
	 * @since 2.1.0
	 * @var bool
	 */
	public $is_singular = false;

	/**
	 * Signifies whether the current query is for the robots.txt file.
	 *
	 * @since 2.1.0
	 * @var bool
	 */
	public $is_robots = false;

	/**
	 * Signifies whether the current query is for the favicon.ico file.
	 *
	 * @since 5.4.0
	 * @var bool
	 */
	public $is_favicon = false;

	/**
	 * Signifies whether the current query is for the page_for_posts page.
	 *
	 * Basically, the homepage if the option isn't set for the static homepage.
	 *
	 * @since 2.1.0
	 * @var bool
	 */
	public $is_posts_page = false;

	/**
	 * Signifies whether the current query is for a post type archive.
	 *
	 * @since 3.1.0
	 * @var bool
	 */
	public $is_post_type_archive = false;

	/**
	 * Stores the ->query_vars state like md5(serialize( $this->query_vars ) ) so we know
	 * whether we have to re-parse because something has changed
	 *
	 * @since 3.1.0
	 * @var bool|string
	 */
	private $query_vars_hash = false;

	/**
	 * Whether query vars have changed since the initial parse_query() call. Used to catch modifications to query vars made
	 * via pre_get_posts hooks.
	 *
	 * @since 3.1.1
	 */
	private $query_vars_changed = true;

	/**
	 * Set if post thumbnails are cached
	 *
	 * @since 3.2.0
	 * @var bool
	 */
	public $thumbnails_cached = false;

	/**
	 * Cached list of search stopwords.
	 *
	 * @since 3.7.0
	 * @var array
	 */
	private $stopwords;

	private $compat_fields = array( 'query_vars_hash', 'query_vars_changed' );

	private $compat_methods = array( 'init_query_flags', 'parse_tax_query' );

	/**
	 * Resets query flags to false.
	 *
	 * The query flags are what page info WordPress was able to figure out.
	 *
	 * @since 2.0.0
	 */
	private function init_query_flags() {
		$this->is_single            = false;
		$this->is_preview           = false;
		$this->is_page              = false;
		$this->is_archive           = false;
		$this->is_date              = false;
		$this->is_year              = false;
		$this->is_month             = false;
		$this->is_day               = false;
		$this->is_time              = false;
		$this->is_author            = false;
		$this->is_category          = false;
		$this->is_tag               = false;
		$this->is_tax               = false;
		$this->is_search            = false;
		$this->is_feed              = false;
		$this->is_comment_feed      = false;
		$this->is_trackback         = false;
		$this->is_home              = false;
		$this->is_privacy_policy    = false;
		$this->is_404               = false;
		$this->is_paged             = false;
		$this->is_admin             = false;
		$this->is_attachment        = false;
		$this->is_singular          = false;
		$this->is_robots            = false;
		$this->is_favicon           = false;
		$this->is_posts_page        = false;
		$this->is_post_type_archive = false;
	}

	/**
	 * Initiates object properties and sets default values.
	 *
	 * @since 1.5.0
	 */
	public function init() {
		unset( $this->posts );
		unset( $this->query );
		$this->query_vars = array();
		unset( $this->queried_object );
		unset( $this->queried_object_id );
		$this->post_count   = 0;
		$this->current_post = -1;
		$this->in_the_loop  = false;
		unset( $this->request );
		unset( $this->post );
		unset( $this->comments );
		unset( $this->comment );
		$this->comment_count         = 0;
		$this->current_comment       = -1;
		$this->found_posts           = 0;
		$this->max_num_pages         = 0;
		$this->max_num_comment_pages = 0;

		$this->init_query_flags();
	}

	/**
	 * Reparse the query vars.
	 *
	 * @since 1.5.0
	 */
	public function parse_query_vars() {
		$this->parse_query();
	}

	/**
	 * Fills in the query variables, which do not exist within the parameter.
	 *
	 * @since 2.1.0
	 * @since 4.5.0 Removed the `comments_popup` public query variable.
	 *
	 * @param array $query_vars Defined query variables.
	 * @return array Complete query variables with undefined ones filled in empty.
	 */
	public function fill_query_vars( $query_vars ) {
		$keys = array(
			'error',
			'm',
			'p',
			'post_parent',
			'subpost',
			'subpost_id',
			'attachment',
			'attachment_id',
			'name',
			'pagename',
			'page_id',
			'second',
			'minute',
			'hour',
			'day',
			'monthnum',
			'year',
			'w',
			'category_name',
			'tag',
			'cat',
			'tag_id',
			'author',
			'author_name',
			'feed',
			'tb',
			'paged',
			'meta_key',
			'meta_value',
			'preview',
			's',
			'sentence',
			'title',
			'fields',
			'menu_order',
			'embed',
		);

		foreach ( $keys as $key ) {
			if ( ! isset( $query_vars[ $key ] ) ) {
				$query_vars[ $key ] = '';
			}
		}

		$array_keys = array(
			'category__in',
			'category__not_in',
			'category__and',
			'post__in',
			'post__not_in',
			'post_name__in',
			'tag__in',
			'tag__not_in',
			'tag__and',
			'tag_slug__in',
			'tag_slug__and',
			'post_parent__in',
			'post_parent__not_in',
			'author__in',
			'author__not_in',
		);

		foreach ( $array_keys as $key ) {
			if ( ! isset( $query_vars[ $key ] ) ) {
				$query_vars[ $key ] = array();
			}
		}

		return $query_vars;
	}

	/**
	 * Parse a query string and set query type booleans.
	 *
	 * @since 1.5.0
	 * @since 4.2.0 Introduced the ability to order by specific clauses of a `$meta_query`, by passing the clause's
	 *              array key to `$orderby`.
	 * @since 4.4.0 Introduced `$post_name__in` and `$title` parameters. `$s` was updated to support excluded
	 *              search terms, by prepending a hyphen.
	 * @since 4.5.0 Removed the `$comments_popup` parameter.
	 *              Introduced the `$comment_status` and `$ping_status` parameters.
	 *              Introduced `RAND(x)` syntax for `$orderby`, which allows an integer seed value to random sorts.
	 * @since 4.6.0 Added 'post_name__in' support for `$orderby`. Introduced the `$lazy_load_term_meta` argument.
	 * @since 4.9.0 Introduced the `$comment_count` parameter.
	 * @since 5.1.0 Introduced the `$meta_compare_key` parameter.
	 * @since 5.3.0 Introduced the `$meta_type_key` parameter.
<<<<<<< HEAD
	 * @since 6.1.0 Introduced the `$post_query_cache` parameter.
=======
	 * @since 6.1.0 Introduced the `$update_menu_item_cache` parameter.
>>>>>>> 01021eb8
	 *
	 * @param string|array $query {
	 *     Optional. Array or string of Query parameters.
	 *
	 *     @type int             $attachment_id           Attachment post ID. Used for 'attachment' post_type.
	 *     @type int|string      $author                  Author ID, or comma-separated list of IDs.
	 *     @type string          $author_name             User 'user_nicename'.
	 *     @type int[]           $author__in              An array of author IDs to query from.
	 *     @type int[]           $author__not_in          An array of author IDs not to query from.
	 *     @type bool            $cache_results           Whether to cache post information. Default true.
	 *     @type int|string      $cat                     Category ID or comma-separated list of IDs (this or any children).
	 *     @type int[]           $category__and           An array of category IDs (AND in).
	 *     @type int[]           $category__in            An array of category IDs (OR in, no children).
	 *     @type int[]           $category__not_in        An array of category IDs (NOT in).
	 *     @type string          $category_name           Use category slug (not name, this or any children).
	 *     @type array|int       $comment_count           Filter results by comment count. Provide an integer to match
	 *                                                    comment count exactly. Provide an array with integer 'value'
	 *                                                    and 'compare' operator ('=', '!=', '>', '>=', '<', '<=' ) to
	 *                                                    compare against comment_count in a specific way.
	 *     @type string          $comment_status          Comment status.
	 *     @type int             $comments_per_page       The number of comments to return per page.
	 *                                                    Default 'comments_per_page' option.
	 *     @type array           $date_query              An associative array of WP_Date_Query arguments.
	 *                                                    See WP_Date_Query::__construct().
	 *     @type int             $day                     Day of the month. Default empty. Accepts numbers 1-31.
	 *     @type bool            $exact                   Whether to search by exact keyword. Default false.
	 *     @type string          $fields                  Post fields to query for. Accepts:
	 *                                                    - '' Returns an array of complete post objects (`WP_Post[]`).
	 *                                                    - 'ids' Returns an array of post IDs (`int[]`).
	 *                                                    - 'id=>parent' Returns an associative array of parent post IDs,
	 *                                                      keyed by post ID (`int[]`).
	 *                                                    Default ''.
	 *     @type int             $hour                    Hour of the day. Default empty. Accepts numbers 0-23.
	 *     @type int|bool        $ignore_sticky_posts     Whether to ignore sticky posts or not. Setting this to false
	 *                                                    excludes stickies from 'post__in'. Accepts 1|true, 0|false.
	 *                                                    Default false.
	 *     @type int             $m                       Combination YearMonth. Accepts any four-digit year and month
	 *                                                    numbers 1-12. Default empty.
	 *     @type string|string[] $meta_key                Meta key or keys to filter by.
	 *     @type string|string[] $meta_value              Meta value or values to filter by.
	 *     @type string          $meta_compare            MySQL operator used for comparing the meta value.
	 *                                                    See WP_Meta_Query::__construct() for accepted values and default value.
	 *     @type string          $meta_compare_key        MySQL operator used for comparing the meta key.
	 *                                                    See WP_Meta_Query::__construct() for accepted values and default value.
	 *     @type string          $meta_type               MySQL data type that the meta_value column will be CAST to for comparisons.
	 *                                                    See WP_Meta_Query::__construct() for accepted values and default value.
	 *     @type string          $meta_type_key           MySQL data type that the meta_key column will be CAST to for comparisons.
	 *                                                    See WP_Meta_Query::__construct() for accepted values and default value.
	 *     @type array           $meta_query              An associative array of WP_Meta_Query arguments.
	 *                                                    See WP_Meta_Query::__construct() for accepted values.
	 *     @type int             $menu_order              The menu order of the posts.
	 *     @type int             $minute                  Minute of the hour. Default empty. Accepts numbers 0-59.
	 *     @type int             $monthnum                The two-digit month. Default empty. Accepts numbers 1-12.
	 *     @type string          $name                    Post slug.
	 *     @type bool            $nopaging                Show all posts (true) or paginate (false). Default false.
	 *     @type bool            $no_found_rows           Whether to skip counting the total rows found. Enabling can improve
	 *                                                    performance. Default false.
	 *     @type int             $offset                  The number of posts to offset before retrieval.
	 *     @type string          $order                   Designates ascending or descending order of posts. Default 'DESC'.
	 *                                                    Accepts 'ASC', 'DESC'.
	 *     @type string|array    $orderby                 Sort retrieved posts by parameter. One or more options may be passed.
	 *                                                    To use 'meta_value', or 'meta_value_num', 'meta_key=keyname' must be
	 *                                                    also be defined. To sort by a specific `$meta_query` clause, use that
	 *                                                    clause's array key. Accepts:
	 *                                                    - 'none'
	 *                                                    - 'name'
	 *                                                    - 'author'
	 *                                                    - 'date'
	 *                                                    - 'title'
	 *                                                    - 'modified'
	 *                                                    - 'menu_order'
	 *                                                    - 'parent'
	 *                                                    - 'ID'
	 *                                                    - 'rand'
	 *                                                    - 'relevance'
	 *                                                    - 'RAND(x)' (where 'x' is an integer seed value)
	 *                                                    - 'comment_count'
	 *                                                    - 'meta_value'
	 *                                                    - 'meta_value_num'
	 *                                                    - 'post__in'
	 *                                                    - 'post_name__in'
	 *                                                    - 'post_parent__in'
	 *                                                    - The array keys of `$meta_query`.
	 *                                                    Default is 'date', except when a search is being performed, when
	 *                                                    the default is 'relevance'.
	 *     @type int             $p                       Post ID.
	 *     @type int             $page                    Show the number of posts that would show up on page X of a
	 *                                                    static front page.
	 *     @type int             $paged                   The number of the current page.
	 *     @type int             $page_id                 Page ID.
	 *     @type string          $pagename                Page slug.
	 *     @type string          $perm                    Show posts if user has the appropriate capability.
	 *     @type string          $ping_status             Ping status.
	 *     @type int[]           $post__in                An array of post IDs to retrieve, sticky posts will be included.
	 *     @type int[]           $post__not_in            An array of post IDs not to retrieve. Note: a string of comma-
	 *                                                    separated IDs will NOT work.
	 *     @type string          $post_mime_type          The mime type of the post. Used for 'attachment' post_type.
	 *     @type string[]        $post_name__in           An array of post slugs that results must match.
	 *     @type int             $post_parent             Page ID to retrieve child pages for. Use 0 to only retrieve
	 *                                                    top-level pages.
	 *     @type int[]           $post_parent__in         An array containing parent page IDs to query child pages from.
	 *     @type int[]           $post_parent__not_in     An array containing parent page IDs not to query child pages from.
	 *     @type string|string[] $post_type               A post type slug (string) or array of post type slugs.
	 *                                                    Default 'any' if using 'tax_query'.
	 *     @type string|string[] $post_status             A post status (string) or array of post statuses.
	 *     @type int             $posts_per_page          The number of posts to query for. Use -1 to request all posts.
	 *     @type int             $posts_per_archive_page  The number of posts to query for by archive page. Overrides
	 *                                                    'posts_per_page' when is_archive(), or is_search() are true.
	 *     @type string          $s                       Search keyword(s). Prepending a term with a hyphen will
	 *                                                    exclude posts matching that term. Eg, 'pillow -sofa' will
	 *                                                    return posts containing 'pillow' but not 'sofa'. The
	 *                                                    character used for exclusion can be modified using the
	 *                                                    the 'wp_query_search_exclusion_prefix' filter.
	 *     @type int             $second                  Second of the minute. Default empty. Accepts numbers 0-59.
	 *     @type bool            $sentence                Whether to search by phrase. Default false.
	 *     @type bool            $suppress_filters        Whether to suppress filters. Default false.
	 *     @type string          $tag                     Tag slug. Comma-separated (either), Plus-separated (all).
	 *     @type int[]           $tag__and                An array of tag IDs (AND in).
	 *     @type int[]           $tag__in                 An array of tag IDs (OR in).
	 *     @type int[]           $tag__not_in             An array of tag IDs (NOT in).
	 *     @type int             $tag_id                  Tag id or comma-separated list of IDs.
	 *     @type string[]        $tag_slug__and           An array of tag slugs (AND in).
	 *     @type string[]        $tag_slug__in            An array of tag slugs (OR in). unless 'ignore_sticky_posts' is
	 *                                                    true. Note: a string of comma-separated IDs will NOT work.
	 *     @type array           $tax_query               An associative array of WP_Tax_Query arguments.
	 *                                                    See WP_Tax_Query::__construct().
	 *     @type string          $title                   Post title.
	 *     @type bool            $post_query_cache        Whether cache query. Default false.
	 *     @type bool            $update_post_meta_cache  Whether to update the post meta cache. Default true.
	 *     @type bool            $update_post_term_cache  Whether to update the post term cache. Default true.
	 *     @type bool            $update_menu_item_cache  Whether to update the menu item cache. Default false.
	 *     @type bool            $lazy_load_term_meta     Whether to lazy-load term meta. Setting to false will
	 *                                                    disable cache priming for term meta, so that each
	 *                                                    get_term_meta() call will hit the database.
	 *                                                    Defaults to the value of `$update_post_term_cache`.
	 *     @type int             $w                       The week number of the year. Default empty. Accepts numbers 0-53.
	 *     @type int             $year                    The four-digit year. Default empty. Accepts any four-digit year.
	 * }
	 */
	public function parse_query( $query = '' ) {
		if ( ! empty( $query ) ) {
			$this->init();
			$this->query      = wp_parse_args( $query );
			$this->query_vars = $this->query;
		} elseif ( ! isset( $this->query ) ) {
			$this->query = $this->query_vars;
		}

		$this->query_vars         = $this->fill_query_vars( $this->query_vars );
		$qv                       = &$this->query_vars;
		$this->query_vars_changed = true;

		if ( ! empty( $qv['robots'] ) ) {
			$this->is_robots = true;
		} elseif ( ! empty( $qv['favicon'] ) ) {
			$this->is_favicon = true;
		}

		if ( ! is_scalar( $qv['p'] ) || (int) $qv['p'] < 0 ) {
			$qv['p']     = 0;
			$qv['error'] = '404';
		} else {
			$qv['p'] = (int) $qv['p'];
		}

		$qv['page_id']  = absint( $qv['page_id'] );
		$qv['year']     = absint( $qv['year'] );
		$qv['monthnum'] = absint( $qv['monthnum'] );
		$qv['day']      = absint( $qv['day'] );
		$qv['w']        = absint( $qv['w'] );
		$qv['m']        = is_scalar( $qv['m'] ) ? preg_replace( '|[^0-9]|', '', $qv['m'] ) : '';
		$qv['paged']    = absint( $qv['paged'] );
		$qv['cat']      = preg_replace( '|[^0-9,-]|', '', $qv['cat'] );    // Comma-separated list of positive or negative integers.
		$qv['author']   = preg_replace( '|[^0-9,-]|', '', $qv['author'] ); // Comma-separated list of positive or negative integers.
		$qv['pagename'] = trim( $qv['pagename'] );
		$qv['name']     = trim( $qv['name'] );
		$qv['title']    = trim( $qv['title'] );
		if ( '' !== $qv['hour'] ) {
			$qv['hour'] = absint( $qv['hour'] );
		}
		if ( '' !== $qv['minute'] ) {
			$qv['minute'] = absint( $qv['minute'] );
		}
		if ( '' !== $qv['second'] ) {
			$qv['second'] = absint( $qv['second'] );
		}
		if ( '' !== $qv['menu_order'] ) {
			$qv['menu_order'] = absint( $qv['menu_order'] );
		}

		// Fairly large, potentially too large, upper bound for search string lengths.
		if ( ! is_scalar( $qv['s'] ) || ( ! empty( $qv['s'] ) && strlen( $qv['s'] ) > 1600 ) ) {
			$qv['s'] = '';
		}

		// Compat. Map subpost to attachment.
		if ( '' != $qv['subpost'] ) {
			$qv['attachment'] = $qv['subpost'];
		}
		if ( '' != $qv['subpost_id'] ) {
			$qv['attachment_id'] = $qv['subpost_id'];
		}

		$qv['attachment_id'] = absint( $qv['attachment_id'] );

		if ( ( '' !== $qv['attachment'] ) || ! empty( $qv['attachment_id'] ) ) {
			$this->is_single     = true;
			$this->is_attachment = true;
		} elseif ( '' !== $qv['name'] ) {
			$this->is_single = true;
		} elseif ( $qv['p'] ) {
			$this->is_single = true;
		} elseif ( '' !== $qv['pagename'] || ! empty( $qv['page_id'] ) ) {
			$this->is_page   = true;
			$this->is_single = false;
		} else {
			// Look for archive queries. Dates, categories, authors, search, post type archives.

			if ( isset( $this->query['s'] ) ) {
				$this->is_search = true;
			}

			if ( '' !== $qv['second'] ) {
				$this->is_time = true;
				$this->is_date = true;
			}

			if ( '' !== $qv['minute'] ) {
				$this->is_time = true;
				$this->is_date = true;
			}

			if ( '' !== $qv['hour'] ) {
				$this->is_time = true;
				$this->is_date = true;
			}

			if ( $qv['day'] ) {
				if ( ! $this->is_date ) {
					$date = sprintf( '%04d-%02d-%02d', $qv['year'], $qv['monthnum'], $qv['day'] );
					if ( $qv['monthnum'] && $qv['year'] && ! wp_checkdate( $qv['monthnum'], $qv['day'], $qv['year'], $date ) ) {
						$qv['error'] = '404';
					} else {
						$this->is_day  = true;
						$this->is_date = true;
					}
				}
			}

			if ( $qv['monthnum'] ) {
				if ( ! $this->is_date ) {
					if ( 12 < $qv['monthnum'] ) {
						$qv['error'] = '404';
					} else {
						$this->is_month = true;
						$this->is_date  = true;
					}
				}
			}

			if ( $qv['year'] ) {
				if ( ! $this->is_date ) {
					$this->is_year = true;
					$this->is_date = true;
				}
			}

			if ( $qv['m'] ) {
				$this->is_date = true;
				if ( strlen( $qv['m'] ) > 9 ) {
					$this->is_time = true;
				} elseif ( strlen( $qv['m'] ) > 7 ) {
					$this->is_day = true;
				} elseif ( strlen( $qv['m'] ) > 5 ) {
					$this->is_month = true;
				} else {
					$this->is_year = true;
				}
			}

			if ( $qv['w'] ) {
				$this->is_date = true;
			}

			$this->query_vars_hash = false;
			$this->parse_tax_query( $qv );

			foreach ( $this->tax_query->queries as $tax_query ) {
				if ( ! is_array( $tax_query ) ) {
					continue;
				}

				if ( isset( $tax_query['operator'] ) && 'NOT IN' !== $tax_query['operator'] ) {
					switch ( $tax_query['taxonomy'] ) {
						case 'category':
							$this->is_category = true;
							break;
						case 'post_tag':
							$this->is_tag = true;
							break;
						default:
							$this->is_tax = true;
					}
				}
			}
			unset( $tax_query );

			if ( empty( $qv['author'] ) || ( '0' == $qv['author'] ) ) {
				$this->is_author = false;
			} else {
				$this->is_author = true;
			}

			if ( '' !== $qv['author_name'] ) {
				$this->is_author = true;
			}

			if ( ! empty( $qv['post_type'] ) && ! is_array( $qv['post_type'] ) ) {
				$post_type_obj = get_post_type_object( $qv['post_type'] );
				if ( ! empty( $post_type_obj->has_archive ) ) {
					$this->is_post_type_archive = true;
				}
			}

			if ( $this->is_post_type_archive || $this->is_date || $this->is_author || $this->is_category || $this->is_tag || $this->is_tax ) {
				$this->is_archive = true;
			}
		}

		if ( '' != $qv['feed'] ) {
			$this->is_feed = true;
		}

		if ( '' != $qv['embed'] ) {
			$this->is_embed = true;
		}

		if ( '' != $qv['tb'] ) {
			$this->is_trackback = true;
		}

		if ( '' != $qv['paged'] && ( (int) $qv['paged'] > 1 ) ) {
			$this->is_paged = true;
		}

		// If we're previewing inside the write screen.
		if ( '' != $qv['preview'] ) {
			$this->is_preview = true;
		}

		if ( is_admin() ) {
			$this->is_admin = true;
		}

		if ( false !== strpos( $qv['feed'], 'comments-' ) ) {
			$qv['feed']         = str_replace( 'comments-', '', $qv['feed'] );
			$qv['withcomments'] = 1;
		}

		$this->is_singular = $this->is_single || $this->is_page || $this->is_attachment;

		if ( $this->is_feed && ( ! empty( $qv['withcomments'] ) || ( empty( $qv['withoutcomments'] ) && $this->is_singular ) ) ) {
			$this->is_comment_feed = true;
		}

		if ( ! ( $this->is_singular || $this->is_archive || $this->is_search || $this->is_feed
				|| ( defined( 'REST_REQUEST' ) && REST_REQUEST && $this->is_main_query() )
				|| $this->is_trackback || $this->is_404 || $this->is_admin || $this->is_robots || $this->is_favicon ) ) {
			$this->is_home = true;
		}

		// Correct `is_*` for 'page_on_front' and 'page_for_posts'.
		if ( $this->is_home && 'page' === get_option( 'show_on_front' ) && get_option( 'page_on_front' ) ) {
			$_query = wp_parse_args( $this->query );
			// 'pagename' can be set and empty depending on matched rewrite rules. Ignore an empty 'pagename'.
			if ( isset( $_query['pagename'] ) && '' === $_query['pagename'] ) {
				unset( $_query['pagename'] );
			}

			unset( $_query['embed'] );

			if ( empty( $_query ) || ! array_diff( array_keys( $_query ), array( 'preview', 'page', 'paged', 'cpage' ) ) ) {
				$this->is_page = true;
				$this->is_home = false;
				$qv['page_id'] = get_option( 'page_on_front' );
				// Correct <!--nextpage--> for 'page_on_front'.
				if ( ! empty( $qv['paged'] ) ) {
					$qv['page'] = $qv['paged'];
					unset( $qv['paged'] );
				}
			}
		}

		if ( '' !== $qv['pagename'] ) {
			$this->queried_object = get_page_by_path( $qv['pagename'] );

			if ( $this->queried_object && 'attachment' === $this->queried_object->post_type ) {
				if ( preg_match( '/^[^%]*%(?:postname)%/', get_option( 'permalink_structure' ) ) ) {
					// See if we also have a post with the same slug.
					$post = get_page_by_path( $qv['pagename'], OBJECT, 'post' );
					if ( $post ) {
						$this->queried_object = $post;
						$this->is_page        = false;
						$this->is_single      = true;
					}
				}
			}

			if ( ! empty( $this->queried_object ) ) {
				$this->queried_object_id = (int) $this->queried_object->ID;
			} else {
				unset( $this->queried_object );
			}

			if ( 'page' === get_option( 'show_on_front' ) && isset( $this->queried_object_id ) && get_option( 'page_for_posts' ) == $this->queried_object_id ) {
				$this->is_page       = false;
				$this->is_home       = true;
				$this->is_posts_page = true;
			}

			if ( isset( $this->queried_object_id ) && get_option( 'wp_page_for_privacy_policy' ) == $this->queried_object_id ) {
				$this->is_privacy_policy = true;
			}
		}

		if ( $qv['page_id'] ) {
			if ( 'page' === get_option( 'show_on_front' ) && get_option( 'page_for_posts' ) == $qv['page_id'] ) {
				$this->is_page       = false;
				$this->is_home       = true;
				$this->is_posts_page = true;
			}

			if ( get_option( 'wp_page_for_privacy_policy' ) == $qv['page_id'] ) {
				$this->is_privacy_policy = true;
			}
		}

		if ( ! empty( $qv['post_type'] ) ) {
			if ( is_array( $qv['post_type'] ) ) {
				$qv['post_type'] = array_map( 'sanitize_key', $qv['post_type'] );
			} else {
				$qv['post_type'] = sanitize_key( $qv['post_type'] );
			}
		}

		if ( ! empty( $qv['post_status'] ) ) {
			if ( is_array( $qv['post_status'] ) ) {
				$qv['post_status'] = array_map( 'sanitize_key', $qv['post_status'] );
			} else {
				$qv['post_status'] = preg_replace( '|[^a-z0-9_,-]|', '', $qv['post_status'] );
			}
		}

		if ( $this->is_posts_page && ( ! isset( $qv['withcomments'] ) || ! $qv['withcomments'] ) ) {
			$this->is_comment_feed = false;
		}

		$this->is_singular = $this->is_single || $this->is_page || $this->is_attachment;
		// Done correcting `is_*` for 'page_on_front' and 'page_for_posts'.

		if ( '404' == $qv['error'] ) {
			$this->set_404();
		}

		$this->is_embed = $this->is_embed && ( $this->is_singular || $this->is_404 );

		$this->query_vars_hash    = md5( serialize( $this->query_vars ) );
		$this->query_vars_changed = false;

		/**
		 * Fires after the main query vars have been parsed.
		 *
		 * @since 1.5.0
		 *
		 * @param WP_Query $query The WP_Query instance (passed by reference).
		 */
		do_action_ref_array( 'parse_query', array( &$this ) );
	}

	/**
	 * Parses various taxonomy related query vars.
	 *
	 * For BC, this method is not marked as protected. See [28987].
	 *
	 * @since 3.1.0
	 *
	 * @param array $q The query variables. Passed by reference.
	 */
	public function parse_tax_query( &$q ) {
		if ( ! empty( $q['tax_query'] ) && is_array( $q['tax_query'] ) ) {
			$tax_query = $q['tax_query'];
		} else {
			$tax_query = array();
		}

		if ( ! empty( $q['taxonomy'] ) && ! empty( $q['term'] ) ) {
			$tax_query[] = array(
				'taxonomy' => $q['taxonomy'],
				'terms'    => array( $q['term'] ),
				'field'    => 'slug',
			);
		}

		foreach ( get_taxonomies( array(), 'objects' ) as $taxonomy => $t ) {
			if ( 'post_tag' === $taxonomy ) {
				continue; // Handled further down in the $q['tag'] block.
			}

			if ( $t->query_var && ! empty( $q[ $t->query_var ] ) ) {
				$tax_query_defaults = array(
					'taxonomy' => $taxonomy,
					'field'    => 'slug',
				);

				if ( ! empty( $t->rewrite['hierarchical'] ) ) {
					$q[ $t->query_var ] = wp_basename( $q[ $t->query_var ] );
				}

				$term = $q[ $t->query_var ];

				if ( is_array( $term ) ) {
					$term = implode( ',', $term );
				}

				if ( strpos( $term, '+' ) !== false ) {
					$terms = preg_split( '/[+]+/', $term );
					foreach ( $terms as $term ) {
						$tax_query[] = array_merge(
							$tax_query_defaults,
							array(
								'terms' => array( $term ),
							)
						);
					}
				} else {
					$tax_query[] = array_merge(
						$tax_query_defaults,
						array(
							'terms' => preg_split( '/[,]+/', $term ),
						)
					);
				}
			}
		}

		// If query string 'cat' is an array, implode it.
		if ( is_array( $q['cat'] ) ) {
			$q['cat'] = implode( ',', $q['cat'] );
		}

		// Category stuff.

		if ( ! empty( $q['cat'] ) && ! $this->is_singular ) {
			$cat_in     = array();
			$cat_not_in = array();

			$cat_array = preg_split( '/[,\s]+/', urldecode( $q['cat'] ) );
			$cat_array = array_map( 'intval', $cat_array );
			$q['cat']  = implode( ',', $cat_array );

			foreach ( $cat_array as $cat ) {
				if ( $cat > 0 ) {
					$cat_in[] = $cat;
				} elseif ( $cat < 0 ) {
					$cat_not_in[] = abs( $cat );
				}
			}

			if ( ! empty( $cat_in ) ) {
				$tax_query[] = array(
					'taxonomy'         => 'category',
					'terms'            => $cat_in,
					'field'            => 'term_id',
					'include_children' => true,
				);
			}

			if ( ! empty( $cat_not_in ) ) {
				$tax_query[] = array(
					'taxonomy'         => 'category',
					'terms'            => $cat_not_in,
					'field'            => 'term_id',
					'operator'         => 'NOT IN',
					'include_children' => true,
				);
			}
			unset( $cat_array, $cat_in, $cat_not_in );
		}

		if ( ! empty( $q['category__and'] ) && 1 === count( (array) $q['category__and'] ) ) {
			$q['category__and'] = (array) $q['category__and'];
			if ( ! isset( $q['category__in'] ) ) {
				$q['category__in'] = array();
			}
			$q['category__in'][] = absint( reset( $q['category__and'] ) );
			unset( $q['category__and'] );
		}

		if ( ! empty( $q['category__in'] ) ) {
			$q['category__in'] = array_map( 'absint', array_unique( (array) $q['category__in'] ) );
			$tax_query[]       = array(
				'taxonomy'         => 'category',
				'terms'            => $q['category__in'],
				'field'            => 'term_id',
				'include_children' => false,
			);
		}

		if ( ! empty( $q['category__not_in'] ) ) {
			$q['category__not_in'] = array_map( 'absint', array_unique( (array) $q['category__not_in'] ) );
			$tax_query[]           = array(
				'taxonomy'         => 'category',
				'terms'            => $q['category__not_in'],
				'operator'         => 'NOT IN',
				'include_children' => false,
			);
		}

		if ( ! empty( $q['category__and'] ) ) {
			$q['category__and'] = array_map( 'absint', array_unique( (array) $q['category__and'] ) );
			$tax_query[]        = array(
				'taxonomy'         => 'category',
				'terms'            => $q['category__and'],
				'field'            => 'term_id',
				'operator'         => 'AND',
				'include_children' => false,
			);
		}

		// If query string 'tag' is array, implode it.
		if ( is_array( $q['tag'] ) ) {
			$q['tag'] = implode( ',', $q['tag'] );
		}

		// Tag stuff.

		if ( '' !== $q['tag'] && ! $this->is_singular && $this->query_vars_changed ) {
			if ( strpos( $q['tag'], ',' ) !== false ) {
				$tags = preg_split( '/[,\r\n\t ]+/', $q['tag'] );
				foreach ( (array) $tags as $tag ) {
					$tag                 = sanitize_term_field( 'slug', $tag, 0, 'post_tag', 'db' );
					$q['tag_slug__in'][] = $tag;
				}
			} elseif ( preg_match( '/[+\r\n\t ]+/', $q['tag'] ) || ! empty( $q['cat'] ) ) {
				$tags = preg_split( '/[+\r\n\t ]+/', $q['tag'] );
				foreach ( (array) $tags as $tag ) {
					$tag                  = sanitize_term_field( 'slug', $tag, 0, 'post_tag', 'db' );
					$q['tag_slug__and'][] = $tag;
				}
			} else {
				$q['tag']            = sanitize_term_field( 'slug', $q['tag'], 0, 'post_tag', 'db' );
				$q['tag_slug__in'][] = $q['tag'];
			}
		}

		if ( ! empty( $q['tag_id'] ) ) {
			$q['tag_id'] = absint( $q['tag_id'] );
			$tax_query[] = array(
				'taxonomy' => 'post_tag',
				'terms'    => $q['tag_id'],
			);
		}

		if ( ! empty( $q['tag__in'] ) ) {
			$q['tag__in'] = array_map( 'absint', array_unique( (array) $q['tag__in'] ) );
			$tax_query[]  = array(
				'taxonomy' => 'post_tag',
				'terms'    => $q['tag__in'],
			);
		}

		if ( ! empty( $q['tag__not_in'] ) ) {
			$q['tag__not_in'] = array_map( 'absint', array_unique( (array) $q['tag__not_in'] ) );
			$tax_query[]      = array(
				'taxonomy' => 'post_tag',
				'terms'    => $q['tag__not_in'],
				'operator' => 'NOT IN',
			);
		}

		if ( ! empty( $q['tag__and'] ) ) {
			$q['tag__and'] = array_map( 'absint', array_unique( (array) $q['tag__and'] ) );
			$tax_query[]   = array(
				'taxonomy' => 'post_tag',
				'terms'    => $q['tag__and'],
				'operator' => 'AND',
			);
		}

		if ( ! empty( $q['tag_slug__in'] ) ) {
			$q['tag_slug__in'] = array_map( 'sanitize_title_for_query', array_unique( (array) $q['tag_slug__in'] ) );
			$tax_query[]       = array(
				'taxonomy' => 'post_tag',
				'terms'    => $q['tag_slug__in'],
				'field'    => 'slug',
			);
		}

		if ( ! empty( $q['tag_slug__and'] ) ) {
			$q['tag_slug__and'] = array_map( 'sanitize_title_for_query', array_unique( (array) $q['tag_slug__and'] ) );
			$tax_query[]        = array(
				'taxonomy' => 'post_tag',
				'terms'    => $q['tag_slug__and'],
				'field'    => 'slug',
				'operator' => 'AND',
			);
		}

		$this->tax_query = new WP_Tax_Query( $tax_query );

		/**
		 * Fires after taxonomy-related query vars have been parsed.
		 *
		 * @since 3.7.0
		 *
		 * @param WP_Query $query The WP_Query instance.
		 */
		do_action( 'parse_tax_query', $this );
	}

	/**
	 * Generates SQL for the WHERE clause based on passed search terms.
	 *
	 * @since 3.7.0
	 *
	 * @global wpdb $wpdb WordPress database abstraction object.
	 *
	 * @param array $q Query variables.
	 * @return string WHERE clause.
	 */
	protected function parse_search( &$q ) {
		global $wpdb;

		$search = '';

		// Added slashes screw with quote grouping when done early, so done later.
		$q['s'] = stripslashes( $q['s'] );
		if ( empty( $_GET['s'] ) && $this->is_main_query() ) {
			$q['s'] = urldecode( $q['s'] );
		}
		// There are no line breaks in <input /> fields.
		$q['s']                  = str_replace( array( "\r", "\n" ), '', $q['s'] );
		$q['search_terms_count'] = 1;
		if ( ! empty( $q['sentence'] ) ) {
			$q['search_terms'] = array( $q['s'] );
		} else {
			if ( preg_match_all( '/".*?("|$)|((?<=[\t ",+])|^)[^\t ",+]+/', $q['s'], $matches ) ) {
				$q['search_terms_count'] = count( $matches[0] );
				$q['search_terms']       = $this->parse_search_terms( $matches[0] );
				// If the search string has only short terms or stopwords, or is 10+ terms long, match it as sentence.
				if ( empty( $q['search_terms'] ) || count( $q['search_terms'] ) > 9 ) {
					$q['search_terms'] = array( $q['s'] );
				}
			} else {
				$q['search_terms'] = array( $q['s'] );
			}
		}

		$n                         = ! empty( $q['exact'] ) ? '' : '%';
		$searchand                 = '';
		$q['search_orderby_title'] = array();

		/**
		 * Filters the prefix that indicates that a search term should be excluded from results.
		 *
		 * @since 4.7.0
		 *
		 * @param string $exclusion_prefix The prefix. Default '-'. Returning
		 *                                 an empty value disables exclusions.
		 */
		$exclusion_prefix = apply_filters( 'wp_query_search_exclusion_prefix', '-' );

		foreach ( $q['search_terms'] as $term ) {
			// If there is an $exclusion_prefix, terms prefixed with it should be excluded.
			$exclude = $exclusion_prefix && ( substr( $term, 0, 1 ) === $exclusion_prefix );
			if ( $exclude ) {
				$like_op  = 'NOT LIKE';
				$andor_op = 'AND';
				$term     = substr( $term, 1 );
			} else {
				$like_op  = 'LIKE';
				$andor_op = 'OR';
			}

			if ( $n && ! $exclude ) {
				$like                        = '%' . $wpdb->esc_like( $term ) . '%';
				$q['search_orderby_title'][] = $wpdb->prepare( "{$wpdb->posts}.post_title LIKE %s", $like );
			}

			$like      = $n . $wpdb->esc_like( $term ) . $n;
			$search   .= $wpdb->prepare( "{$searchand}(({$wpdb->posts}.post_title $like_op %s) $andor_op ({$wpdb->posts}.post_excerpt $like_op %s) $andor_op ({$wpdb->posts}.post_content $like_op %s))", $like, $like, $like );
			$searchand = ' AND ';
		}

		if ( ! empty( $search ) ) {
			$search = " AND ({$search}) ";
			if ( ! is_user_logged_in() ) {
				$search .= " AND ({$wpdb->posts}.post_password = '') ";
			}
		}

		return $search;
	}

	/**
	 * Check if the terms are suitable for searching.
	 *
	 * Uses an array of stopwords (terms) that are excluded from the separate
	 * term matching when searching for posts. The list of English stopwords is
	 * the approximate search engines list, and is translatable.
	 *
	 * @since 3.7.0
	 *
	 * @param string[] $terms Array of terms to check.
	 * @return string[] Terms that are not stopwords.
	 */
	protected function parse_search_terms( $terms ) {
		$strtolower = function_exists( 'mb_strtolower' ) ? 'mb_strtolower' : 'strtolower';
		$checked    = array();

		$stopwords = $this->get_search_stopwords();

		foreach ( $terms as $term ) {
			// Keep before/after spaces when term is for exact match.
			if ( preg_match( '/^".+"$/', $term ) ) {
				$term = trim( $term, "\"'" );
			} else {
				$term = trim( $term, "\"' " );
			}

			// Avoid single A-Z and single dashes.
			if ( ! $term || ( 1 === strlen( $term ) && preg_match( '/^[a-z\-]$/i', $term ) ) ) {
				continue;
			}

			if ( in_array( call_user_func( $strtolower, $term ), $stopwords, true ) ) {
				continue;
			}

			$checked[] = $term;
		}

		return $checked;
	}

	/**
	 * Retrieve stopwords used when parsing search terms.
	 *
	 * @since 3.7.0
	 *
	 * @return string[] Stopwords.
	 */
	protected function get_search_stopwords() {
		if ( isset( $this->stopwords ) ) {
			return $this->stopwords;
		}

		/*
		 * translators: This is a comma-separated list of very common words that should be excluded from a search,
		 * like a, an, and the. These are usually called "stopwords". You should not simply translate these individual
		 * words into your language. Instead, look for and provide commonly accepted stopwords in your language.
		 */
		$words = explode(
			',',
			_x(
				'about,an,are,as,at,be,by,com,for,from,how,in,is,it,of,on,or,that,the,this,to,was,what,when,where,who,will,with,www',
				'Comma-separated list of search stopwords in your language'
			)
		);

		$stopwords = array();
		foreach ( $words as $word ) {
			$word = trim( $word, "\r\n\t " );
			if ( $word ) {
				$stopwords[] = $word;
			}
		}

		/**
		 * Filters stopwords used when parsing search terms.
		 *
		 * @since 3.7.0
		 *
		 * @param string[] $stopwords Array of stopwords.
		 */
		$this->stopwords = apply_filters( 'wp_search_stopwords', $stopwords );
		return $this->stopwords;
	}

	/**
	 * Generates SQL for the ORDER BY condition based on passed search terms.
	 *
	 * @since 3.7.0
	 *
	 * @global wpdb $wpdb WordPress database abstraction object.
	 *
	 * @param array $q Query variables.
	 * @return string ORDER BY clause.
	 */
	protected function parse_search_order( &$q ) {
		global $wpdb;

		if ( $q['search_terms_count'] > 1 ) {
			$num_terms = count( $q['search_orderby_title'] );

			// If the search terms contain negative queries, don't bother ordering by sentence matches.
			$like = '';
			if ( ! preg_match( '/(?:\s|^)\-/', $q['s'] ) ) {
				$like = '%' . $wpdb->esc_like( $q['s'] ) . '%';
			}

			$search_orderby = '';

			// Sentence match in 'post_title'.
			if ( $like ) {
				$search_orderby .= $wpdb->prepare( "WHEN {$wpdb->posts}.post_title LIKE %s THEN 1 ", $like );
			}

			// Sanity limit, sort as sentence when more than 6 terms
			// (few searches are longer than 6 terms and most titles are not).
			if ( $num_terms < 7 ) {
				// All words in title.
				$search_orderby .= 'WHEN ' . implode( ' AND ', $q['search_orderby_title'] ) . ' THEN 2 ';
				// Any word in title, not needed when $num_terms == 1.
				if ( $num_terms > 1 ) {
					$search_orderby .= 'WHEN ' . implode( ' OR ', $q['search_orderby_title'] ) . ' THEN 3 ';
				}
			}

			// Sentence match in 'post_content' and 'post_excerpt'.
			if ( $like ) {
				$search_orderby .= $wpdb->prepare( "WHEN {$wpdb->posts}.post_excerpt LIKE %s THEN 4 ", $like );
				$search_orderby .= $wpdb->prepare( "WHEN {$wpdb->posts}.post_content LIKE %s THEN 5 ", $like );
			}

			if ( $search_orderby ) {
				$search_orderby = '(CASE ' . $search_orderby . 'ELSE 6 END)';
			}
		} else {
			// Single word or sentence search.
			$search_orderby = reset( $q['search_orderby_title'] ) . ' DESC';
		}

		return $search_orderby;
	}

	/**
	 * Converts the given orderby alias (if allowed) to a properly-prefixed value.
	 *
	 * @since 4.0.0
	 *
	 * @global wpdb $wpdb WordPress database abstraction object.
	 *
	 * @param string $orderby Alias for the field to order by.
	 * @return string|false Table-prefixed value to used in the ORDER clause. False otherwise.
	 */
	protected function parse_orderby( $orderby ) {
		global $wpdb;

		// Used to filter values.
		$allowed_keys = array(
			'post_name',
			'post_author',
			'post_date',
			'post_title',
			'post_modified',
			'post_parent',
			'post_type',
			'name',
			'author',
			'date',
			'title',
			'modified',
			'parent',
			'type',
			'ID',
			'menu_order',
			'comment_count',
			'rand',
			'post__in',
			'post_parent__in',
			'post_name__in',
		);

		$primary_meta_key   = '';
		$primary_meta_query = false;
		$meta_clauses       = $this->meta_query->get_clauses();
		if ( ! empty( $meta_clauses ) ) {
			$primary_meta_query = reset( $meta_clauses );

			if ( ! empty( $primary_meta_query['key'] ) ) {
				$primary_meta_key = $primary_meta_query['key'];
				$allowed_keys[]   = $primary_meta_key;
			}

			$allowed_keys[] = 'meta_value';
			$allowed_keys[] = 'meta_value_num';
			$allowed_keys   = array_merge( $allowed_keys, array_keys( $meta_clauses ) );
		}

		// If RAND() contains a seed value, sanitize and add to allowed keys.
		$rand_with_seed = false;
		if ( preg_match( '/RAND\(([0-9]+)\)/i', $orderby, $matches ) ) {
			$orderby        = sprintf( 'RAND(%s)', (int) $matches[1] );
			$allowed_keys[] = $orderby;
			$rand_with_seed = true;
		}

		if ( ! in_array( $orderby, $allowed_keys, true ) ) {
			return false;
		}

		$orderby_clause = '';

		switch ( $orderby ) {
			case 'post_name':
			case 'post_author':
			case 'post_date':
			case 'post_title':
			case 'post_modified':
			case 'post_parent':
			case 'post_type':
			case 'ID':
			case 'menu_order':
			case 'comment_count':
				$orderby_clause = "{$wpdb->posts}.{$orderby}";
				break;
			case 'rand':
				$orderby_clause = 'RAND()';
				break;
			case $primary_meta_key:
			case 'meta_value':
				if ( ! empty( $primary_meta_query['type'] ) ) {
					$orderby_clause = "CAST({$primary_meta_query['alias']}.meta_value AS {$primary_meta_query['cast']})";
				} else {
					$orderby_clause = "{$primary_meta_query['alias']}.meta_value";
				}
				break;
			case 'meta_value_num':
				$orderby_clause = "{$primary_meta_query['alias']}.meta_value+0";
				break;
			case 'post__in':
				if ( ! empty( $this->query_vars['post__in'] ) ) {
					$orderby_clause = "FIELD({$wpdb->posts}.ID," . implode( ',', array_map( 'absint', $this->query_vars['post__in'] ) ) . ')';
				}
				break;
			case 'post_parent__in':
				if ( ! empty( $this->query_vars['post_parent__in'] ) ) {
					$orderby_clause = "FIELD( {$wpdb->posts}.post_parent," . implode( ', ', array_map( 'absint', $this->query_vars['post_parent__in'] ) ) . ' )';
				}
				break;
			case 'post_name__in':
				if ( ! empty( $this->query_vars['post_name__in'] ) ) {
					$post_name__in        = array_map( 'sanitize_title_for_query', $this->query_vars['post_name__in'] );
					$post_name__in_string = "'" . implode( "','", $post_name__in ) . "'";
					$orderby_clause       = "FIELD( {$wpdb->posts}.post_name," . $post_name__in_string . ' )';
				}
				break;
			default:
				if ( array_key_exists( $orderby, $meta_clauses ) ) {
					// $orderby corresponds to a meta_query clause.
					$meta_clause    = $meta_clauses[ $orderby ];
					$orderby_clause = "CAST({$meta_clause['alias']}.meta_value AS {$meta_clause['cast']})";
				} elseif ( $rand_with_seed ) {
					$orderby_clause = $orderby;
				} else {
					// Default: order by post field.
					$orderby_clause = "{$wpdb->posts}.post_" . sanitize_key( $orderby );
				}

				break;
		}

		return $orderby_clause;
	}

	/**
	 * Parse an 'order' query variable and cast it to ASC or DESC as necessary.
	 *
	 * @since 4.0.0
	 *
	 * @param string $order The 'order' query variable.
	 * @return string The sanitized 'order' query variable.
	 */
	protected function parse_order( $order ) {
		if ( ! is_string( $order ) || empty( $order ) ) {
			return 'DESC';
		}

		if ( 'ASC' === strtoupper( $order ) ) {
			return 'ASC';
		} else {
			return 'DESC';
		}
	}

	/**
	 * Sets the 404 property and saves whether query is feed.
	 *
	 * @since 2.0.0
	 */
	public function set_404() {
		$is_feed = $this->is_feed;

		$this->init_query_flags();
		$this->is_404 = true;

		$this->is_feed = $is_feed;

		/**
		 * Fires after a 404 is triggered.
		 *
		 * @since 5.5.0
		 *
		 * @param WP_Query $query The WP_Query instance (passed by reference).
		 */
		do_action_ref_array( 'set_404', array( $this ) );
	}

	/**
	 * Retrieves the value of a query variable.
	 *
	 * @since 1.5.0
	 * @since 3.9.0 The `$default_value` argument was introduced.
	 *
	 * @param string $query_var     Query variable key.
	 * @param mixed  $default_value Optional. Value to return if the query variable is not set. Default empty string.
	 * @return mixed Contents of the query variable.
	 */
	public function get( $query_var, $default_value = '' ) {
		if ( isset( $this->query_vars[ $query_var ] ) ) {
			return $this->query_vars[ $query_var ];
		}

		return $default_value;
	}

	/**
	 * Sets the value of a query variable.
	 *
	 * @since 1.5.0
	 *
	 * @param string $query_var Query variable key.
	 * @param mixed  $value     Query variable value.
	 */
	public function set( $query_var, $value ) {
		$this->query_vars[ $query_var ] = $value;
	}

	/**
	 * Retrieves an array of posts based on query variables.
	 *
	 * There are a few filters and actions that can be used to modify the post
	 * database query.
	 *
	 * @since 1.5.0
	 *
	 * @global wpdb $wpdb WordPress database abstraction object.
	 *
	 * @return WP_Post[]|int[] Array of post objects or post IDs.
	 */
	public function get_posts() {
		global $wpdb;

		$this->parse_query();

		/**
		 * Fires after the query variable object is created, but before the actual query is run.
		 *
		 * Note: If using conditional tags, use the method versions within the passed instance
		 * (e.g. $this->is_main_query() instead of is_main_query()). This is because the functions
		 * like is_main_query() test against the global $wp_query instance, not the passed one.
		 *
		 * @since 2.0.0
		 *
		 * @param WP_Query $query The WP_Query instance (passed by reference).
		 */
		do_action_ref_array( 'pre_get_posts', array( &$this ) );

		// Shorthand.
		$q = &$this->query_vars;

		// Fill again in case 'pre_get_posts' unset some vars.
		$q = $this->fill_query_vars( $q );

		// Parse meta query.
		$this->meta_query = new WP_Meta_Query();
		$this->meta_query->parse_query_vars( $q );

		// Set a flag if a 'pre_get_posts' hook changed the query vars.
		$hash = md5( serialize( $this->query_vars ) );
		if ( $hash != $this->query_vars_hash ) {
			$this->query_vars_changed = true;
			$this->query_vars_hash    = $hash;
		}
		unset( $hash );

		// First let's clear some variables.
		$distinct         = '';
		$whichauthor      = '';
		$whichmimetype    = '';
		$where            = '';
		$limits           = '';
		$join             = '';
		$search           = '';
		$groupby          = '';
		$post_status_join = false;
		$page             = 1;

		if ( isset( $q['caller_get_posts'] ) ) {
			_deprecated_argument(
				'WP_Query',
				'3.1.0',
				sprintf(
					/* translators: 1: caller_get_posts, 2: ignore_sticky_posts */
					__( '%1$s is deprecated. Use %2$s instead.' ),
					'<code>caller_get_posts</code>',
					'<code>ignore_sticky_posts</code>'
				)
			);

			if ( ! isset( $q['ignore_sticky_posts'] ) ) {
				$q['ignore_sticky_posts'] = $q['caller_get_posts'];
			}
		}

		if ( ! isset( $q['ignore_sticky_posts'] ) ) {
			$q['ignore_sticky_posts'] = false;
		}

		if ( ! isset( $q['suppress_filters'] ) ) {
			$q['suppress_filters'] = false;
		}

		if ( ! isset( $q['cache_results'] ) ) {
			if ( wp_using_ext_object_cache() ) {
				$q['cache_results'] = false;
			} else {
				$q['cache_results'] = true;
			}
		}

		if ( ! isset( $q['update_post_term_cache'] ) ) {
			$q['update_post_term_cache'] = true;
		}

		if ( ! isset( $q['update_menu_item_cache'] ) ) {
			$q['update_menu_item_cache'] = false;
		}

		if ( ! isset( $q['lazy_load_term_meta'] ) ) {
			$q['lazy_load_term_meta'] = $q['update_post_term_cache'];
		}

		if ( ! isset( $q['update_post_meta_cache'] ) ) {
			$q['update_post_meta_cache'] = true;
		}

		if ( ! isset( $q['post_query_cache'] ) ) {
			$q['post_query_cache'] = false;
		}

		if ( ! isset( $q['post_type'] ) ) {
			if ( $this->is_search ) {
				$q['post_type'] = 'any';
			} else {
				$q['post_type'] = '';
			}
		}
		$post_type = $q['post_type'];
		if ( empty( $q['posts_per_page'] ) ) {
			$q['posts_per_page'] = get_option( 'posts_per_page' );
		}
		if ( isset( $q['showposts'] ) && $q['showposts'] ) {
			$q['showposts']      = (int) $q['showposts'];
			$q['posts_per_page'] = $q['showposts'];
		}
		if ( ( isset( $q['posts_per_archive_page'] ) && 0 != $q['posts_per_archive_page'] ) && ( $this->is_archive || $this->is_search ) ) {
			$q['posts_per_page'] = $q['posts_per_archive_page'];
		}
		if ( ! isset( $q['nopaging'] ) ) {
			if ( -1 == $q['posts_per_page'] ) {
				$q['nopaging'] = true;
			} else {
				$q['nopaging'] = false;
			}
		}

		if ( $this->is_feed ) {
			// This overrides 'posts_per_page'.
			if ( ! empty( $q['posts_per_rss'] ) ) {
				$q['posts_per_page'] = $q['posts_per_rss'];
			} else {
				$q['posts_per_page'] = get_option( 'posts_per_rss' );
			}
			$q['nopaging'] = false;
		}
		$q['posts_per_page'] = (int) $q['posts_per_page'];
		if ( $q['posts_per_page'] < -1 ) {
			$q['posts_per_page'] = abs( $q['posts_per_page'] );
		} elseif ( 0 == $q['posts_per_page'] ) {
			$q['posts_per_page'] = 1;
		}

		if ( ! isset( $q['comments_per_page'] ) || 0 == $q['comments_per_page'] ) {
			$q['comments_per_page'] = get_option( 'comments_per_page' );
		}

		if ( $this->is_home && ( empty( $this->query ) || 'true' === $q['preview'] ) && ( 'page' === get_option( 'show_on_front' ) ) && get_option( 'page_on_front' ) ) {
			$this->is_page = true;
			$this->is_home = false;
			$q['page_id']  = get_option( 'page_on_front' );
		}

		if ( isset( $q['page'] ) ) {
			$q['page'] = trim( $q['page'], '/' );
			$q['page'] = absint( $q['page'] );
		}

		// If true, forcibly turns off SQL_CALC_FOUND_ROWS even when limits are present.
		if ( isset( $q['no_found_rows'] ) ) {
			$q['no_found_rows'] = (bool) $q['no_found_rows'];
		} else {
			$q['no_found_rows'] = false;
		}

		switch ( $q['fields'] ) {
			case 'ids':
				$fields = "{$wpdb->posts}.ID";
				break;
			case 'id=>parent':
				$fields = "{$wpdb->posts}.ID, {$wpdb->posts}.post_parent";
				break;
			default:
				$fields = "{$wpdb->posts}.*";
		}

		if ( '' !== $q['menu_order'] ) {
			$where .= " AND {$wpdb->posts}.menu_order = " . $q['menu_order'];
		}
		// The "m" parameter is meant for months but accepts datetimes of varying specificity.
		if ( $q['m'] ) {
			$where .= " AND YEAR({$wpdb->posts}.post_date)=" . substr( $q['m'], 0, 4 );
			if ( strlen( $q['m'] ) > 5 ) {
				$where .= " AND MONTH({$wpdb->posts}.post_date)=" . substr( $q['m'], 4, 2 );
			}
			if ( strlen( $q['m'] ) > 7 ) {
				$where .= " AND DAYOFMONTH({$wpdb->posts}.post_date)=" . substr( $q['m'], 6, 2 );
			}
			if ( strlen( $q['m'] ) > 9 ) {
				$where .= " AND HOUR({$wpdb->posts}.post_date)=" . substr( $q['m'], 8, 2 );
			}
			if ( strlen( $q['m'] ) > 11 ) {
				$where .= " AND MINUTE({$wpdb->posts}.post_date)=" . substr( $q['m'], 10, 2 );
			}
			if ( strlen( $q['m'] ) > 13 ) {
				$where .= " AND SECOND({$wpdb->posts}.post_date)=" . substr( $q['m'], 12, 2 );
			}
		}

		// Handle the other individual date parameters.
		$date_parameters = array();

		if ( '' !== $q['hour'] ) {
			$date_parameters['hour'] = $q['hour'];
		}

		if ( '' !== $q['minute'] ) {
			$date_parameters['minute'] = $q['minute'];
		}

		if ( '' !== $q['second'] ) {
			$date_parameters['second'] = $q['second'];
		}

		if ( $q['year'] ) {
			$date_parameters['year'] = $q['year'];
		}

		if ( $q['monthnum'] ) {
			$date_parameters['monthnum'] = $q['monthnum'];
		}

		if ( $q['w'] ) {
			$date_parameters['week'] = $q['w'];
		}

		if ( $q['day'] ) {
			$date_parameters['day'] = $q['day'];
		}

		if ( $date_parameters ) {
			$date_query = new WP_Date_Query( array( $date_parameters ) );
			$where     .= $date_query->get_sql();
		}
		unset( $date_parameters, $date_query );

		// Handle complex date queries.
		if ( ! empty( $q['date_query'] ) ) {
			$this->date_query = new WP_Date_Query( $q['date_query'] );
			$where           .= $this->date_query->get_sql();
		}

		// If we've got a post_type AND it's not "any" post_type.
		if ( ! empty( $q['post_type'] ) && 'any' !== $q['post_type'] ) {
			foreach ( (array) $q['post_type'] as $_post_type ) {
				$ptype_obj = get_post_type_object( $_post_type );
				if ( ! $ptype_obj || ! $ptype_obj->query_var || empty( $q[ $ptype_obj->query_var ] ) ) {
					continue;
				}

				if ( ! $ptype_obj->hierarchical ) {
					// Non-hierarchical post types can directly use 'name'.
					$q['name'] = $q[ $ptype_obj->query_var ];
				} else {
					// Hierarchical post types will operate through 'pagename'.
					$q['pagename'] = $q[ $ptype_obj->query_var ];
					$q['name']     = '';
				}

				// Only one request for a slug is possible, this is why name & pagename are overwritten above.
				break;
			} // End foreach.
			unset( $ptype_obj );
		}

		if ( '' !== $q['title'] ) {
			$where .= $wpdb->prepare( " AND {$wpdb->posts}.post_title = %s", stripslashes( $q['title'] ) );
		}

		// Parameters related to 'post_name'.
		if ( '' !== $q['name'] ) {
			$q['name'] = sanitize_title_for_query( $q['name'] );
			$where    .= " AND {$wpdb->posts}.post_name = '" . $q['name'] . "'";
		} elseif ( '' !== $q['pagename'] ) {
			if ( isset( $this->queried_object_id ) ) {
				$reqpage = $this->queried_object_id;
			} else {
				if ( 'page' !== $q['post_type'] ) {
					foreach ( (array) $q['post_type'] as $_post_type ) {
						$ptype_obj = get_post_type_object( $_post_type );
						if ( ! $ptype_obj || ! $ptype_obj->hierarchical ) {
							continue;
						}

						$reqpage = get_page_by_path( $q['pagename'], OBJECT, $_post_type );
						if ( $reqpage ) {
							break;
						}
					}
					unset( $ptype_obj );
				} else {
					$reqpage = get_page_by_path( $q['pagename'] );
				}
				if ( ! empty( $reqpage ) ) {
					$reqpage = $reqpage->ID;
				} else {
					$reqpage = 0;
				}
			}

			$page_for_posts = get_option( 'page_for_posts' );
			if ( ( 'page' !== get_option( 'show_on_front' ) ) || empty( $page_for_posts ) || ( $reqpage != $page_for_posts ) ) {
				$q['pagename'] = sanitize_title_for_query( wp_basename( $q['pagename'] ) );
				$q['name']     = $q['pagename'];
				$where        .= " AND ({$wpdb->posts}.ID = '$reqpage')";
				$reqpage_obj   = get_post( $reqpage );
				if ( is_object( $reqpage_obj ) && 'attachment' === $reqpage_obj->post_type ) {
					$this->is_attachment = true;
					$post_type           = 'attachment';
					$q['post_type']      = 'attachment';
					$this->is_page       = true;
					$q['attachment_id']  = $reqpage;
				}
			}
		} elseif ( '' !== $q['attachment'] ) {
			$q['attachment'] = sanitize_title_for_query( wp_basename( $q['attachment'] ) );
			$q['name']       = $q['attachment'];
			$where          .= " AND {$wpdb->posts}.post_name = '" . $q['attachment'] . "'";
		} elseif ( is_array( $q['post_name__in'] ) && ! empty( $q['post_name__in'] ) ) {
			$q['post_name__in'] = array_map( 'sanitize_title_for_query', $q['post_name__in'] );
			$post_name__in      = "'" . implode( "','", $q['post_name__in'] ) . "'";
			$where             .= " AND {$wpdb->posts}.post_name IN ($post_name__in)";
		}

		// If an attachment is requested by number, let it supersede any post number.
		if ( $q['attachment_id'] ) {
			$q['p'] = absint( $q['attachment_id'] );
		}

		// If a post number is specified, load that post.
		if ( $q['p'] ) {
			$where .= " AND {$wpdb->posts}.ID = " . $q['p'];
		} elseif ( $q['post__in'] ) {
			$post__in = implode( ',', array_map( 'absint', $q['post__in'] ) );
			$where   .= " AND {$wpdb->posts}.ID IN ($post__in)";
		} elseif ( $q['post__not_in'] ) {
			$post__not_in = implode( ',', array_map( 'absint', $q['post__not_in'] ) );
			$where       .= " AND {$wpdb->posts}.ID NOT IN ($post__not_in)";
		}

		if ( is_numeric( $q['post_parent'] ) ) {
			$where .= $wpdb->prepare( " AND {$wpdb->posts}.post_parent = %d ", $q['post_parent'] );
		} elseif ( $q['post_parent__in'] ) {
			$post_parent__in = implode( ',', array_map( 'absint', $q['post_parent__in'] ) );
			$where          .= " AND {$wpdb->posts}.post_parent IN ($post_parent__in)";
		} elseif ( $q['post_parent__not_in'] ) {
			$post_parent__not_in = implode( ',', array_map( 'absint', $q['post_parent__not_in'] ) );
			$where              .= " AND {$wpdb->posts}.post_parent NOT IN ($post_parent__not_in)";
		}

		if ( $q['page_id'] ) {
			if ( ( 'page' !== get_option( 'show_on_front' ) ) || ( get_option( 'page_for_posts' ) != $q['page_id'] ) ) {
				$q['p'] = $q['page_id'];
				$where  = " AND {$wpdb->posts}.ID = " . $q['page_id'];
			}
		}

		// If a search pattern is specified, load the posts that match.
		if ( strlen( $q['s'] ) ) {
			$search = $this->parse_search( $q );
		}

		if ( ! $q['suppress_filters'] ) {
			/**
			 * Filters the search SQL that is used in the WHERE clause of WP_Query.
			 *
			 * @since 3.0.0
			 *
			 * @param string   $search Search SQL for WHERE clause.
			 * @param WP_Query $query  The current WP_Query object.
			 */
			$search = apply_filters_ref_array( 'posts_search', array( $search, &$this ) );
		}

		// Taxonomies.
		if ( ! $this->is_singular ) {
			$this->parse_tax_query( $q );

			$clauses = $this->tax_query->get_sql( $wpdb->posts, 'ID' );

			$join  .= $clauses['join'];
			$where .= $clauses['where'];
		}

		if ( $this->is_tax ) {
			if ( empty( $post_type ) ) {
				// Do a fully inclusive search for currently registered post types of queried taxonomies.
				$post_type  = array();
				$taxonomies = array_keys( $this->tax_query->queried_terms );
				foreach ( get_post_types( array( 'exclude_from_search' => false ) ) as $pt ) {
					$object_taxonomies = 'attachment' === $pt ? get_taxonomies_for_attachments() : get_object_taxonomies( $pt );
					if ( array_intersect( $taxonomies, $object_taxonomies ) ) {
						$post_type[] = $pt;
					}
				}
				if ( ! $post_type ) {
					$post_type = 'any';
				} elseif ( count( $post_type ) == 1 ) {
					$post_type = $post_type[0];
				}

				$post_status_join = true;
			} elseif ( in_array( 'attachment', (array) $post_type, true ) ) {
				$post_status_join = true;
			}
		}

		/*
		 * Ensure that 'taxonomy', 'term', 'term_id', 'cat', and
		 * 'category_name' vars are set for backward compatibility.
		 */
		if ( ! empty( $this->tax_query->queried_terms ) ) {

			/*
			 * Set 'taxonomy', 'term', and 'term_id' to the
			 * first taxonomy other than 'post_tag' or 'category'.
			 */
			if ( ! isset( $q['taxonomy'] ) ) {
				foreach ( $this->tax_query->queried_terms as $queried_taxonomy => $queried_items ) {
					if ( empty( $queried_items['terms'][0] ) ) {
						continue;
					}

					if ( ! in_array( $queried_taxonomy, array( 'category', 'post_tag' ), true ) ) {
						$q['taxonomy'] = $queried_taxonomy;

						if ( 'slug' === $queried_items['field'] ) {
							$q['term'] = $queried_items['terms'][0];
						} else {
							$q['term_id'] = $queried_items['terms'][0];
						}

						// Take the first one we find.
						break;
					}
				}
			}

			// 'cat', 'category_name', 'tag_id'.
			foreach ( $this->tax_query->queried_terms as $queried_taxonomy => $queried_items ) {
				if ( empty( $queried_items['terms'][0] ) ) {
					continue;
				}

				if ( 'category' === $queried_taxonomy ) {
					$the_cat = get_term_by( $queried_items['field'], $queried_items['terms'][0], 'category' );
					if ( $the_cat ) {
						$this->set( 'cat', $the_cat->term_id );
						$this->set( 'category_name', $the_cat->slug );
					}
					unset( $the_cat );
				}

				if ( 'post_tag' === $queried_taxonomy ) {
					$the_tag = get_term_by( $queried_items['field'], $queried_items['terms'][0], 'post_tag' );
					if ( $the_tag ) {
						$this->set( 'tag_id', $the_tag->term_id );
					}
					unset( $the_tag );
				}
			}
		}

		if ( ! empty( $this->tax_query->queries ) || ! empty( $this->meta_query->queries ) ) {
			$groupby = "{$wpdb->posts}.ID";
		}

		// Author/user stuff.

		if ( ! empty( $q['author'] ) && '0' != $q['author'] ) {
			$q['author'] = addslashes_gpc( '' . urldecode( $q['author'] ) );
			$authors     = array_unique( array_map( 'intval', preg_split( '/[,\s]+/', $q['author'] ) ) );
			foreach ( $authors as $author ) {
				$key         = $author > 0 ? 'author__in' : 'author__not_in';
				$q[ $key ][] = abs( $author );
			}
			$q['author'] = implode( ',', $authors );
		}

		if ( ! empty( $q['author__not_in'] ) ) {
			$author__not_in = implode( ',', array_map( 'absint', array_unique( (array) $q['author__not_in'] ) ) );
			$where         .= " AND {$wpdb->posts}.post_author NOT IN ($author__not_in) ";
		} elseif ( ! empty( $q['author__in'] ) ) {
			$author__in = implode( ',', array_map( 'absint', array_unique( (array) $q['author__in'] ) ) );
			$where     .= " AND {$wpdb->posts}.post_author IN ($author__in) ";
		}

		// Author stuff for nice URLs.

		if ( '' !== $q['author_name'] ) {
			if ( strpos( $q['author_name'], '/' ) !== false ) {
				$q['author_name'] = explode( '/', $q['author_name'] );
				if ( $q['author_name'][ count( $q['author_name'] ) - 1 ] ) {
					$q['author_name'] = $q['author_name'][ count( $q['author_name'] ) - 1 ]; // No trailing slash.
				} else {
					$q['author_name'] = $q['author_name'][ count( $q['author_name'] ) - 2 ]; // There was a trailing slash.
				}
			}
			$q['author_name'] = sanitize_title_for_query( $q['author_name'] );
			$q['author']      = get_user_by( 'slug', $q['author_name'] );
			if ( $q['author'] ) {
				$q['author'] = $q['author']->ID;
			}
			$whichauthor .= " AND ({$wpdb->posts}.post_author = " . absint( $q['author'] ) . ')';
		}

		// Matching by comment count.
		if ( isset( $q['comment_count'] ) ) {
			// Numeric comment count is converted to array format.
			if ( is_numeric( $q['comment_count'] ) ) {
				$q['comment_count'] = array(
					'value' => (int) $q['comment_count'],
				);
			}

			if ( isset( $q['comment_count']['value'] ) ) {
				$q['comment_count'] = array_merge(
					array(
						'compare' => '=',
					),
					$q['comment_count']
				);

				// Fallback for invalid compare operators is '='.
				$compare_operators = array( '=', '!=', '>', '>=', '<', '<=' );
				if ( ! in_array( $q['comment_count']['compare'], $compare_operators, true ) ) {
					$q['comment_count']['compare'] = '=';
				}

				$where .= $wpdb->prepare( " AND {$wpdb->posts}.comment_count {$q['comment_count']['compare']} %d", $q['comment_count']['value'] );
			}
		}

		// MIME-Type stuff for attachment browsing.

		if ( isset( $q['post_mime_type'] ) && '' !== $q['post_mime_type'] ) {
			$whichmimetype = wp_post_mime_type_where( $q['post_mime_type'], $wpdb->posts );
		}
		$where .= $search . $whichauthor . $whichmimetype;

		if ( ! empty( $this->meta_query->queries ) ) {
			$clauses = $this->meta_query->get_sql( 'post', $wpdb->posts, 'ID', $this );
			$join   .= $clauses['join'];
			$where  .= $clauses['where'];
		}

		$rand = ( isset( $q['orderby'] ) && 'rand' === $q['orderby'] );
		if ( ! isset( $q['order'] ) ) {
			$q['order'] = $rand ? '' : 'DESC';
		} else {
			$q['order'] = $rand ? '' : $this->parse_order( $q['order'] );
		}

		// These values of orderby should ignore the 'order' parameter.
		$force_asc = array( 'post__in', 'post_name__in', 'post_parent__in' );
		if ( isset( $q['orderby'] ) && in_array( $q['orderby'], $force_asc, true ) ) {
			$q['order'] = '';
		}

		// Order by.
		if ( empty( $q['orderby'] ) ) {
			/*
			 * Boolean false or empty array blanks out ORDER BY,
			 * while leaving the value unset or otherwise empty sets the default.
			 */
			if ( isset( $q['orderby'] ) && ( is_array( $q['orderby'] ) || false === $q['orderby'] ) ) {
				$orderby = '';
			} else {
				$orderby = "{$wpdb->posts}.post_date " . $q['order'];
			}
		} elseif ( 'none' === $q['orderby'] ) {
			$orderby = '';
		} else {
			$orderby_array = array();
			if ( is_array( $q['orderby'] ) ) {
				foreach ( $q['orderby'] as $_orderby => $order ) {
					$orderby = addslashes_gpc( urldecode( $_orderby ) );
					$parsed  = $this->parse_orderby( $orderby );

					if ( ! $parsed ) {
						continue;
					}

					$orderby_array[] = $parsed . ' ' . $this->parse_order( $order );
				}
				$orderby = implode( ', ', $orderby_array );

			} else {
				$q['orderby'] = urldecode( $q['orderby'] );
				$q['orderby'] = addslashes_gpc( $q['orderby'] );

				foreach ( explode( ' ', $q['orderby'] ) as $i => $orderby ) {
					$parsed = $this->parse_orderby( $orderby );
					// Only allow certain values for safety.
					if ( ! $parsed ) {
						continue;
					}

					$orderby_array[] = $parsed;
				}
				$orderby = implode( ' ' . $q['order'] . ', ', $orderby_array );

				if ( empty( $orderby ) ) {
					$orderby = "{$wpdb->posts}.post_date " . $q['order'];
				} elseif ( ! empty( $q['order'] ) ) {
					$orderby .= " {$q['order']}";
				}
			}
		}

		// Order search results by relevance only when another "orderby" is not specified in the query.
		if ( ! empty( $q['s'] ) ) {
			$search_orderby = '';
			if ( ! empty( $q['search_orderby_title'] ) && ( empty( $q['orderby'] ) && ! $this->is_feed ) || ( isset( $q['orderby'] ) && 'relevance' === $q['orderby'] ) ) {
				$search_orderby = $this->parse_search_order( $q );
			}

			if ( ! $q['suppress_filters'] ) {
				/**
				 * Filters the ORDER BY used when ordering search results.
				 *
				 * @since 3.7.0
				 *
				 * @param string   $search_orderby The ORDER BY clause.
				 * @param WP_Query $query          The current WP_Query instance.
				 */
				$search_orderby = apply_filters( 'posts_search_orderby', $search_orderby, $this );
			}

			if ( $search_orderby ) {
				$orderby = $orderby ? $search_orderby . ', ' . $orderby : $search_orderby;
			}
		}

		if ( is_array( $post_type ) && count( $post_type ) > 1 ) {
			$post_type_cap = 'multiple_post_type';
		} else {
			if ( is_array( $post_type ) ) {
				$post_type = reset( $post_type );
			}
			$post_type_object = get_post_type_object( $post_type );
			if ( empty( $post_type_object ) ) {
				$post_type_cap = $post_type;
			}
		}

		if ( isset( $q['post_password'] ) ) {
			$where .= $wpdb->prepare( " AND {$wpdb->posts}.post_password = %s", $q['post_password'] );
			if ( empty( $q['perm'] ) ) {
				$q['perm'] = 'readable';
			}
		} elseif ( isset( $q['has_password'] ) ) {
			$where .= sprintf( " AND {$wpdb->posts}.post_password %s ''", $q['has_password'] ? '!=' : '=' );
		}

		if ( ! empty( $q['comment_status'] ) ) {
			$where .= $wpdb->prepare( " AND {$wpdb->posts}.comment_status = %s ", $q['comment_status'] );
		}

		if ( ! empty( $q['ping_status'] ) ) {
			$where .= $wpdb->prepare( " AND {$wpdb->posts}.ping_status = %s ", $q['ping_status'] );
		}

		$skip_post_status = false;
		if ( 'any' === $post_type ) {
			$in_search_post_types = get_post_types( array( 'exclude_from_search' => false ) );
			if ( empty( $in_search_post_types ) ) {
				$post_type_where  = ' AND 1=0 ';
				$skip_post_status = true;
			} else {
				$post_type_where = " AND {$wpdb->posts}.post_type IN ('" . implode( "', '", array_map( 'esc_sql', $in_search_post_types ) ) . "')";
			}
		} elseif ( ! empty( $post_type ) && is_array( $post_type ) ) {
			$post_type_where = " AND {$wpdb->posts}.post_type IN ('" . implode( "', '", esc_sql( $post_type ) ) . "')";
		} elseif ( ! empty( $post_type ) ) {
			$post_type_where  = $wpdb->prepare( " AND {$wpdb->posts}.post_type = %s", $post_type );
			$post_type_object = get_post_type_object( $post_type );
		} elseif ( $this->is_attachment ) {
			$post_type_where  = " AND {$wpdb->posts}.post_type = 'attachment'";
			$post_type_object = get_post_type_object( 'attachment' );
		} elseif ( $this->is_page ) {
			$post_type_where  = " AND {$wpdb->posts}.post_type = 'page'";
			$post_type_object = get_post_type_object( 'page' );
		} else {
			$post_type_where  = " AND {$wpdb->posts}.post_type = 'post'";
			$post_type_object = get_post_type_object( 'post' );
		}

		$edit_cap = 'edit_post';
		$read_cap = 'read_post';

		if ( ! empty( $post_type_object ) ) {
			$edit_others_cap  = $post_type_object->cap->edit_others_posts;
			$read_private_cap = $post_type_object->cap->read_private_posts;
		} else {
			$edit_others_cap  = 'edit_others_' . $post_type_cap . 's';
			$read_private_cap = 'read_private_' . $post_type_cap . 's';
		}

		$user_id = get_current_user_id();

		$q_status = array();
		if ( $skip_post_status ) {
			$where .= $post_type_where;
		} elseif ( ! empty( $q['post_status'] ) ) {

			$where .= $post_type_where;

			$statuswheres = array();
			$q_status     = $q['post_status'];
			if ( ! is_array( $q_status ) ) {
				$q_status = explode( ',', $q_status );
			}
			$r_status = array();
			$p_status = array();
			$e_status = array();
			if ( in_array( 'any', $q_status, true ) ) {
				foreach ( get_post_stati( array( 'exclude_from_search' => true ) ) as $status ) {
					if ( ! in_array( $status, $q_status, true ) ) {
						$e_status[] = "{$wpdb->posts}.post_status <> '$status'";
					}
				}
			} else {
				foreach ( get_post_stati() as $status ) {
					if ( in_array( $status, $q_status, true ) ) {
						if ( 'private' === $status ) {
							$p_status[] = "{$wpdb->posts}.post_status = '$status'";
						} else {
							$r_status[] = "{$wpdb->posts}.post_status = '$status'";
						}
					}
				}
			}

			if ( empty( $q['perm'] ) || 'readable' !== $q['perm'] ) {
				$r_status = array_merge( $r_status, $p_status );
				unset( $p_status );
			}

			if ( ! empty( $e_status ) ) {
				$statuswheres[] = '(' . implode( ' AND ', $e_status ) . ')';
			}
			if ( ! empty( $r_status ) ) {
				if ( ! empty( $q['perm'] ) && 'editable' === $q['perm'] && ! current_user_can( $edit_others_cap ) ) {
					$statuswheres[] = "({$wpdb->posts}.post_author = $user_id " . 'AND (' . implode( ' OR ', $r_status ) . '))';
				} else {
					$statuswheres[] = '(' . implode( ' OR ', $r_status ) . ')';
				}
			}
			if ( ! empty( $p_status ) ) {
				if ( ! empty( $q['perm'] ) && 'readable' === $q['perm'] && ! current_user_can( $read_private_cap ) ) {
					$statuswheres[] = "({$wpdb->posts}.post_author = $user_id " . 'AND (' . implode( ' OR ', $p_status ) . '))';
				} else {
					$statuswheres[] = '(' . implode( ' OR ', $p_status ) . ')';
				}
			}
			if ( $post_status_join ) {
				$join .= " LEFT JOIN {$wpdb->posts} AS p2 ON ({$wpdb->posts}.post_parent = p2.ID) ";
				foreach ( $statuswheres as $index => $statuswhere ) {
					$statuswheres[ $index ] = "($statuswhere OR ({$wpdb->posts}.post_status = 'inherit' AND " . str_replace( $wpdb->posts, 'p2', $statuswhere ) . '))';
				}
			}
			$where_status = implode( ' OR ', $statuswheres );
			if ( ! empty( $where_status ) ) {
				$where .= " AND ($where_status)";
			}
		} elseif ( ! $this->is_singular ) {
			if ( 'any' === $post_type ) {
				$queried_post_types = get_post_types( array( 'exclude_from_search' => false ) );
			} elseif ( is_array( $post_type ) ) {
				$queried_post_types = $post_type;
			} elseif ( ! empty( $post_type ) ) {
				$queried_post_types = array( $post_type );
			} else {
				$queried_post_types = array( 'post' );
			}

			if ( ! empty( $queried_post_types ) ) {

				$status_type_clauses = array();

				foreach ( $queried_post_types as $queried_post_type ) {

					$queried_post_type_object = get_post_type_object( $queried_post_type );

					$type_where = '(' . $wpdb->prepare( "{$wpdb->posts}.post_type = %s AND (", $queried_post_type );

					// Public statuses.
					$public_statuses = get_post_stati( array( 'public' => true ) );
					$status_clauses  = array();
					foreach ( $public_statuses as $public_status ) {
						$status_clauses[] = "{$wpdb->posts}.post_status = '$public_status'";
					}
					$type_where .= implode( ' OR ', $status_clauses );

					// Add protected states that should show in the admin all list.
					if ( $this->is_admin ) {
						$admin_all_statuses = get_post_stati(
							array(
								'protected'              => true,
								'show_in_admin_all_list' => true,
							)
						);
						foreach ( $admin_all_statuses as $admin_all_status ) {
							$type_where .= " OR {$wpdb->posts}.post_status = '$admin_all_status'";
						}
					}

					// Add private states that are visible to current user.
					if ( is_user_logged_in() && $queried_post_type_object instanceof WP_Post_Type ) {
						$read_private_cap = $queried_post_type_object->cap->read_private_posts;
						$private_statuses = get_post_stati( array( 'private' => true ) );
						foreach ( $private_statuses as $private_status ) {
							$type_where .= current_user_can( $read_private_cap ) ? " \nOR {$wpdb->posts}.post_status = '$private_status'" : " \nOR ({$wpdb->posts}.post_author = $user_id AND {$wpdb->posts}.post_status = '$private_status')";
						}
					}

					$type_where .= '))';

					$status_type_clauses[] = $type_where;
				}

				if ( ! empty( $status_type_clauses ) ) {
					$where .= ' AND (' . implode( ' OR ', $status_type_clauses ) . ')';
				}
			} else {
				$where .= ' AND 1=0 ';
			}
		} else {
			$where .= $post_type_where;
		}

		/*
		 * Apply filters on where and join prior to paging so that any
		 * manipulations to them are reflected in the paging by day queries.
		 */
		if ( ! $q['suppress_filters'] ) {
			/**
			 * Filters the WHERE clause of the query.
			 *
			 * @since 1.5.0
			 *
			 * @param string   $where The WHERE clause of the query.
			 * @param WP_Query $query The WP_Query instance (passed by reference).
			 */
			$where = apply_filters_ref_array( 'posts_where', array( $where, &$this ) );

			/**
			 * Filters the JOIN clause of the query.
			 *
			 * @since 1.5.0
			 *
			 * @param string   $join  The JOIN clause of the query.
			 * @param WP_Query $query The WP_Query instance (passed by reference).
			 */
			$join = apply_filters_ref_array( 'posts_join', array( $join, &$this ) );
		}

		// Paging.
		if ( empty( $q['nopaging'] ) && ! $this->is_singular ) {
			$page = absint( $q['paged'] );
			if ( ! $page ) {
				$page = 1;
			}

			// If 'offset' is provided, it takes precedence over 'paged'.
			if ( isset( $q['offset'] ) && is_numeric( $q['offset'] ) ) {
				$q['offset'] = absint( $q['offset'] );
				$pgstrt      = $q['offset'] . ', ';
			} else {
				$pgstrt = absint( ( $page - 1 ) * $q['posts_per_page'] ) . ', ';
			}
			$limits = 'LIMIT ' . $pgstrt . $q['posts_per_page'];
		}

		// Comments feeds.
		if ( $this->is_comment_feed && ! $this->is_singular ) {
			if ( $this->is_archive || $this->is_search ) {
				$cjoin    = "JOIN {$wpdb->posts} ON ( {$wpdb->comments}.comment_post_ID = {$wpdb->posts}.ID ) $join ";
				$cwhere   = "WHERE comment_approved = '1' $where";
				$cgroupby = "{$wpdb->comments}.comment_id";
			} else { // Other non-singular, e.g. front.
				$cjoin    = "JOIN {$wpdb->posts} ON ( {$wpdb->comments}.comment_post_ID = {$wpdb->posts}.ID )";
				$cwhere   = "WHERE ( post_status = 'publish' OR ( post_status = 'inherit' AND post_type = 'attachment' ) ) AND comment_approved = '1'";
				$cgroupby = '';
			}

			if ( ! $q['suppress_filters'] ) {
				/**
				 * Filters the JOIN clause of the comments feed query before sending.
				 *
				 * @since 2.2.0
				 *
				 * @param string   $cjoin The JOIN clause of the query.
				 * @param WP_Query $query The WP_Query instance (passed by reference).
				 */
				$cjoin = apply_filters_ref_array( 'comment_feed_join', array( $cjoin, &$this ) );

				/**
				 * Filters the WHERE clause of the comments feed query before sending.
				 *
				 * @since 2.2.0
				 *
				 * @param string   $cwhere The WHERE clause of the query.
				 * @param WP_Query $query  The WP_Query instance (passed by reference).
				 */
				$cwhere = apply_filters_ref_array( 'comment_feed_where', array( $cwhere, &$this ) );

				/**
				 * Filters the GROUP BY clause of the comments feed query before sending.
				 *
				 * @since 2.2.0
				 *
				 * @param string   $cgroupby The GROUP BY clause of the query.
				 * @param WP_Query $query    The WP_Query instance (passed by reference).
				 */
				$cgroupby = apply_filters_ref_array( 'comment_feed_groupby', array( $cgroupby, &$this ) );

				/**
				 * Filters the ORDER BY clause of the comments feed query before sending.
				 *
				 * @since 2.8.0
				 *
				 * @param string   $corderby The ORDER BY clause of the query.
				 * @param WP_Query $query    The WP_Query instance (passed by reference).
				 */
				$corderby = apply_filters_ref_array( 'comment_feed_orderby', array( 'comment_date_gmt DESC', &$this ) );

				/**
				 * Filters the LIMIT clause of the comments feed query before sending.
				 *
				 * @since 2.8.0
				 *
				 * @param string   $climits The JOIN clause of the query.
				 * @param WP_Query $query   The WP_Query instance (passed by reference).
				 */
				$climits = apply_filters_ref_array( 'comment_feed_limits', array( 'LIMIT ' . get_option( 'posts_per_rss' ), &$this ) );
			}

			$cgroupby = ( ! empty( $cgroupby ) ) ? 'GROUP BY ' . $cgroupby : '';
			$corderby = ( ! empty( $corderby ) ) ? 'ORDER BY ' . $corderby : '';
			$climits  = ( ! empty( $climits ) ) ? $climits : '';

			$comments_request = "SELECT $distinct {$wpdb->comments}.comment_ID FROM {$wpdb->comments} $cjoin $cwhere $cgroupby $corderby $climits";

			$key          = md5( $comments_request );
			$last_changed = wp_cache_get_last_changed( 'comment' ) . ':' . wp_cache_get_last_changed( 'posts' );

			$cache_key   = "comment_feed:$key:$last_changed";
			$comment_ids = wp_cache_get( $cache_key, 'comment' );
			if ( false === $comment_ids ) {
				$comment_ids = $wpdb->get_col( $comments_request );
				wp_cache_add( $cache_key, $comment_ids, 'comment' );
			}
			_prime_comment_caches( $comment_ids, false );

			// Convert to WP_Comment.
			/** @var WP_Comment[] */
			$this->comments      = array_map( 'get_comment', $comment_ids );
			$this->comment_count = count( $this->comments );

			$post_ids = array();

			foreach ( $this->comments as $comment ) {
				$post_ids[] = (int) $comment->comment_post_ID;
			}

			$post_ids = implode( ',', $post_ids );
			$join     = '';
			if ( $post_ids ) {
				$where = "AND {$wpdb->posts}.ID IN ($post_ids) ";
			} else {
				$where = 'AND 0';
			}
		}

		$pieces = array( 'where', 'groupby', 'join', 'orderby', 'distinct', 'fields', 'limits' );

		/*
		 * Apply post-paging filters on where and join. Only plugins that
		 * manipulate paging queries should use these hooks.
		 */
		if ( ! $q['suppress_filters'] ) {
			/**
			 * Filters the WHERE clause of the query.
			 *
			 * Specifically for manipulating paging queries.
			 *
			 * @since 1.5.0
			 *
			 * @param string   $where The WHERE clause of the query.
			 * @param WP_Query $query The WP_Query instance (passed by reference).
			 */
			$where = apply_filters_ref_array( 'posts_where_paged', array( $where, &$this ) );

			/**
			 * Filters the GROUP BY clause of the query.
			 *
			 * @since 2.0.0
			 *
			 * @param string   $groupby The GROUP BY clause of the query.
			 * @param WP_Query $query   The WP_Query instance (passed by reference).
			 */
			$groupby = apply_filters_ref_array( 'posts_groupby', array( $groupby, &$this ) );

			/**
			 * Filters the JOIN clause of the query.
			 *
			 * Specifically for manipulating paging queries.
			 *
			 * @since 1.5.0
			 *
			 * @param string   $join  The JOIN clause of the query.
			 * @param WP_Query $query The WP_Query instance (passed by reference).
			 */
			$join = apply_filters_ref_array( 'posts_join_paged', array( $join, &$this ) );

			/**
			 * Filters the ORDER BY clause of the query.
			 *
			 * @since 1.5.1
			 *
			 * @param string   $orderby The ORDER BY clause of the query.
			 * @param WP_Query $query   The WP_Query instance (passed by reference).
			 */
			$orderby = apply_filters_ref_array( 'posts_orderby', array( $orderby, &$this ) );

			/**
			 * Filters the DISTINCT clause of the query.
			 *
			 * @since 2.1.0
			 *
			 * @param string   $distinct The DISTINCT clause of the query.
			 * @param WP_Query $query    The WP_Query instance (passed by reference).
			 */
			$distinct = apply_filters_ref_array( 'posts_distinct', array( $distinct, &$this ) );

			/**
			 * Filters the LIMIT clause of the query.
			 *
			 * @since 2.1.0
			 *
			 * @param string   $limits The LIMIT clause of the query.
			 * @param WP_Query $query  The WP_Query instance (passed by reference).
			 */
			$limits = apply_filters_ref_array( 'post_limits', array( $limits, &$this ) );

			/**
			 * Filters the SELECT clause of the query.
			 *
			 * @since 2.1.0
			 *
			 * @param string   $fields The SELECT clause of the query.
			 * @param WP_Query $query  The WP_Query instance (passed by reference).
			 */
			$fields = apply_filters_ref_array( 'posts_fields', array( $fields, &$this ) );

			/**
			 * Filters all query clauses at once, for convenience.
			 *
			 * Covers the WHERE, GROUP BY, JOIN, ORDER BY, DISTINCT,
			 * fields (SELECT), and LIMIT clauses.
			 *
			 * @since 3.1.0
			 *
			 * @param string[] $clauses {
			 *     Associative array of the clauses for the query.
			 *
			 *     @type string $where    The WHERE clause of the query.
			 *     @type string $groupby  The GROUP BY clause of the query.
			 *     @type string $join     The JOIN clause of the query.
			 *     @type string $orderby  The ORDER BY clause of the query.
			 *     @type string $distinct The DISTINCT clause of the query.
			 *     @type string $fields   The SELECT clause of the query.
			 *     @type string $limits   The LIMIT clause of the query.
			 * }
			 * @param WP_Query $query   The WP_Query instance (passed by reference).
			 */
			$clauses = (array) apply_filters_ref_array( 'posts_clauses', array( compact( $pieces ), &$this ) );

			$where    = isset( $clauses['where'] ) ? $clauses['where'] : '';
			$groupby  = isset( $clauses['groupby'] ) ? $clauses['groupby'] : '';
			$join     = isset( $clauses['join'] ) ? $clauses['join'] : '';
			$orderby  = isset( $clauses['orderby'] ) ? $clauses['orderby'] : '';
			$distinct = isset( $clauses['distinct'] ) ? $clauses['distinct'] : '';
			$fields   = isset( $clauses['fields'] ) ? $clauses['fields'] : '';
			$limits   = isset( $clauses['limits'] ) ? $clauses['limits'] : '';
		}

		/**
		 * Fires to announce the query's current selection parameters.
		 *
		 * For use by caching plugins.
		 *
		 * @since 2.3.0
		 *
		 * @param string $selection The assembled selection query.
		 */
		do_action( 'posts_selection', $where . $groupby . $orderby . $limits . $join );

		/*
		 * Filters again for the benefit of caching plugins.
		 * Regular plugins should use the hooks above.
		 */
		if ( ! $q['suppress_filters'] ) {
			/**
			 * Filters the WHERE clause of the query.
			 *
			 * For use by caching plugins.
			 *
			 * @since 2.5.0
			 *
			 * @param string   $where The WHERE clause of the query.
			 * @param WP_Query $query The WP_Query instance (passed by reference).
			 */
			$where = apply_filters_ref_array( 'posts_where_request', array( $where, &$this ) );

			/**
			 * Filters the GROUP BY clause of the query.
			 *
			 * For use by caching plugins.
			 *
			 * @since 2.5.0
			 *
			 * @param string   $groupby The GROUP BY clause of the query.
			 * @param WP_Query $query   The WP_Query instance (passed by reference).
			 */
			$groupby = apply_filters_ref_array( 'posts_groupby_request', array( $groupby, &$this ) );

			/**
			 * Filters the JOIN clause of the query.
			 *
			 * For use by caching plugins.
			 *
			 * @since 2.5.0
			 *
			 * @param string   $join  The JOIN clause of the query.
			 * @param WP_Query $query The WP_Query instance (passed by reference).
			 */
			$join = apply_filters_ref_array( 'posts_join_request', array( $join, &$this ) );

			/**
			 * Filters the ORDER BY clause of the query.
			 *
			 * For use by caching plugins.
			 *
			 * @since 2.5.0
			 *
			 * @param string   $orderby The ORDER BY clause of the query.
			 * @param WP_Query $query   The WP_Query instance (passed by reference).
			 */
			$orderby = apply_filters_ref_array( 'posts_orderby_request', array( $orderby, &$this ) );

			/**
			 * Filters the DISTINCT clause of the query.
			 *
			 * For use by caching plugins.
			 *
			 * @since 2.5.0
			 *
			 * @param string   $distinct The DISTINCT clause of the query.
			 * @param WP_Query $query    The WP_Query instance (passed by reference).
			 */
			$distinct = apply_filters_ref_array( 'posts_distinct_request', array( $distinct, &$this ) );

			/**
			 * Filters the SELECT clause of the query.
			 *
			 * For use by caching plugins.
			 *
			 * @since 2.5.0
			 *
			 * @param string   $fields The SELECT clause of the query.
			 * @param WP_Query $query  The WP_Query instance (passed by reference).
			 */
			$fields = apply_filters_ref_array( 'posts_fields_request', array( $fields, &$this ) );

			/**
			 * Filters the LIMIT clause of the query.
			 *
			 * For use by caching plugins.
			 *
			 * @since 2.5.0
			 *
			 * @param string   $limits The LIMIT clause of the query.
			 * @param WP_Query $query  The WP_Query instance (passed by reference).
			 */
			$limits = apply_filters_ref_array( 'post_limits_request', array( $limits, &$this ) );

			/**
			 * Filters all query clauses at once, for convenience.
			 *
			 * For use by caching plugins.
			 *
			 * Covers the WHERE, GROUP BY, JOIN, ORDER BY, DISTINCT,
			 * fields (SELECT), and LIMIT clauses.
			 *
			 * @since 3.1.0
			 *
			 * @param string[] $clauses {
			 *     Associative array of the clauses for the query.
			 *
			 *     @type string $where    The WHERE clause of the query.
			 *     @type string $groupby  The GROUP BY clause of the query.
			 *     @type string $join     The JOIN clause of the query.
			 *     @type string $orderby  The ORDER BY clause of the query.
			 *     @type string $distinct The DISTINCT clause of the query.
			 *     @type string $fields   The SELECT clause of the query.
			 *     @type string $limits   The LIMIT clause of the query.
			 * }
			 * @param WP_Query $query  The WP_Query instance (passed by reference).
			 */
			$clauses = (array) apply_filters_ref_array( 'posts_clauses_request', array( compact( $pieces ), &$this ) );

			$where    = isset( $clauses['where'] ) ? $clauses['where'] : '';
			$groupby  = isset( $clauses['groupby'] ) ? $clauses['groupby'] : '';
			$join     = isset( $clauses['join'] ) ? $clauses['join'] : '';
			$orderby  = isset( $clauses['orderby'] ) ? $clauses['orderby'] : '';
			$distinct = isset( $clauses['distinct'] ) ? $clauses['distinct'] : '';
			$fields   = isset( $clauses['fields'] ) ? $clauses['fields'] : '';
			$limits   = isset( $clauses['limits'] ) ? $clauses['limits'] : '';
		}

		if ( ! empty( $groupby ) ) {
			$groupby = 'GROUP BY ' . $groupby;
		}
		if ( ! empty( $orderby ) ) {
			$orderby = 'ORDER BY ' . $orderby;
		}

		$found_rows = '';
		if ( ! $q['no_found_rows'] && ! empty( $limits ) ) {
			$found_rows = 'SQL_CALC_FOUND_ROWS';
		}

		$old_request = "
			SELECT $found_rows $distinct $fields
			FROM {$wpdb->posts} $join
			WHERE 1=1 $where
			$groupby
			$orderby
			$limits
		";

		$this->request = $old_request;

		if ( ! $q['suppress_filters'] ) {
			/**
			 * Filters the completed SQL query before sending.
			 *
			 * @since 2.0.0
			 *
			 * @param string   $request The complete SQL query.
			 * @param WP_Query $query   The WP_Query instance (passed by reference).
			 */
			$this->request = apply_filters_ref_array( 'posts_request', array( $this->request, &$this ) );
		}

		/**
		 * Filters the posts array before the query takes place.
		 *
		 * Return a non-null value to bypass WordPress' default post queries.
		 *
		 * Filtering functions that require pagination information are encouraged to set
		 * the `found_posts` and `max_num_pages` properties of the WP_Query object,
		 * passed to the filter by reference. If WP_Query does not perform a database
		 * query, it will not have enough information to generate these values itself.
		 *
		 * @since 4.6.0
		 *
		 * @param WP_Post[]|int[]|null $posts Return an array of post data to short-circuit WP's query,
		 *                                    or null to allow WP to run its normal queries.
		 * @param WP_Query             $query The WP_Query instance (passed by reference).
		 */
		$this->posts = apply_filters_ref_array( 'posts_pre_query', array( null, &$this ) );

		$cache = false;
		if ( $q['post_query_cache'] ) {
			$cache_args = $q;

			unset(
				$cache_args['suppress_filters'],
				$cache_args['cache_results'],
				$cache_args['fields'],
				$cache_args['update_post_meta_cache'],
				$cache_args['update_post_term_cache'],
				$cache_args['lazy_load_term_meta']
			);
			$key          = md5( serialize( $cache_args ) );
			$last_changed = wp_cache_get_last_changed( 'posts' );
			if ( ! empty( $this->tax_query->queried_terms ) ) {
				$last_changed .= wp_cache_get_last_changed( 'terms' );
			}
			$cache_key = "wp_query:$key:$last_changed";
			$cache     = wp_cache_get( $cache_key, 'posts' );
		}
		if ( null === $this->posts && $cache ) {
			if ( 'ids' === $q['fields'] ) {
				/** @var int[] */
				$this->posts = array_map( 'intval', $cache['posts'] );
			} else {
				_prime_post_caches( $cache['posts'], $q['update_post_term_cache'], $q['update_post_meta_cache'] );
				/** @var WP_Post[] */
				$this->posts = array_map( 'get_post', $cache['posts'] );
			}
			$this->post_count    = count( $this->posts );
			$this->found_posts   = $cache['found_posts'];
			$this->max_num_pages = $cache['max_num_pages'];

			if ( 'id=>parent' === $q['fields'] && $cache ) {
				/** @var int[] */
				$r = array();
				foreach ( $this->posts as $key => $post ) {
					$obj              = new stdClass();
					$obj->ID          = (int) $post->ID;
					$obj->post_parent = (int) $post->post_parent;

					$this->posts[ $key ] = $obj;

					$r[ (int) $post->ID ] = (int) $post->post_parent;
				}

				return $r;
			}

			return $this->posts;
		}

		if ( 'ids' === $q['fields'] ) {
			if ( null === $this->posts ) {
				$this->posts = $wpdb->get_col( $this->request );
			}

			/** @var int[] */
			$this->posts      = array_map( 'intval', $this->posts );
			$this->post_count = count( $this->posts );
			$this->set_found_posts( $q, $limits );
			if ( $q['post_query_cache'] ) {
				$cache_value = array(
					'posts'         => $this->posts,
					'found_posts'   => $this->found_posts,
					'max_num_pages' => $this->max_num_pages,
				);
				wp_cache_set( $cache_key, $cache_value, 'posts' );
			}
			return $this->posts;
		}

		if ( 'id=>parent' === $q['fields'] ) {
			if ( null === $this->posts ) {
				$this->posts = $wpdb->get_results( $this->request );
			}

			$this->post_count = count( $this->posts );
			$this->set_found_posts( $q, $limits );

			/** @var int[] */
			$r   = array();
			$ids = array();
			foreach ( $this->posts as $key => $post ) {
				$this->posts[ $key ]->ID          = (int) $post->ID;
				$this->posts[ $key ]->post_parent = (int) $post->post_parent;

				$r[ (int) $post->ID ] = (int) $post->post_parent;
				$ids[]                = (int) $post->ID;
			}
			if ( $q['post_query_cache'] ) {
				$cache_value = array(
					'posts'         => $ids,
					'found_posts'   => $this->found_posts,
					'max_num_pages' => $this->max_num_pages,
				);
				wp_cache_set( $cache_key, $cache_value, 'posts' );
			}
			return $r;
		}

		if ( null === $this->posts ) {
			$split_the_query = ( $old_request == $this->request && "{$wpdb->posts}.*" === $fields && ! empty( $limits ) && $q['posts_per_page'] < 500 );

			/**
			 * Filters whether to split the query.
			 *
			 * Splitting the query will cause it to fetch just the IDs of the found posts
			 * (and then individually fetch each post by ID), rather than fetching every
			 * complete row at once. One massive result vs. many small results.
			 *
			 * @since 3.4.0
			 *
			 * @param bool     $split_the_query Whether or not to split the query.
			 * @param WP_Query $query           The WP_Query instance.
			 */
			$split_the_query = apply_filters( 'split_the_query', $split_the_query, $this );

			if ( $split_the_query ) {
				// First get the IDs and then fill in the objects.

				$this->request = "
					SELECT $found_rows $distinct {$wpdb->posts}.ID
					FROM {$wpdb->posts} $join
					WHERE 1=1 $where
					$groupby
					$orderby
					$limits
				";

				/**
				 * Filters the Post IDs SQL request before sending.
				 *
				 * @since 3.4.0
				 *
				 * @param string   $request The post ID request.
				 * @param WP_Query $query   The WP_Query instance.
				 */
				$this->request = apply_filters( 'posts_request_ids', $this->request, $this );

				$ids = $wpdb->get_col( $this->request );

				if ( $ids ) {
					$this->posts = $ids;
					$this->set_found_posts( $q, $limits );
					_prime_post_caches( $ids, $q['update_post_term_cache'], $q['update_post_meta_cache'] );
				} else {
					$this->posts = array();
				}
			} else {
				$this->posts = $wpdb->get_results( $this->request );
				$this->set_found_posts( $q, $limits );
			}
		}

		// Convert to WP_Post objects.
		if ( $this->posts ) {
			/** @var WP_Post[] */
			$this->posts = array_map( 'get_post', $this->posts );
		}

<<<<<<< HEAD
		if ( $q['post_query_cache'] ) {
			$ids         = wp_list_pluck( $this->posts, 'ID' );
			$cache_value = array(
				'posts'         => $ids,
				'found_posts'   => $this->found_posts,
				'max_num_pages' => $this->max_num_pages,
			);
			wp_cache_set( $cache_key, $cache_value, 'posts' );
=======
		if ( ! empty( $this->posts ) && $q['update_menu_item_cache'] ) {
			update_menu_item_cache( $this->posts );
>>>>>>> 01021eb8
		}

		if ( ! $q['suppress_filters'] ) {
			/**
			 * Filters the raw post results array, prior to status checks.
			 *
			 * @since 2.3.0
			 *
			 * @param WP_Post[] $posts Array of post objects.
			 * @param WP_Query  $query The WP_Query instance (passed by reference).
			 */
			$this->posts = apply_filters_ref_array( 'posts_results', array( $this->posts, &$this ) );
		}

		if ( ! empty( $this->posts ) && $this->is_comment_feed && $this->is_singular ) {
			/** This filter is documented in wp-includes/query.php */
			$cjoin = apply_filters_ref_array( 'comment_feed_join', array( '', &$this ) );

			/** This filter is documented in wp-includes/query.php */
			$cwhere = apply_filters_ref_array( 'comment_feed_where', array( "WHERE comment_post_ID = '{$this->posts[0]->ID}' AND comment_approved = '1'", &$this ) );

			/** This filter is documented in wp-includes/query.php */
			$cgroupby = apply_filters_ref_array( 'comment_feed_groupby', array( '', &$this ) );
			$cgroupby = ( ! empty( $cgroupby ) ) ? 'GROUP BY ' . $cgroupby : '';

			/** This filter is documented in wp-includes/query.php */
			$corderby = apply_filters_ref_array( 'comment_feed_orderby', array( 'comment_date_gmt DESC', &$this ) );
			$corderby = ( ! empty( $corderby ) ) ? 'ORDER BY ' . $corderby : '';

			/** This filter is documented in wp-includes/query.php */
			$climits = apply_filters_ref_array( 'comment_feed_limits', array( 'LIMIT ' . get_option( 'posts_per_rss' ), &$this ) );

			$comments_request = "SELECT {$wpdb->comments}.comment_ID FROM {$wpdb->comments} $cjoin $cwhere $cgroupby $corderby $climits";

			$key          = md5( $comments_request );
			$last_changed = wp_cache_get_last_changed( 'comment' );

			$cache_key   = "comment_feed:$key:$last_changed";
			$comment_ids = wp_cache_get( $cache_key, 'comment' );
			if ( false === $comment_ids ) {
				$comment_ids = $wpdb->get_col( $comments_request );
				wp_cache_add( $cache_key, $comment_ids, 'comment' );
			}
			_prime_comment_caches( $comment_ids, false );

			// Convert to WP_Comment.
			/** @var WP_Comment[] */
			$this->comments      = array_map( 'get_comment', $comment_ids );
			$this->comment_count = count( $this->comments );
		}

		// Check post status to determine if post should be displayed.
		if ( ! empty( $this->posts ) && ( $this->is_single || $this->is_page ) ) {
			$status = get_post_status( $this->posts[0] );

			if ( 'attachment' === $this->posts[0]->post_type && 0 === (int) $this->posts[0]->post_parent ) {
				$this->is_page       = false;
				$this->is_single     = true;
				$this->is_attachment = true;
			}

			// If the post_status was specifically requested, let it pass through.
			if ( ! in_array( $status, $q_status, true ) ) {
				$post_status_obj = get_post_status_object( $status );

				if ( $post_status_obj && ! $post_status_obj->public ) {
					if ( ! is_user_logged_in() ) {
						// User must be logged in to view unpublished posts.
						$this->posts = array();
					} else {
						if ( $post_status_obj->protected ) {
							// User must have edit permissions on the draft to preview.
							if ( ! current_user_can( $edit_cap, $this->posts[0]->ID ) ) {
								$this->posts = array();
							} else {
								$this->is_preview = true;
								if ( 'future' !== $status ) {
									$this->posts[0]->post_date = current_time( 'mysql' );
								}
							}
						} elseif ( $post_status_obj->private ) {
							if ( ! current_user_can( $read_cap, $this->posts[0]->ID ) ) {
								$this->posts = array();
							}
						} else {
							$this->posts = array();
						}
					}
				} elseif ( ! $post_status_obj ) {
					// Post status is not registered, assume it's not public.
					if ( ! current_user_can( $edit_cap, $this->posts[0]->ID ) ) {
						$this->posts = array();
					}
				}
			}

			if ( $this->is_preview && $this->posts && current_user_can( $edit_cap, $this->posts[0]->ID ) ) {
				/**
				 * Filters the single post for preview mode.
				 *
				 * @since 2.7.0
				 *
				 * @param WP_Post  $post_preview  The Post object.
				 * @param WP_Query $query         The WP_Query instance (passed by reference).
				 */
				$this->posts[0] = get_post( apply_filters_ref_array( 'the_preview', array( $this->posts[0], &$this ) ) );
			}
		}

		// Put sticky posts at the top of the posts array.
		$sticky_posts = get_option( 'sticky_posts' );
		if ( $this->is_home && $page <= 1 && is_array( $sticky_posts ) && ! empty( $sticky_posts ) && ! $q['ignore_sticky_posts'] ) {
			$num_posts     = count( $this->posts );
			$sticky_offset = 0;
			// Loop over posts and relocate stickies to the front.
			for ( $i = 0; $i < $num_posts; $i++ ) {
				if ( in_array( $this->posts[ $i ]->ID, $sticky_posts, true ) ) {
					$sticky_post = $this->posts[ $i ];
					// Remove sticky from current position.
					array_splice( $this->posts, $i, 1 );
					// Move to front, after other stickies.
					array_splice( $this->posts, $sticky_offset, 0, array( $sticky_post ) );
					// Increment the sticky offset. The next sticky will be placed at this offset.
					$sticky_offset++;
					// Remove post from sticky posts array.
					$offset = array_search( $sticky_post->ID, $sticky_posts, true );
					unset( $sticky_posts[ $offset ] );
				}
			}

			// If any posts have been excluded specifically, Ignore those that are sticky.
			if ( ! empty( $sticky_posts ) && ! empty( $q['post__not_in'] ) ) {
				$sticky_posts = array_diff( $sticky_posts, $q['post__not_in'] );
			}

			// Fetch sticky posts that weren't in the query results.
			if ( ! empty( $sticky_posts ) ) {
				$stickies = get_posts(
					array(
						'post__in'               => $sticky_posts,
						'post_type'              => $post_type,
						'post_status'            => 'publish',
						'posts_per_page'         => count( $sticky_posts ),
						'suppress_filters'       => $q['suppress_filters'],
						'cache_results'          => $q['cache_results'],
						'update_post_meta_cache' => $q['update_post_meta_cache'],
						'update_post_term_cache' => $q['update_post_term_cache'],
						'lazy_load_term_meta'    => $q['lazy_load_term_meta'],
					)
				);

				foreach ( $stickies as $sticky_post ) {
					array_splice( $this->posts, $sticky_offset, 0, array( $sticky_post ) );
					$sticky_offset++;
				}
			}
		}

		// If comments have been fetched as part of the query, make sure comment meta lazy-loading is set up.
		if ( ! empty( $this->comments ) ) {
			wp_queue_comments_for_comment_meta_lazyload( $this->comments );
		}

		if ( ! $q['suppress_filters'] ) {
			/**
			 * Filters the array of retrieved posts after they've been fetched and
			 * internally processed.
			 *
			 * @since 1.5.0
			 *
			 * @param WP_Post[] $posts Array of post objects.
			 * @param WP_Query  $query The WP_Query instance (passed by reference).
			 */
			$this->posts = apply_filters_ref_array( 'the_posts', array( $this->posts, &$this ) );
		}

		// Ensure that any posts added/modified via one of the filters above are
		// of the type WP_Post and are filtered.
		if ( $this->posts ) {
			$this->post_count = count( $this->posts );

			/** @var WP_Post[] */
			$this->posts = array_map( 'get_post', $this->posts );

			if ( $q['cache_results'] ) {
				update_post_caches( $this->posts, $post_type, $q['update_post_term_cache'], $q['update_post_meta_cache'] );
			}

			/** @var WP_Post */
			$this->post = reset( $this->posts );
		} else {
			$this->post_count = 0;
			$this->posts      = array();
		}

		if ( $q['lazy_load_term_meta'] ) {
			wp_queue_posts_for_term_meta_lazyload( $this->posts );
		}

		return $this->posts;
	}

	/**
	 * Set up the amount of found posts and the number of pages (if limit clause was used)
	 * for the current query.
	 *
	 * @since 3.5.0
	 *
	 * @global wpdb $wpdb WordPress database abstraction object.
	 *
	 * @param array  $q      Query variables.
	 * @param string $limits LIMIT clauses of the query.
	 */
	private function set_found_posts( $q, $limits ) {
		global $wpdb;

		// Bail if posts is an empty array. Continue if posts is an empty string,
		// null, or false to accommodate caching plugins that fill posts later.
		if ( $q['no_found_rows'] || ( is_array( $this->posts ) && ! $this->posts ) ) {
			return;
		}

		if ( ! empty( $limits ) ) {
			/**
			 * Filters the query to run for retrieving the found posts.
			 *
			 * @since 2.1.0
			 *
			 * @param string   $found_posts_query The query to run to find the found posts.
			 * @param WP_Query $query             The WP_Query instance (passed by reference).
			 */
			$found_posts_query = apply_filters_ref_array( 'found_posts_query', array( 'SELECT FOUND_ROWS()', &$this ) );

			$this->found_posts = (int) $wpdb->get_var( $found_posts_query );
		} else {
			if ( is_array( $this->posts ) ) {
				$this->found_posts = count( $this->posts );
			} else {
				if ( null === $this->posts ) {
					$this->found_posts = 0;
				} else {
					$this->found_posts = 1;
				}
			}
		}

		/**
		 * Filters the number of found posts for the query.
		 *
		 * @since 2.1.0
		 *
		 * @param int      $found_posts The number of posts found.
		 * @param WP_Query $query       The WP_Query instance (passed by reference).
		 */
		$this->found_posts = (int) apply_filters_ref_array( 'found_posts', array( $this->found_posts, &$this ) );

		if ( ! empty( $limits ) ) {
			$this->max_num_pages = ceil( $this->found_posts / $q['posts_per_page'] );
		}
	}

	/**
	 * Set up the next post and iterate current post index.
	 *
	 * @since 1.5.0
	 *
	 * @return WP_Post Next post.
	 */
	public function next_post() {

		$this->current_post++;

		/** @var WP_Post */
		$this->post = $this->posts[ $this->current_post ];
		return $this->post;
	}

	/**
	 * Sets up the current post.
	 *
	 * Retrieves the next post, sets up the post, sets the 'in the loop'
	 * property to true.
	 *
	 * @since 1.5.0
	 *
	 * @global WP_Post $post Global post object.
	 */
	public function the_post() {
		global $post;

		if ( ! $this->in_the_loop ) {
			update_post_author_caches( $this->posts );
		}

		$this->in_the_loop = true;

		if ( -1 == $this->current_post ) { // Loop has just started.
			/**
			 * Fires once the loop is started.
			 *
			 * @since 2.0.0
			 *
			 * @param WP_Query $query The WP_Query instance (passed by reference).
			 */
			do_action_ref_array( 'loop_start', array( &$this ) );
		}

		$post = $this->next_post();
		$this->setup_postdata( $post );
	}

	/**
	 * Determines whether there are more posts available in the loop.
	 *
	 * Calls the {@see 'loop_end'} action when the loop is complete.
	 *
	 * @since 1.5.0
	 *
	 * @return bool True if posts are available, false if end of the loop.
	 */
	public function have_posts() {
		if ( $this->current_post + 1 < $this->post_count ) {
			return true;
		} elseif ( $this->current_post + 1 == $this->post_count && $this->post_count > 0 ) {
			/**
			 * Fires once the loop has ended.
			 *
			 * @since 2.0.0
			 *
			 * @param WP_Query $query The WP_Query instance (passed by reference).
			 */
			do_action_ref_array( 'loop_end', array( &$this ) );
			// Do some cleaning up after the loop.
			$this->rewind_posts();
		} elseif ( 0 === $this->post_count ) {
			/**
			 * Fires if no results are found in a post query.
			 *
			 * @since 4.9.0
			 *
			 * @param WP_Query $query The WP_Query instance.
			 */
			do_action( 'loop_no_results', $this );
		}

		$this->in_the_loop = false;
		return false;
	}

	/**
	 * Rewind the posts and reset post index.
	 *
	 * @since 1.5.0
	 */
	public function rewind_posts() {
		$this->current_post = -1;
		if ( $this->post_count > 0 ) {
			$this->post = $this->posts[0];
		}
	}

	/**
	 * Iterate current comment index and return WP_Comment object.
	 *
	 * @since 2.2.0
	 *
	 * @return WP_Comment Comment object.
	 */
	public function next_comment() {
		$this->current_comment++;

		/** @var WP_Comment */
		$this->comment = $this->comments[ $this->current_comment ];
		return $this->comment;
	}

	/**
	 * Sets up the current comment.
	 *
	 * @since 2.2.0
	 *
	 * @global WP_Comment $comment Global comment object.
	 */
	public function the_comment() {
		global $comment;

		$comment = $this->next_comment();

		if ( 0 == $this->current_comment ) {
			/**
			 * Fires once the comment loop is started.
			 *
			 * @since 2.2.0
			 */
			do_action( 'comment_loop_start' );
		}
	}

	/**
	 * Whether there are more comments available.
	 *
	 * Automatically rewinds comments when finished.
	 *
	 * @since 2.2.0
	 *
	 * @return bool True if comments are available, false if no more comments.
	 */
	public function have_comments() {
		if ( $this->current_comment + 1 < $this->comment_count ) {
			return true;
		} elseif ( $this->current_comment + 1 == $this->comment_count ) {
			$this->rewind_comments();
		}

		return false;
	}

	/**
	 * Rewind the comments, resets the comment index and comment to first.
	 *
	 * @since 2.2.0
	 */
	public function rewind_comments() {
		$this->current_comment = -1;
		if ( $this->comment_count > 0 ) {
			$this->comment = $this->comments[0];
		}
	}

	/**
	 * Sets up the WordPress query by parsing query string.
	 *
	 * @since 1.5.0
	 *
	 * @see WP_Query::parse_query() for all available arguments.
	 *
	 * @param string|array $query URL query string or array of query arguments.
	 * @return WP_Post[]|int[] Array of post objects or post IDs.
	 */
	public function query( $query ) {
		$this->init();
		$this->query      = wp_parse_args( $query );
		$this->query_vars = $this->query;
		return $this->get_posts();
	}

	/**
	 * Retrieves the currently queried object.
	 *
	 * If queried object is not set, then the queried object will be set from
	 * the category, tag, taxonomy, posts page, single post, page, or author
	 * query variable. After it is set up, it will be returned.
	 *
	 * @since 1.5.0
	 *
	 * @return WP_Term|WP_Post_Type|WP_Post|WP_User|null The queried object.
	 */
	public function get_queried_object() {
		if ( isset( $this->queried_object ) ) {
			return $this->queried_object;
		}

		$this->queried_object    = null;
		$this->queried_object_id = null;

		if ( $this->is_category || $this->is_tag || $this->is_tax ) {
			if ( $this->is_category ) {
				$cat           = $this->get( 'cat' );
				$category_name = $this->get( 'category_name' );

				if ( $cat ) {
					$term = get_term( $cat, 'category' );
				} elseif ( $category_name ) {
					$term = get_term_by( 'slug', $category_name, 'category' );
				}
			} elseif ( $this->is_tag ) {
				$tag_id = $this->get( 'tag_id' );
				$tag    = $this->get( 'tag' );

				if ( $tag_id ) {
					$term = get_term( $tag_id, 'post_tag' );
				} elseif ( $tag ) {
					$term = get_term_by( 'slug', $tag, 'post_tag' );
				}
			} else {
				// For other tax queries, grab the first term from the first clause.
				if ( ! empty( $this->tax_query->queried_terms ) ) {
					$queried_taxonomies = array_keys( $this->tax_query->queried_terms );
					$matched_taxonomy   = reset( $queried_taxonomies );
					$query              = $this->tax_query->queried_terms[ $matched_taxonomy ];

					if ( ! empty( $query['terms'] ) ) {
						if ( 'term_id' === $query['field'] ) {
							$term = get_term( reset( $query['terms'] ), $matched_taxonomy );
						} else {
							$term = get_term_by( $query['field'], reset( $query['terms'] ), $matched_taxonomy );
						}
					}
				}
			}

			if ( ! empty( $term ) && ! is_wp_error( $term ) ) {
				$this->queried_object    = $term;
				$this->queried_object_id = (int) $term->term_id;

				if ( $this->is_category && 'category' === $this->queried_object->taxonomy ) {
					_make_cat_compat( $this->queried_object );
				}
			}
		} elseif ( $this->is_post_type_archive ) {
			$post_type = $this->get( 'post_type' );

			if ( is_array( $post_type ) ) {
				$post_type = reset( $post_type );
			}

			$this->queried_object = get_post_type_object( $post_type );
		} elseif ( $this->is_posts_page ) {
			$page_for_posts = get_option( 'page_for_posts' );

			$this->queried_object    = get_post( $page_for_posts );
			$this->queried_object_id = (int) $this->queried_object->ID;
		} elseif ( $this->is_singular && ! empty( $this->post ) ) {
			$this->queried_object    = $this->post;
			$this->queried_object_id = (int) $this->post->ID;
		} elseif ( $this->is_author ) {
			$author      = (int) $this->get( 'author' );
			$author_name = $this->get( 'author_name' );

			if ( $author ) {
				$this->queried_object_id = $author;
			} elseif ( $author_name ) {
				$user = get_user_by( 'slug', $author_name );

				if ( $user ) {
					$this->queried_object_id = $user->ID;
				}
			}

			$this->queried_object = get_userdata( $this->queried_object_id );
		}

		return $this->queried_object;
	}

	/**
	 * Retrieves the ID of the currently queried object.
	 *
	 * @since 1.5.0
	 *
	 * @return int
	 */
	public function get_queried_object_id() {
		$this->get_queried_object();

		if ( isset( $this->queried_object_id ) ) {
			return $this->queried_object_id;
		}

		return 0;
	}

	/**
	 * Constructor.
	 *
	 * Sets up the WordPress query, if parameter is not empty.
	 *
	 * @since 1.5.0
	 *
	 * @see WP_Query::parse_query() for all available arguments.
	 *
	 * @param string|array $query URL query string or array of vars.
	 */
	public function __construct( $query = '' ) {
		if ( ! empty( $query ) ) {
			$this->query( $query );
		}
	}

	/**
	 * Make private properties readable for backward compatibility.
	 *
	 * @since 4.0.0
	 *
	 * @param string $name Property to get.
	 * @return mixed Property.
	 */
	public function __get( $name ) {
		if ( in_array( $name, $this->compat_fields, true ) ) {
			return $this->$name;
		}
	}

	/**
	 * Make private properties checkable for backward compatibility.
	 *
	 * @since 4.0.0
	 *
	 * @param string $name Property to check if set.
	 * @return bool Whether the property is set.
	 */
	public function __isset( $name ) {
		if ( in_array( $name, $this->compat_fields, true ) ) {
			return isset( $this->$name );
		}
	}

	/**
	 * Make private/protected methods readable for backward compatibility.
	 *
	 * @since 4.0.0
	 *
	 * @param string $name      Method to call.
	 * @param array  $arguments Arguments to pass when calling.
	 * @return mixed|false Return value of the callback, false otherwise.
	 */
	public function __call( $name, $arguments ) {
		if ( in_array( $name, $this->compat_methods, true ) ) {
			return $this->$name( ...$arguments );
		}
		return false;
	}

	/**
	 * Is the query for an existing archive page?
	 *
	 * Archive pages include category, tag, author, date, custom post type,
	 * and custom taxonomy based archives.
	 *
	 * @since 3.1.0
	 *
	 * @see WP_Query::is_category()
	 * @see WP_Query::is_tag()
	 * @see WP_Query::is_author()
	 * @see WP_Query::is_date()
	 * @see WP_Query::is_post_type_archive()
	 * @see WP_Query::is_tax()
	 *
	 * @return bool Whether the query is for an existing archive page.
	 */
	public function is_archive() {
		return (bool) $this->is_archive;
	}

	/**
	 * Is the query for an existing post type archive page?
	 *
	 * @since 3.1.0
	 *
	 * @param string|string[] $post_types Optional. Post type or array of posts types
	 *                                    to check against. Default empty.
	 * @return bool Whether the query is for an existing post type archive page.
	 */
	public function is_post_type_archive( $post_types = '' ) {
		if ( empty( $post_types ) || ! $this->is_post_type_archive ) {
			return (bool) $this->is_post_type_archive;
		}

		$post_type = $this->get( 'post_type' );
		if ( is_array( $post_type ) ) {
			$post_type = reset( $post_type );
		}
		$post_type_object = get_post_type_object( $post_type );

		return in_array( $post_type_object->name, (array) $post_types, true );
	}

	/**
	 * Is the query for an existing attachment page?
	 *
	 * @since 3.1.0
	 *
	 * @param int|string|int[]|string[] $attachment Optional. Attachment ID, title, slug, or array of such
	 *                                              to check against. Default empty.
	 * @return bool Whether the query is for an existing attachment page.
	 */
	public function is_attachment( $attachment = '' ) {
		if ( ! $this->is_attachment ) {
			return false;
		}

		if ( empty( $attachment ) ) {
			return true;
		}

		$attachment = array_map( 'strval', (array) $attachment );

		$post_obj = $this->get_queried_object();

		if ( in_array( (string) $post_obj->ID, $attachment, true ) ) {
			return true;
		} elseif ( in_array( $post_obj->post_title, $attachment, true ) ) {
			return true;
		} elseif ( in_array( $post_obj->post_name, $attachment, true ) ) {
			return true;
		}
		return false;
	}

	/**
	 * Is the query for an existing author archive page?
	 *
	 * If the $author parameter is specified, this function will additionally
	 * check if the query is for one of the authors specified.
	 *
	 * @since 3.1.0
	 *
	 * @param int|string|int[]|string[] $author Optional. User ID, nickname, nicename, or array of such
	 *                                          to check against. Default empty.
	 * @return bool Whether the query is for an existing author archive page.
	 */
	public function is_author( $author = '' ) {
		if ( ! $this->is_author ) {
			return false;
		}

		if ( empty( $author ) ) {
			return true;
		}

		$author_obj = $this->get_queried_object();

		$author = array_map( 'strval', (array) $author );

		if ( in_array( (string) $author_obj->ID, $author, true ) ) {
			return true;
		} elseif ( in_array( $author_obj->nickname, $author, true ) ) {
			return true;
		} elseif ( in_array( $author_obj->user_nicename, $author, true ) ) {
			return true;
		}

		return false;
	}

	/**
	 * Is the query for an existing category archive page?
	 *
	 * If the $category parameter is specified, this function will additionally
	 * check if the query is for one of the categories specified.
	 *
	 * @since 3.1.0
	 *
	 * @param int|string|int[]|string[] $category Optional. Category ID, name, slug, or array of such
	 *                                            to check against. Default empty.
	 * @return bool Whether the query is for an existing category archive page.
	 */
	public function is_category( $category = '' ) {
		if ( ! $this->is_category ) {
			return false;
		}

		if ( empty( $category ) ) {
			return true;
		}

		$cat_obj = $this->get_queried_object();

		$category = array_map( 'strval', (array) $category );

		if ( in_array( (string) $cat_obj->term_id, $category, true ) ) {
			return true;
		} elseif ( in_array( $cat_obj->name, $category, true ) ) {
			return true;
		} elseif ( in_array( $cat_obj->slug, $category, true ) ) {
			return true;
		}

		return false;
	}

	/**
	 * Is the query for an existing tag archive page?
	 *
	 * If the $tag parameter is specified, this function will additionally
	 * check if the query is for one of the tags specified.
	 *
	 * @since 3.1.0
	 *
	 * @param int|string|int[]|string[] $tag Optional. Tag ID, name, slug, or array of such
	 *                                       to check against. Default empty.
	 * @return bool Whether the query is for an existing tag archive page.
	 */
	public function is_tag( $tag = '' ) {
		if ( ! $this->is_tag ) {
			return false;
		}

		if ( empty( $tag ) ) {
			return true;
		}

		$tag_obj = $this->get_queried_object();

		$tag = array_map( 'strval', (array) $tag );

		if ( in_array( (string) $tag_obj->term_id, $tag, true ) ) {
			return true;
		} elseif ( in_array( $tag_obj->name, $tag, true ) ) {
			return true;
		} elseif ( in_array( $tag_obj->slug, $tag, true ) ) {
			return true;
		}

		return false;
	}

	/**
	 * Is the query for an existing custom taxonomy archive page?
	 *
	 * If the $taxonomy parameter is specified, this function will additionally
	 * check if the query is for that specific $taxonomy.
	 *
	 * If the $term parameter is specified in addition to the $taxonomy parameter,
	 * this function will additionally check if the query is for one of the terms
	 * specified.
	 *
	 * @since 3.1.0
	 *
	 * @global WP_Taxonomy[] $wp_taxonomies Registered taxonomies.
	 *
	 * @param string|string[]           $taxonomy Optional. Taxonomy slug or slugs to check against.
	 *                                            Default empty.
	 * @param int|string|int[]|string[] $term     Optional. Term ID, name, slug, or array of such
	 *                                            to check against. Default empty.
	 * @return bool Whether the query is for an existing custom taxonomy archive page.
	 *              True for custom taxonomy archive pages, false for built-in taxonomies
	 *              (category and tag archives).
	 */
	public function is_tax( $taxonomy = '', $term = '' ) {
		global $wp_taxonomies;

		if ( ! $this->is_tax ) {
			return false;
		}

		if ( empty( $taxonomy ) ) {
			return true;
		}

		$queried_object = $this->get_queried_object();
		$tax_array      = array_intersect( array_keys( $wp_taxonomies ), (array) $taxonomy );
		$term_array     = (array) $term;

		// Check that the taxonomy matches.
		if ( ! ( isset( $queried_object->taxonomy ) && count( $tax_array ) && in_array( $queried_object->taxonomy, $tax_array, true ) ) ) {
			return false;
		}

		// Only a taxonomy provided.
		if ( empty( $term ) ) {
			return true;
		}

		return isset( $queried_object->term_id ) &&
			count(
				array_intersect(
					array( $queried_object->term_id, $queried_object->name, $queried_object->slug ),
					$term_array
				)
			);
	}

	/**
	 * Whether the current URL is within the comments popup window.
	 *
	 * @since 3.1.0
	 * @deprecated 4.5.0
	 *
	 * @return false Always returns false.
	 */
	public function is_comments_popup() {
		_deprecated_function( __FUNCTION__, '4.5.0' );

		return false;
	}

	/**
	 * Is the query for an existing date archive?
	 *
	 * @since 3.1.0
	 *
	 * @return bool Whether the query is for an existing date archive.
	 */
	public function is_date() {
		return (bool) $this->is_date;
	}

	/**
	 * Is the query for an existing day archive?
	 *
	 * @since 3.1.0
	 *
	 * @return bool Whether the query is for an existing day archive.
	 */
	public function is_day() {
		return (bool) $this->is_day;
	}

	/**
	 * Is the query for a feed?
	 *
	 * @since 3.1.0
	 *
	 * @param string|string[] $feeds Optional. Feed type or array of feed types
	 *                                         to check against. Default empty.
	 * @return bool Whether the query is for a feed.
	 */
	public function is_feed( $feeds = '' ) {
		if ( empty( $feeds ) || ! $this->is_feed ) {
			return (bool) $this->is_feed;
		}

		$qv = $this->get( 'feed' );
		if ( 'feed' === $qv ) {
			$qv = get_default_feed();
		}

		return in_array( $qv, (array) $feeds, true );
	}

	/**
	 * Is the query for a comments feed?
	 *
	 * @since 3.1.0
	 *
	 * @return bool Whether the query is for a comments feed.
	 */
	public function is_comment_feed() {
		return (bool) $this->is_comment_feed;
	}

	/**
	 * Is the query for the front page of the site?
	 *
	 * This is for what is displayed at your site's main URL.
	 *
	 * Depends on the site's "Front page displays" Reading Settings 'show_on_front' and 'page_on_front'.
	 *
	 * If you set a static page for the front page of your site, this function will return
	 * true when viewing that page.
	 *
	 * Otherwise the same as @see WP_Query::is_home()
	 *
	 * @since 3.1.0
	 *
	 * @return bool Whether the query is for the front page of the site.
	 */
	public function is_front_page() {
		// Most likely case.
		if ( 'posts' === get_option( 'show_on_front' ) && $this->is_home() ) {
			return true;
		} elseif ( 'page' === get_option( 'show_on_front' ) && get_option( 'page_on_front' )
			&& $this->is_page( get_option( 'page_on_front' ) )
		) {
			return true;
		} else {
			return false;
		}
	}

	/**
	 * Is the query for the blog homepage?
	 *
	 * This is the page which shows the time based blog content of your site.
	 *
	 * Depends on the site's "Front page displays" Reading Settings 'show_on_front' and 'page_for_posts'.
	 *
	 * If you set a static page for the front page of your site, this function will return
	 * true only on the page you set as the "Posts page".
	 *
	 * @since 3.1.0
	 *
	 * @see WP_Query::is_front_page()
	 *
	 * @return bool Whether the query is for the blog homepage.
	 */
	public function is_home() {
		return (bool) $this->is_home;
	}

	/**
	 * Is the query for the Privacy Policy page?
	 *
	 * This is the page which shows the Privacy Policy content of your site.
	 *
	 * Depends on the site's "Change your Privacy Policy page" Privacy Settings 'wp_page_for_privacy_policy'.
	 *
	 * This function will return true only on the page you set as the "Privacy Policy page".
	 *
	 * @since 5.2.0
	 *
	 * @return bool Whether the query is for the Privacy Policy page.
	 */
	public function is_privacy_policy() {
		if ( get_option( 'wp_page_for_privacy_policy' )
			&& $this->is_page( get_option( 'wp_page_for_privacy_policy' ) )
		) {
			return true;
		} else {
			return false;
		}
	}

	/**
	 * Is the query for an existing month archive?
	 *
	 * @since 3.1.0
	 *
	 * @return bool Whether the query is for an existing month archive.
	 */
	public function is_month() {
		return (bool) $this->is_month;
	}

	/**
	 * Is the query for an existing single page?
	 *
	 * If the $page parameter is specified, this function will additionally
	 * check if the query is for one of the pages specified.
	 *
	 * @since 3.1.0
	 *
	 * @see WP_Query::is_single()
	 * @see WP_Query::is_singular()
	 *
	 * @param int|string|int[]|string[] $page Optional. Page ID, title, slug, path, or array of such
	 *                                        to check against. Default empty.
	 * @return bool Whether the query is for an existing single page.
	 */
	public function is_page( $page = '' ) {
		if ( ! $this->is_page ) {
			return false;
		}

		if ( empty( $page ) ) {
			return true;
		}

		$page_obj = $this->get_queried_object();

		$page = array_map( 'strval', (array) $page );

		if ( in_array( (string) $page_obj->ID, $page, true ) ) {
			return true;
		} elseif ( in_array( $page_obj->post_title, $page, true ) ) {
			return true;
		} elseif ( in_array( $page_obj->post_name, $page, true ) ) {
			return true;
		} else {
			foreach ( $page as $pagepath ) {
				if ( ! strpos( $pagepath, '/' ) ) {
					continue;
				}
				$pagepath_obj = get_page_by_path( $pagepath );

				if ( $pagepath_obj && ( $pagepath_obj->ID == $page_obj->ID ) ) {
					return true;
				}
			}
		}

		return false;
	}

	/**
	 * Is the query for a paged result and not for the first page?
	 *
	 * @since 3.1.0
	 *
	 * @return bool Whether the query is for a paged result.
	 */
	public function is_paged() {
		return (bool) $this->is_paged;
	}

	/**
	 * Is the query for a post or page preview?
	 *
	 * @since 3.1.0
	 *
	 * @return bool Whether the query is for a post or page preview.
	 */
	public function is_preview() {
		return (bool) $this->is_preview;
	}

	/**
	 * Is the query for the robots.txt file?
	 *
	 * @since 3.1.0
	 *
	 * @return bool Whether the query is for the robots.txt file.
	 */
	public function is_robots() {
		return (bool) $this->is_robots;
	}

	/**
	 * Is the query for the favicon.ico file?
	 *
	 * @since 5.4.0
	 *
	 * @return bool Whether the query is for the favicon.ico file.
	 */
	public function is_favicon() {
		return (bool) $this->is_favicon;
	}

	/**
	 * Is the query for a search?
	 *
	 * @since 3.1.0
	 *
	 * @return bool Whether the query is for a search.
	 */
	public function is_search() {
		return (bool) $this->is_search;
	}

	/**
	 * Is the query for an existing single post?
	 *
	 * Works for any post type excluding pages.
	 *
	 * If the $post parameter is specified, this function will additionally
	 * check if the query is for one of the Posts specified.
	 *
	 * @since 3.1.0
	 *
	 * @see WP_Query::is_page()
	 * @see WP_Query::is_singular()
	 *
	 * @param int|string|int[]|string[] $post Optional. Post ID, title, slug, path, or array of such
	 *                                        to check against. Default empty.
	 * @return bool Whether the query is for an existing single post.
	 */
	public function is_single( $post = '' ) {
		if ( ! $this->is_single ) {
			return false;
		}

		if ( empty( $post ) ) {
			return true;
		}

		$post_obj = $this->get_queried_object();

		$post = array_map( 'strval', (array) $post );

		if ( in_array( (string) $post_obj->ID, $post, true ) ) {
			return true;
		} elseif ( in_array( $post_obj->post_title, $post, true ) ) {
			return true;
		} elseif ( in_array( $post_obj->post_name, $post, true ) ) {
			return true;
		} else {
			foreach ( $post as $postpath ) {
				if ( ! strpos( $postpath, '/' ) ) {
					continue;
				}
				$postpath_obj = get_page_by_path( $postpath, OBJECT, $post_obj->post_type );

				if ( $postpath_obj && ( $postpath_obj->ID == $post_obj->ID ) ) {
					return true;
				}
			}
		}
		return false;
	}

	/**
	 * Is the query for an existing single post of any post type (post, attachment, page,
	 * custom post types)?
	 *
	 * If the $post_types parameter is specified, this function will additionally
	 * check if the query is for one of the Posts Types specified.
	 *
	 * @since 3.1.0
	 *
	 * @see WP_Query::is_page()
	 * @see WP_Query::is_single()
	 *
	 * @param string|string[] $post_types Optional. Post type or array of post types
	 *                                    to check against. Default empty.
	 * @return bool Whether the query is for an existing single post
	 *              or any of the given post types.
	 */
	public function is_singular( $post_types = '' ) {
		if ( empty( $post_types ) || ! $this->is_singular ) {
			return (bool) $this->is_singular;
		}

		$post_obj = $this->get_queried_object();

		return in_array( $post_obj->post_type, (array) $post_types, true );
	}

	/**
	 * Is the query for a specific time?
	 *
	 * @since 3.1.0
	 *
	 * @return bool Whether the query is for a specific time.
	 */
	public function is_time() {
		return (bool) $this->is_time;
	}

	/**
	 * Is the query for a trackback endpoint call?
	 *
	 * @since 3.1.0
	 *
	 * @return bool Whether the query is for a trackback endpoint call.
	 */
	public function is_trackback() {
		return (bool) $this->is_trackback;
	}

	/**
	 * Is the query for an existing year archive?
	 *
	 * @since 3.1.0
	 *
	 * @return bool Whether the query is for an existing year archive.
	 */
	public function is_year() {
		return (bool) $this->is_year;
	}

	/**
	 * Is the query a 404 (returns no results)?
	 *
	 * @since 3.1.0
	 *
	 * @return bool Whether the query is a 404 error.
	 */
	public function is_404() {
		return (bool) $this->is_404;
	}

	/**
	 * Is the query for an embedded post?
	 *
	 * @since 4.4.0
	 *
	 * @return bool Whether the query is for an embedded post.
	 */
	public function is_embed() {
		return (bool) $this->is_embed;
	}

	/**
	 * Is the query the main query?
	 *
	 * @since 3.3.0
	 *
	 * @global WP_Query $wp_query WordPress Query object.
	 *
	 * @return bool Whether the query is the main query.
	 */
	public function is_main_query() {
		global $wp_the_query;
		return $wp_the_query === $this;
	}

	/**
	 * Set up global post data.
	 *
	 * @since 4.1.0
	 * @since 4.4.0 Added the ability to pass a post ID to `$post`.
	 *
	 * @global int     $id
	 * @global WP_User $authordata
	 * @global string  $currentday
	 * @global string  $currentmonth
	 * @global int     $page
	 * @global array   $pages
	 * @global int     $multipage
	 * @global int     $more
	 * @global int     $numpages
	 *
	 * @param WP_Post|object|int $post WP_Post instance or Post ID/object.
	 * @return true True when finished.
	 */
	public function setup_postdata( $post ) {
		global $id, $authordata, $currentday, $currentmonth, $page, $pages, $multipage, $more, $numpages;

		if ( ! ( $post instanceof WP_Post ) ) {
			$post = get_post( $post );
		}

		if ( ! $post ) {
			return;
		}

		$elements = $this->generate_postdata( $post );
		if ( false === $elements ) {
			return;
		}

		$id           = $elements['id'];
		$authordata   = $elements['authordata'];
		$currentday   = $elements['currentday'];
		$currentmonth = $elements['currentmonth'];
		$page         = $elements['page'];
		$pages        = $elements['pages'];
		$multipage    = $elements['multipage'];
		$more         = $elements['more'];
		$numpages     = $elements['numpages'];

		/**
		 * Fires once the post data has been set up.
		 *
		 * @since 2.8.0
		 * @since 4.1.0 Introduced `$query` parameter.
		 *
		 * @param WP_Post  $post  The Post object (passed by reference).
		 * @param WP_Query $query The current Query object (passed by reference).
		 */
		do_action_ref_array( 'the_post', array( &$post, &$this ) );

		return true;
	}

	/**
	 * Generate post data.
	 *
	 * @since 5.2.0
	 *
	 * @param WP_Post|object|int $post WP_Post instance or Post ID/object.
	 * @return array|false Elements of post or false on failure.
	 */
	public function generate_postdata( $post ) {

		if ( ! ( $post instanceof WP_Post ) ) {
			$post = get_post( $post );
		}

		if ( ! $post ) {
			return false;
		}

		$id = (int) $post->ID;

		$authordata = get_userdata( $post->post_author );

		$currentday   = mysql2date( 'd.m.y', $post->post_date, false );
		$currentmonth = mysql2date( 'm', $post->post_date, false );
		$numpages     = 1;
		$multipage    = 0;
		$page         = $this->get( 'page' );
		if ( ! $page ) {
			$page = 1;
		}

		/*
		 * Force full post content when viewing the permalink for the $post,
		 * or when on an RSS feed. Otherwise respect the 'more' tag.
		 */
		if ( get_queried_object_id() === $post->ID && ( $this->is_page() || $this->is_single() ) ) {
			$more = 1;
		} elseif ( $this->is_feed() ) {
			$more = 1;
		} else {
			$more = 0;
		}

		$content = $post->post_content;
		if ( false !== strpos( $content, '<!--nextpage-->' ) ) {
			$content = str_replace( "\n<!--nextpage-->\n", '<!--nextpage-->', $content );
			$content = str_replace( "\n<!--nextpage-->", '<!--nextpage-->', $content );
			$content = str_replace( "<!--nextpage-->\n", '<!--nextpage-->', $content );

			// Remove the nextpage block delimiters, to avoid invalid block structures in the split content.
			$content = str_replace( '<!-- wp:nextpage -->', '', $content );
			$content = str_replace( '<!-- /wp:nextpage -->', '', $content );

			// Ignore nextpage at the beginning of the content.
			if ( 0 === strpos( $content, '<!--nextpage-->' ) ) {
				$content = substr( $content, 15 );
			}

			$pages = explode( '<!--nextpage-->', $content );
		} else {
			$pages = array( $post->post_content );
		}

		/**
		 * Filters the "pages" derived from splitting the post content.
		 *
		 * "Pages" are determined by splitting the post content based on the presence
		 * of `<!-- nextpage -->` tags.
		 *
		 * @since 4.4.0
		 *
		 * @param string[] $pages Array of "pages" from the post content split by `<!-- nextpage -->` tags.
		 * @param WP_Post  $post  Current post object.
		 */
		$pages = apply_filters( 'content_pagination', $pages, $post );

		$numpages = count( $pages );

		if ( $numpages > 1 ) {
			if ( $page > 1 ) {
				$more = 1;
			}
			$multipage = 1;
		} else {
			$multipage = 0;
		}

		$elements = compact( 'id', 'authordata', 'currentday', 'currentmonth', 'page', 'pages', 'multipage', 'more', 'numpages' );

		return $elements;
	}
	/**
	 * After looping through a nested query, this function
	 * restores the $post global to the current post in this query.
	 *
	 * @since 3.7.0
	 *
	 * @global WP_Post $post Global post object.
	 */
	public function reset_postdata() {
		if ( ! empty( $this->post ) ) {
			$GLOBALS['post'] = $this->post;
			$this->setup_postdata( $this->post );
		}
	}

	/**
	 * Lazyload term meta for posts in the loop.
	 *
	 * @since 4.4.0
	 * @deprecated 4.5.0 See wp_queue_posts_for_term_meta_lazyload().
	 *
	 * @param mixed $check
	 * @param int   $term_id
	 * @return mixed
	 */
	public function lazyload_term_meta( $check, $term_id ) {
		_deprecated_function( __METHOD__, '4.5.0' );
		return $check;
	}

	/**
	 * Lazyload comment meta for comments in the loop.
	 *
	 * @since 4.4.0
	 * @deprecated 4.5.0 See wp_queue_comments_for_comment_meta_lazyload().
	 *
	 * @param mixed $check
	 * @param int   $comment_id
	 * @return mixed
	 */
	public function lazyload_comment_meta( $check, $comment_id ) {
		_deprecated_function( __METHOD__, '4.5.0' );
		return $check;
	}
}<|MERGE_RESOLUTION|>--- conflicted
+++ resolved
@@ -627,11 +627,8 @@
 	 * @since 4.9.0 Introduced the `$comment_count` parameter.
 	 * @since 5.1.0 Introduced the `$meta_compare_key` parameter.
 	 * @since 5.3.0 Introduced the `$meta_type_key` parameter.
-<<<<<<< HEAD
 	 * @since 6.1.0 Introduced the `$post_query_cache` parameter.
-=======
-	 * @since 6.1.0 Introduced the `$update_menu_item_cache` parameter.
->>>>>>> 01021eb8
+	 * @since 6.1.0 Introduced the `$update_menu_item_cache` parameter
 	 *
 	 * @param string|array $query {
 	 *     Optional. Array or string of Query parameters.
@@ -3079,7 +3076,8 @@
 				$cache_args['fields'],
 				$cache_args['update_post_meta_cache'],
 				$cache_args['update_post_term_cache'],
-				$cache_args['lazy_load_term_meta']
+				$cache_args['lazy_load_term_meta'],
+        $cache_args['update_menu_item_cache']
 			);
 			$key          = md5( serialize( $cache_args ) );
 			$last_changed = wp_cache_get_last_changed( 'posts' );
@@ -3230,7 +3228,6 @@
 			$this->posts = array_map( 'get_post', $this->posts );
 		}
 
-<<<<<<< HEAD
 		if ( $q['post_query_cache'] ) {
 			$ids         = wp_list_pluck( $this->posts, 'ID' );
 			$cache_value = array(
@@ -3239,10 +3236,11 @@
 				'max_num_pages' => $this->max_num_pages,
 			);
 			wp_cache_set( $cache_key, $cache_value, 'posts' );
-=======
+    }
+    
 		if ( ! empty( $this->posts ) && $q['update_menu_item_cache'] ) {
 			update_menu_item_cache( $this->posts );
->>>>>>> 01021eb8
+
 		}
 
 		if ( ! $q['suppress_filters'] ) {
