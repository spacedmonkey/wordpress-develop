--- conflicted
+++ resolved
@@ -248,31 +248,7 @@
 
 	$style_path_norm = wp_normalize_path( realpath( dirname( $metadata['file'] ) . '/' . $style_path ) );
 	$has_style_file  = '' !== $style_path_norm;
-<<<<<<< HEAD
 	$style_uri       = $has_style_file ? get_block_asset_uri( $style_path_norm, $metadata['file'] ) : false;
-=======
-
-	if ( $has_style_file ) {
-		$style_uri = plugins_url( $style_path, $metadata['file'] );
-
-		// Cache $theme_path_norm to avoid calling get_theme_file_path() multiple times.
-		static $theme_path_norm = '';
-		if ( ! $theme_path_norm ) {
-			$theme_path_norm = wp_normalize_path( get_theme_file_path() );
-		}
-
-		$is_theme_block = str_starts_with( $style_path_norm, $theme_path_norm );
-
-		if ( $is_theme_block ) {
-			$style_uri = get_theme_file_uri( str_replace( $theme_path_norm, '', $style_path_norm ) );
-		} elseif ( $is_core_block ) {
-			// All possible $style_path variants for core blocks are hard-coded above.
-			$style_uri = includes_url( 'blocks/' . str_replace( 'core/', '', $metadata['name'] ) . '/' . $style_path );
-		}
-	} else {
-		$style_uri = false;
-	}
->>>>>>> d1f9292a
 
 	$version = ! $is_core_block && isset( $metadata['version'] ) ? $metadata['version'] : false;
 	$result  = wp_register_style(
