<?php
/**
 * Meta API: WP_Metadata_Lazyloader class
 *
 * @package WordPress
 * @subpackage Meta
 * @since 4.5.0
 */

/**
 * Core class used for lazy-loading object metadata.
 *
 * When loading many objects of a given type, such as posts in a WP_Query loop, it often makes
 * sense to prime various metadata caches at the beginning of the loop. This means fetching all
 * relevant metadata with a single database query, a technique that has the potential to improve
 * performance dramatically in some cases.
 *
 * In cases where the given metadata may not even be used in the loop, we can improve performance
 * even more by only priming the metadata cache for affected items the first time a piece of metadata
 * is requested - ie, by lazy-loading it. So, for example, comment meta may not be loaded into the
 * cache in the comments section of a post until the first time get_comment_meta() is called in the
 * context of the comment loop.
 *
 * WP uses the WP_Metadata_Lazyloader class to queue objects for metadata cache priming. The class
 * then detects the relevant get_*_meta() function call, and queries the metadata of all queued objects.
 *
 * Do not access this class directly. Use the wp_metadata_lazyloader() function.
 *
 * @since 4.5.0
 */
#[AllowDynamicProperties]
class WP_Metadata_Lazyloader {
	/**
	 * Pending objects queue.
	 *
	 * @since 4.5.0
	 * @var array
	 */
	protected $pending_objects;

	/**
	 * Settings for supported object types.
	 *
	 * @since 4.5.0
	 * @var array
	 */
	protected $settings = array();

	/**
	 * Constructor.
	 *
	 * @since 4.5.0
	 */
	public function __construct() {
		$this->settings = array(
			'term'    => array(
				'filter'   => 'get_term_metadata',
				'callback' => array( $this, 'lazyload_meta_callback' ),
			),
			'comment' => array(
				'filter'   => 'get_comment_metadata',
				'callback' => array( $this, 'lazyload_meta_callback' ),
			),
<<<<<<< HEAD
			'post' => array(
				'filter'   => 'get_post_metadata',
=======
			'blog'    => array(
				'filter'   => 'get_blog_metadata',
>>>>>>> 00f5110d
				'callback' => array( $this, 'lazyload_meta_callback' ),
			),
		);
	}

	/**
	 * Adds objects to the metadata lazy-load queue.
	 *
	 * @since 4.5.0
	 *
	 * @param string $object_type Type of object whose meta is to be lazy-loaded. Accepts 'term' or 'comment'.
	 * @param array  $object_ids  Array of object IDs.
	 * @return void|WP_Error WP_Error on failure.
	 */
	public function queue_objects( $object_type, $object_ids ) {
		if ( ! isset( $this->settings[ $object_type ] ) ) {
			return new WP_Error( 'invalid_object_type', __( 'Invalid object type.' ) );
		}

		$type_settings = $this->settings[ $object_type ];

		if ( ! isset( $this->pending_objects[ $object_type ] ) ) {
			$this->pending_objects[ $object_type ] = array();
		}

		foreach ( $object_ids as $object_id ) {
			// Keyed by ID for faster lookup.
			if ( ! isset( $this->pending_objects[ $object_type ][ $object_id ] ) ) {
				$this->pending_objects[ $object_type ][ $object_id ] = 1;
			}
		}

		add_filter( $type_settings['filter'], $type_settings['callback'], 10, 5 );

		/**
		 * Fires after objects are added to the metadata lazy-load queue.
		 *
		 * @since 4.5.0
		 *
		 * @param array                  $object_ids  Array of object IDs.
		 * @param string                 $object_type Type of object being queued.
		 * @param WP_Metadata_Lazyloader $lazyloader  The lazy-loader object.
		 */
		do_action( 'metadata_lazyloader_queued_objects', $object_ids, $object_type, $this );
	}

	/**
	 * Resets lazy-load queue for a given object type.
	 *
	 * @since 4.5.0
	 *
	 * @param string $object_type Object type. Accepts 'comment' or 'term'.
	 * @return void|WP_Error WP_Error on failure.
	 */
	public function reset_queue( $object_type ) {
		if ( ! isset( $this->settings[ $object_type ] ) ) {
			return new WP_Error( 'invalid_object_type', __( 'Invalid object type.' ) );
		}

		$type_settings = $this->settings[ $object_type ];

		$this->pending_objects[ $object_type ] = array();
		remove_filter( $type_settings['filter'], $type_settings['callback'] );
	}

	/**
	 * Lazy-loads term meta for queued terms.
	 *
	 * This method is public so that it can be used as a filter callback. As a rule, there
	 * is no need to invoke it directly.
	 *
	 * @since 4.5.0
	 * @deprecated 6.3.0 Use WP_Metadata_Lazyloader::lazyload_meta_callback() instead.
	 *
	 * @param mixed $check The `$check` param passed from the 'get_term_metadata' hook.
	 * @return mixed In order not to short-circuit `get_metadata()`. Generally, this is `null`, but it could be
	 *               another value if filtered by a plugin.
	 */
	public function lazyload_term_meta( $check ) {
		_deprecated_function( __METHOD__, '6.3.0', 'WP_Metadata_Lazyloader::lazyload_meta_callback' );
		return $this->lazyload_meta_callback( $check, 0, '', false, 'term' );
	}

	/**
	 * Lazy-loads comment meta for queued comments.
	 *
	 * This method is public so that it can be used as a filter callback. As a rule, there is no need to invoke it
	 * directly, from either inside or outside the `WP_Query` object.
	 *
	 * @since 4.5.0
	 * @deprecated 6.3.0 Use WP_Metadata_Lazyloader::lazyload_meta_callback() instead.
	 *
	 * @param mixed $check The `$check` param passed from the {@see 'get_comment_metadata'} hook.
	 * @return mixed The original value of `$check`, so as not to short-circuit `get_comment_metadata()`.
	 */
	public function lazyload_comment_meta( $check ) {
		_deprecated_function( __METHOD__, '6.3.0', 'WP_Metadata_Lazyloader::lazyload_meta_callback' );
		return $this->lazyload_meta_callback( $check, 0, '', false, 'comment' );
	}

	/**
	 * Lazy-loads meta for queued objects.
	 *
	 * This method is public so that it can be used as a filter callback. As a rule, there
	 * is no need to invoke it directly.
	 *
	 * @since 6.3.0
	 *
	 * @param mixed  $check     The `$check` param passed from the 'get_*_metadata' hook.
	 * @param int    $object_id ID of the object metadata is for.
	 * @param string $meta_key  Unused.
	 * @param bool   $single    Unused.
	 * @param string $meta_type Type of object metadata is for. Accepts 'post', 'comment', 'term', 'user',
	 *                          or any other object type with an associated meta table.
	 * @return mixed In order not to short-circuit `get_metadata()`. Generally, this is `null`, but it could be
	 *               another value if filtered by a plugin.
	 */
	public function lazyload_meta_callback( $check, $object_id, $meta_key, $single, $meta_type ) {
		if ( empty( $this->pending_objects[ $meta_type ] ) ) {
			return $check;
		}

		$object_ids = array_keys( $this->pending_objects[ $meta_type ] );
		if ( $object_id && ! in_array( $object_id, $object_ids, true ) ) {
			$object_ids[] = $object_id;
		}

		update_meta_cache( $meta_type, $object_ids );

		// No need to run again for this set of objects.
		$this->reset_queue( $meta_type );

		return $check;
	}
}<|MERGE_RESOLUTION|>--- conflicted
+++ resolved
@@ -61,13 +61,12 @@
 				'filter'   => 'get_comment_metadata',
 				'callback' => array( $this, 'lazyload_meta_callback' ),
 			),
-<<<<<<< HEAD
-			'post' => array(
+			'post'    => array(
 				'filter'   => 'get_post_metadata',
-=======
+				'callback' => array( $this, 'lazyload_meta_callback' ),
+			),
 			'blog'    => array(
 				'filter'   => 'get_blog_metadata',
->>>>>>> 00f5110d
 				'callback' => array( $this, 'lazyload_meta_callback' ),
 			),
 		);
