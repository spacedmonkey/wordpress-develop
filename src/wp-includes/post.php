--- conflicted
+++ resolved
@@ -7490,7 +7490,6 @@
 }
 
 /**
-<<<<<<< HEAD
  * Prime post parent post caches.
  *
  * @since 6.1.0
@@ -7507,10 +7506,7 @@
 }
 
 /**
- * Updates metadata cache for list of post IDs.
-=======
  * Updates metadata cache for a list of post IDs.
->>>>>>> 2f8a627b
  *
  * Performs SQL query to retrieve the metadata for the post IDs and updates the
  * metadata cache for the posts. Therefore, the functions, which call this
