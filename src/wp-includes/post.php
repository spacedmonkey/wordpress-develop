<?php
/**
 * Core Post API
 *
 * @package WordPress
 * @subpackage Post
 */

//
// Post Type registration.
//

/**
 * Creates the initial post types when 'init' action is fired.
 *
 * See {@see 'init'}.
 *
 * @since 2.9.0
 */
function create_initial_post_types() {
	WP_Post_Type::reset_default_labels();

	register_post_type(
		'post',
		array(
			'labels'                => array(
				'name_admin_bar' => _x( 'Post', 'add new from admin bar' ),
			),
			'public'                => true,
			'_builtin'              => true, /* internal use only. don't use this when registering your own post type. */
			'_edit_link'            => 'post.php?post=%d', /* internal use only. don't use this when registering your own post type. */
			'capability_type'       => 'post',
			'map_meta_cap'          => true,
			'menu_position'         => 5,
			'menu_icon'             => 'dashicons-admin-post',
			'hierarchical'          => false,
			'rewrite'               => false,
			'query_var'             => false,
			'delete_with_user'      => true,
			'supports'              => array( 'title', 'editor', 'author', 'thumbnail', 'excerpt', 'trackbacks', 'custom-fields', 'comments', 'revisions', 'post-formats' ),
			'show_in_rest'          => true,
			'rest_base'             => 'posts',
			'rest_controller_class' => 'WP_REST_Posts_Controller',
		)
	);

	register_post_type(
		'page',
		array(
			'labels'                => array(
				'name_admin_bar' => _x( 'Page', 'add new from admin bar' ),
			),
			'public'                => true,
			'publicly_queryable'    => false,
			'_builtin'              => true, /* internal use only. don't use this when registering your own post type. */
			'_edit_link'            => 'post.php?post=%d', /* internal use only. don't use this when registering your own post type. */
			'capability_type'       => 'page',
			'map_meta_cap'          => true,
			'menu_position'         => 20,
			'menu_icon'             => 'dashicons-admin-page',
			'hierarchical'          => true,
			'rewrite'               => false,
			'query_var'             => false,
			'delete_with_user'      => true,
			'supports'              => array( 'title', 'editor', 'author', 'thumbnail', 'page-attributes', 'custom-fields', 'comments', 'revisions' ),
			'show_in_rest'          => true,
			'rest_base'             => 'pages',
			'rest_controller_class' => 'WP_REST_Posts_Controller',
		)
	);

	register_post_type(
		'attachment',
		array(
			'labels'                => array(
				'name'           => _x( 'Media', 'post type general name' ),
				'name_admin_bar' => _x( 'Media', 'add new from admin bar' ),
				'add_new'        => __( 'Add New Media File' ),
				'edit_item'      => __( 'Edit Media' ),
				'view_item'      => ( '1' === get_option( 'wp_attachment_pages_enabled' ) ) ? __( 'View Attachment Page' ) : __( 'View Media File' ),
				'attributes'     => __( 'Attachment Attributes' ),
			),
			'public'                => true,
			'show_ui'               => true,
			'_builtin'              => true, /* internal use only. don't use this when registering your own post type. */
			'_edit_link'            => 'post.php?post=%d', /* internal use only. don't use this when registering your own post type. */
			'capability_type'       => 'post',
			'capabilities'          => array(
				'create_posts' => 'upload_files',
			),
			'map_meta_cap'          => true,
			'menu_icon'             => 'dashicons-admin-media',
			'hierarchical'          => false,
			'rewrite'               => false,
			'query_var'             => false,
			'show_in_nav_menus'     => false,
			'delete_with_user'      => true,
			'supports'              => array( 'title', 'author', 'comments' ),
			'show_in_rest'          => true,
			'rest_base'             => 'media',
			'rest_controller_class' => 'WP_REST_Attachments_Controller',
		)
	);
	add_post_type_support( 'attachment:audio', 'thumbnail' );
	add_post_type_support( 'attachment:video', 'thumbnail' );

	register_post_type(
		'revision',
		array(
			'labels'           => array(
				'name'          => __( 'Revisions' ),
				'singular_name' => __( 'Revision' ),
			),
			'public'           => false,
			'_builtin'         => true, /* internal use only. don't use this when registering your own post type. */
			'_edit_link'       => 'revision.php?revision=%d', /* internal use only. don't use this when registering your own post type. */
			'capability_type'  => 'post',
			'map_meta_cap'     => true,
			'hierarchical'     => false,
			'rewrite'          => false,
			'query_var'        => false,
			'can_export'       => false,
			'delete_with_user' => true,
			'supports'         => array( 'author' ),
		)
	);

	register_post_type(
		'nav_menu_item',
		array(
			'labels'                => array(
				'name'          => __( 'Navigation Menu Items' ),
				'singular_name' => __( 'Navigation Menu Item' ),
			),
			'public'                => false,
			'_builtin'              => true, /* internal use only. don't use this when registering your own post type. */
			'hierarchical'          => false,
			'rewrite'               => false,
			'delete_with_user'      => false,
			'query_var'             => false,
			'map_meta_cap'          => true,
			'capability_type'       => array( 'edit_theme_options', 'edit_theme_options' ),
			'capabilities'          => array(
				// Meta Capabilities.
				'edit_post'              => 'edit_post',
				'read_post'              => 'read_post',
				'delete_post'            => 'delete_post',
				// Primitive Capabilities.
				'edit_posts'             => 'edit_theme_options',
				'edit_others_posts'      => 'edit_theme_options',
				'delete_posts'           => 'edit_theme_options',
				'publish_posts'          => 'edit_theme_options',
				'read_private_posts'     => 'edit_theme_options',
				'read'                   => 'read',
				'delete_private_posts'   => 'edit_theme_options',
				'delete_published_posts' => 'edit_theme_options',
				'delete_others_posts'    => 'edit_theme_options',
				'edit_private_posts'     => 'edit_theme_options',
				'edit_published_posts'   => 'edit_theme_options',
			),
			'show_in_rest'          => true,
			'rest_base'             => 'menu-items',
			'rest_controller_class' => 'WP_REST_Menu_Items_Controller',
		)
	);

	register_post_type(
		'custom_css',
		array(
			'labels'           => array(
				'name'          => __( 'Custom CSS' ),
				'singular_name' => __( 'Custom CSS' ),
			),
			'public'           => false,
			'hierarchical'     => false,
			'rewrite'          => false,
			'query_var'        => false,
			'delete_with_user' => false,
			'can_export'       => true,
			'_builtin'         => true, /* internal use only. don't use this when registering your own post type. */
			'supports'         => array( 'title', 'revisions' ),
			'capabilities'     => array(
				'delete_posts'           => 'edit_theme_options',
				'delete_post'            => 'edit_theme_options',
				'delete_published_posts' => 'edit_theme_options',
				'delete_private_posts'   => 'edit_theme_options',
				'delete_others_posts'    => 'edit_theme_options',
				'edit_post'              => 'edit_css',
				'edit_posts'             => 'edit_css',
				'edit_others_posts'      => 'edit_css',
				'edit_published_posts'   => 'edit_css',
				'read_post'              => 'read',
				'read_private_posts'     => 'read',
				'publish_posts'          => 'edit_theme_options',
			),
		)
	);

	register_post_type(
		'customize_changeset',
		array(
			'labels'           => array(
				'name'               => _x( 'Changesets', 'post type general name' ),
				'singular_name'      => _x( 'Changeset', 'post type singular name' ),
				'add_new'            => __( 'Add New Changeset' ),
				'add_new_item'       => __( 'Add New Changeset' ),
				'new_item'           => __( 'New Changeset' ),
				'edit_item'          => __( 'Edit Changeset' ),
				'view_item'          => __( 'View Changeset' ),
				'all_items'          => __( 'All Changesets' ),
				'search_items'       => __( 'Search Changesets' ),
				'not_found'          => __( 'No changesets found.' ),
				'not_found_in_trash' => __( 'No changesets found in Trash.' ),
			),
			'public'           => false,
			'_builtin'         => true, /* internal use only. don't use this when registering your own post type. */
			'map_meta_cap'     => true,
			'hierarchical'     => false,
			'rewrite'          => false,
			'query_var'        => false,
			'can_export'       => false,
			'delete_with_user' => false,
			'supports'         => array( 'title', 'author' ),
			'capability_type'  => 'customize_changeset',
			'capabilities'     => array(
				'create_posts'           => 'customize',
				'delete_others_posts'    => 'customize',
				'delete_post'            => 'customize',
				'delete_posts'           => 'customize',
				'delete_private_posts'   => 'customize',
				'delete_published_posts' => 'customize',
				'edit_others_posts'      => 'customize',
				'edit_post'              => 'customize',
				'edit_posts'             => 'customize',
				'edit_private_posts'     => 'customize',
				'edit_published_posts'   => 'do_not_allow',
				'publish_posts'          => 'customize',
				'read'                   => 'read',
				'read_post'              => 'customize',
				'read_private_posts'     => 'customize',
			),
		)
	);

	register_post_type(
		'oembed_cache',
		array(
			'labels'           => array(
				'name'          => __( 'oEmbed Responses' ),
				'singular_name' => __( 'oEmbed Response' ),
			),
			'public'           => false,
			'hierarchical'     => false,
			'rewrite'          => false,
			'query_var'        => false,
			'delete_with_user' => false,
			'can_export'       => false,
			'_builtin'         => true, /* internal use only. don't use this when registering your own post type. */
			'supports'         => array(),
		)
	);

	register_post_type(
		'user_request',
		array(
			'labels'           => array(
				'name'          => __( 'User Requests' ),
				'singular_name' => __( 'User Request' ),
			),
			'public'           => false,
			'_builtin'         => true, /* internal use only. don't use this when registering your own post type. */
			'hierarchical'     => false,
			'rewrite'          => false,
			'query_var'        => false,
			'can_export'       => false,
			'delete_with_user' => false,
			'supports'         => array(),
		)
	);

	register_post_type(
		'wp_block',
		array(
			'labels'                => array(
				'name'                     => _x( 'Patterns', 'post type general name' ),
				'singular_name'            => _x( 'Pattern', 'post type singular name' ),
				'add_new'                  => __( 'Add New Pattern' ),
				'add_new_item'             => __( 'Add New Pattern' ),
				'new_item'                 => __( 'New Pattern' ),
				'edit_item'                => __( 'Edit Block Pattern' ),
				'view_item'                => __( 'View Pattern' ),
				'view_items'               => __( 'View Patterns' ),
				'all_items'                => __( 'All Patterns' ),
				'search_items'             => __( 'Search Patterns' ),
				'not_found'                => __( 'No patterns found.' ),
				'not_found_in_trash'       => __( 'No patterns found in Trash.' ),
				'filter_items_list'        => __( 'Filter patterns list' ),
				'items_list_navigation'    => __( 'Patterns list navigation' ),
				'items_list'               => __( 'Patterns list' ),
				'item_published'           => __( 'Pattern published.' ),
				'item_published_privately' => __( 'Pattern published privately.' ),
				'item_reverted_to_draft'   => __( 'Pattern reverted to draft.' ),
				'item_scheduled'           => __( 'Pattern scheduled.' ),
				'item_updated'             => __( 'Pattern updated.' ),
			),
			'public'                => false,
			'_builtin'              => true, /* internal use only. don't use this when registering your own post type. */
			'show_ui'               => true,
			'show_in_menu'          => false,
			'rewrite'               => false,
			'show_in_rest'          => true,
			'rest_base'             => 'blocks',
			'rest_controller_class' => 'WP_REST_Blocks_Controller',
			'capability_type'       => 'block',
			'capabilities'          => array(
				// You need to be able to edit posts, in order to read blocks in their raw form.
				'read'                   => 'edit_posts',
				// You need to be able to publish posts, in order to create blocks.
				'create_posts'           => 'publish_posts',
				'edit_posts'             => 'edit_posts',
				'edit_published_posts'   => 'edit_published_posts',
				'delete_published_posts' => 'delete_published_posts',
				// Enables trashing draft posts as well.
				'delete_posts'           => 'delete_posts',
				'edit_others_posts'      => 'edit_others_posts',
				'delete_others_posts'    => 'delete_others_posts',
			),
			'map_meta_cap'          => true,
			'supports'              => array(
				'title',
				'editor',
				'revisions',
				'custom-fields',
			),
		)
	);

	$template_edit_link = 'site-editor.php?' . build_query(
		array(
			'postType' => '%s',
			'postId'   => '%s',
			'canvas'   => 'edit',
		)
	);

	register_post_type(
		'wp_template',
		array(
			'labels'                          => array(
				'name'                  => _x( 'Templates', 'post type general name' ),
				'singular_name'         => _x( 'Template', 'post type singular name' ),
				'add_new'               => __( 'Add New Template' ),
				'add_new_item'          => __( 'Add New Template' ),
				'new_item'              => __( 'New Template' ),
				'edit_item'             => __( 'Edit Template' ),
				'view_item'             => __( 'View Template' ),
				'all_items'             => __( 'Templates' ),
				'search_items'          => __( 'Search Templates' ),
				'parent_item_colon'     => __( 'Parent Template:' ),
				'not_found'             => __( 'No templates found.' ),
				'not_found_in_trash'    => __( 'No templates found in Trash.' ),
				'archives'              => __( 'Template archives' ),
				'insert_into_item'      => __( 'Insert into template' ),
				'uploaded_to_this_item' => __( 'Uploaded to this template' ),
				'filter_items_list'     => __( 'Filter templates list' ),
				'items_list_navigation' => __( 'Templates list navigation' ),
				'items_list'            => __( 'Templates list' ),
			),
			'description'                     => __( 'Templates to include in your theme.' ),
			'public'                          => false,
			'_builtin'                        => true, /* internal use only. don't use this when registering your own post type. */
			'_edit_link'                      => $template_edit_link, /* internal use only. don't use this when registering your own post type. */
			'has_archive'                     => false,
			'show_ui'                         => false,
			'show_in_menu'                    => false,
			'show_in_rest'                    => true,
			'rewrite'                         => false,
			'rest_base'                       => 'templates',
			'rest_controller_class'           => 'WP_REST_Templates_Controller',
			'autosave_rest_controller_class'  => 'WP_REST_Template_Autosaves_Controller',
			'revisions_rest_controller_class' => 'WP_REST_Template_Revisions_Controller',
			'capability_type'                 => array( 'template', 'templates' ),
			'capabilities'                    => array(
				'create_posts'           => 'edit_theme_options',
				'delete_posts'           => 'edit_theme_options',
				'delete_others_posts'    => 'edit_theme_options',
				'delete_private_posts'   => 'edit_theme_options',
				'delete_published_posts' => 'edit_theme_options',
				'edit_posts'             => 'edit_theme_options',
				'edit_others_posts'      => 'edit_theme_options',
				'edit_private_posts'     => 'edit_theme_options',
				'edit_published_posts'   => 'edit_theme_options',
				'publish_posts'          => 'edit_theme_options',
				'read'                   => 'edit_theme_options',
				'read_private_posts'     => 'edit_theme_options',
			),
			'map_meta_cap'                    => true,
			'supports'                        => array(
				'title',
				'slug',
				'excerpt',
				'editor',
				'revisions',
				'author',
			),
		)
	);

	register_post_type(
		'wp_template_part',
		array(
			'labels'                          => array(
				'name'                  => _x( 'Template Parts', 'post type general name' ),
				'singular_name'         => _x( 'Template Part', 'post type singular name' ),
				'add_new'               => __( 'Add New Template Part' ),
				'add_new_item'          => __( 'Add New Template Part' ),
				'new_item'              => __( 'New Template Part' ),
				'edit_item'             => __( 'Edit Template Part' ),
				'view_item'             => __( 'View Template Part' ),
				'all_items'             => __( 'Template Parts' ),
				'search_items'          => __( 'Search Template Parts' ),
				'parent_item_colon'     => __( 'Parent Template Part:' ),
				'not_found'             => __( 'No template parts found.' ),
				'not_found_in_trash'    => __( 'No template parts found in Trash.' ),
				'archives'              => __( 'Template part archives' ),
				'insert_into_item'      => __( 'Insert into template part' ),
				'uploaded_to_this_item' => __( 'Uploaded to this template part' ),
				'filter_items_list'     => __( 'Filter template parts list' ),
				'items_list_navigation' => __( 'Template parts list navigation' ),
				'items_list'            => __( 'Template parts list' ),
			),
			'description'                     => __( 'Template parts to include in your templates.' ),
			'public'                          => false,
			'_builtin'                        => true, /* internal use only. don't use this when registering your own post type. */
			'_edit_link'                      => $template_edit_link, /* internal use only. don't use this when registering your own post type. */
			'has_archive'                     => false,
			'show_ui'                         => false,
			'show_in_menu'                    => false,
			'show_in_rest'                    => true,
			'rewrite'                         => false,
			'rest_base'                       => 'template-parts',
			'rest_controller_class'           => 'WP_REST_Templates_Controller',
			'autosave_rest_controller_class'  => 'WP_REST_Template_Autosaves_Controller',
			'revisions_rest_controller_class' => 'WP_REST_Template_Revisions_Controller',
			'map_meta_cap'                    => true,
			'capabilities'                    => array(
				'create_posts'           => 'edit_theme_options',
				'delete_posts'           => 'edit_theme_options',
				'delete_others_posts'    => 'edit_theme_options',
				'delete_private_posts'   => 'edit_theme_options',
				'delete_published_posts' => 'edit_theme_options',
				'edit_posts'             => 'edit_theme_options',
				'edit_others_posts'      => 'edit_theme_options',
				'edit_private_posts'     => 'edit_theme_options',
				'edit_published_posts'   => 'edit_theme_options',
				'publish_posts'          => 'edit_theme_options',
				'read'                   => 'edit_theme_options',
				'read_private_posts'     => 'edit_theme_options',
			),
			'supports'                        => array(
				'title',
				'slug',
				'excerpt',
				'editor',
				'revisions',
				'author',
			),
		)
	);

	register_post_type(
		'wp_global_styles',
		array(
			'label'        => _x( 'Global Styles', 'post type general name' ),
			'description'  => __( 'Global styles to include in themes.' ),
			'public'       => false,
			'_builtin'     => true, /* internal use only. don't use this when registering your own post type. */
			'_edit_link'   => '/site-editor.php?canvas=edit', /* internal use only. don't use this when registering your own post type. */
			'show_ui'      => false,
			'show_in_rest' => false,
			'rewrite'      => false,
			'capabilities' => array(
				'read'                   => 'edit_theme_options',
				'create_posts'           => 'edit_theme_options',
				'edit_posts'             => 'edit_theme_options',
				'edit_published_posts'   => 'edit_theme_options',
				'delete_published_posts' => 'edit_theme_options',
				'edit_others_posts'      => 'edit_theme_options',
				'delete_others_posts'    => 'edit_theme_options',
			),
			'map_meta_cap' => true,
			'supports'     => array(
				'title',
				'editor',
				'revisions',
			),
		)
	);

	$navigation_post_edit_link = 'site-editor.php?' . build_query(
		array(
			'postId'   => '%s',
			'postType' => 'wp_navigation',
			'canvas'   => 'edit',
		)
	);

	register_post_type(
		'wp_navigation',
		array(
			'labels'                => array(
				'name'                  => _x( 'Navigation Menus', 'post type general name' ),
				'singular_name'         => _x( 'Navigation Menu', 'post type singular name' ),
				'add_new'               => __( 'Add New Navigation Menu' ),
				'add_new_item'          => __( 'Add New Navigation Menu' ),
				'new_item'              => __( 'New Navigation Menu' ),
				'edit_item'             => __( 'Edit Navigation Menu' ),
				'view_item'             => __( 'View Navigation Menu' ),
				'all_items'             => __( 'Navigation Menus' ),
				'search_items'          => __( 'Search Navigation Menus' ),
				'parent_item_colon'     => __( 'Parent Navigation Menu:' ),
				'not_found'             => __( 'No Navigation Menu found.' ),
				'not_found_in_trash'    => __( 'No Navigation Menu found in Trash.' ),
				'archives'              => __( 'Navigation Menu archives' ),
				'insert_into_item'      => __( 'Insert into Navigation Menu' ),
				'uploaded_to_this_item' => __( 'Uploaded to this Navigation Menu' ),
				'filter_items_list'     => __( 'Filter Navigation Menu list' ),
				'items_list_navigation' => __( 'Navigation Menus list navigation' ),
				'items_list'            => __( 'Navigation Menus list' ),
			),
			'description'           => __( 'Navigation menus that can be inserted into your site.' ),
			'public'                => false,
			'_builtin'              => true, /* internal use only. don't use this when registering your own post type. */
			'_edit_link'            => $navigation_post_edit_link, /* internal use only. don't use this when registering your own post type. */
			'has_archive'           => false,
			'show_ui'               => true,
			'show_in_menu'          => false,
			'show_in_admin_bar'     => false,
			'show_in_rest'          => true,
			'rewrite'               => false,
			'map_meta_cap'          => true,
			'capabilities'          => array(
				'edit_others_posts'      => 'edit_theme_options',
				'delete_posts'           => 'edit_theme_options',
				'publish_posts'          => 'edit_theme_options',
				'create_posts'           => 'edit_theme_options',
				'read_private_posts'     => 'edit_theme_options',
				'delete_private_posts'   => 'edit_theme_options',
				'delete_published_posts' => 'edit_theme_options',
				'delete_others_posts'    => 'edit_theme_options',
				'edit_private_posts'     => 'edit_theme_options',
				'edit_published_posts'   => 'edit_theme_options',
				'edit_posts'             => 'edit_theme_options',
			),
			'rest_base'             => 'navigation',
			'rest_controller_class' => 'WP_REST_Posts_Controller',
			'supports'              => array(
				'title',
				'editor',
				'revisions',
			),
		)
	);

	register_post_status(
		'publish',
		array(
			'label'       => _x( 'Published', 'post status' ),
			'public'      => true,
			'_builtin'    => true, /* internal use only. */
			/* translators: %s: Number of published posts. */
			'label_count' => _n_noop(
				'Published <span class="count">(%s)</span>',
				'Published <span class="count">(%s)</span>'
			),
		)
	);

	register_post_status(
		'future',
		array(
			'label'       => _x( 'Scheduled', 'post status' ),
			'protected'   => true,
			'_builtin'    => true, /* internal use only. */
			/* translators: %s: Number of scheduled posts. */
			'label_count' => _n_noop(
				'Scheduled <span class="count">(%s)</span>',
				'Scheduled <span class="count">(%s)</span>'
			),
		)
	);

	register_post_status(
		'draft',
		array(
			'label'         => _x( 'Draft', 'post status' ),
			'protected'     => true,
			'_builtin'      => true, /* internal use only. */
			/* translators: %s: Number of draft posts. */
			'label_count'   => _n_noop(
				'Draft <span class="count">(%s)</span>',
				'Drafts <span class="count">(%s)</span>'
			),
			'date_floating' => true,
		)
	);

	register_post_status(
		'pending',
		array(
			'label'         => _x( 'Pending', 'post status' ),
			'protected'     => true,
			'_builtin'      => true, /* internal use only. */
			/* translators: %s: Number of pending posts. */
			'label_count'   => _n_noop(
				'Pending <span class="count">(%s)</span>',
				'Pending <span class="count">(%s)</span>'
			),
			'date_floating' => true,
		)
	);

	register_post_status(
		'private',
		array(
			'label'       => _x( 'Private', 'post status' ),
			'private'     => true,
			'_builtin'    => true, /* internal use only. */
			/* translators: %s: Number of private posts. */
			'label_count' => _n_noop(
				'Private <span class="count">(%s)</span>',
				'Private <span class="count">(%s)</span>'
			),
		)
	);

	register_post_status(
		'trash',
		array(
			'label'                     => _x( 'Trash', 'post status' ),
			'internal'                  => true,
			'_builtin'                  => true, /* internal use only. */
			/* translators: %s: Number of trashed posts. */
			'label_count'               => _n_noop(
				'Trash <span class="count">(%s)</span>',
				'Trash <span class="count">(%s)</span>'
			),
			'show_in_admin_status_list' => true,
		)
	);

	register_post_status(
		'auto-draft',
		array(
			'label'         => 'auto-draft',
			'internal'      => true,
			'_builtin'      => true, /* internal use only. */
			'date_floating' => true,
		)
	);

	register_post_status(
		'inherit',
		array(
			'label'               => 'inherit',
			'internal'            => true,
			'_builtin'            => true, /* internal use only. */
			'exclude_from_search' => false,
		)
	);

	register_post_status(
		'request-pending',
		array(
			'label'               => _x( 'Pending', 'request status' ),
			'internal'            => true,
			'_builtin'            => true, /* internal use only. */
			/* translators: %s: Number of pending requests. */
			'label_count'         => _n_noop(
				'Pending <span class="count">(%s)</span>',
				'Pending <span class="count">(%s)</span>'
			),
			'exclude_from_search' => false,
		)
	);

	register_post_status(
		'request-confirmed',
		array(
			'label'               => _x( 'Confirmed', 'request status' ),
			'internal'            => true,
			'_builtin'            => true, /* internal use only. */
			/* translators: %s: Number of confirmed requests. */
			'label_count'         => _n_noop(
				'Confirmed <span class="count">(%s)</span>',
				'Confirmed <span class="count">(%s)</span>'
			),
			'exclude_from_search' => false,
		)
	);

	register_post_status(
		'request-failed',
		array(
			'label'               => _x( 'Failed', 'request status' ),
			'internal'            => true,
			'_builtin'            => true, /* internal use only. */
			/* translators: %s: Number of failed requests. */
			'label_count'         => _n_noop(
				'Failed <span class="count">(%s)</span>',
				'Failed <span class="count">(%s)</span>'
			),
			'exclude_from_search' => false,
		)
	);

	register_post_status(
		'request-completed',
		array(
			'label'               => _x( 'Completed', 'request status' ),
			'internal'            => true,
			'_builtin'            => true, /* internal use only. */
			/* translators: %s: Number of completed requests. */
			'label_count'         => _n_noop(
				'Completed <span class="count">(%s)</span>',
				'Completed <span class="count">(%s)</span>'
			),
			'exclude_from_search' => false,
		)
	);
}

/**
 * Retrieves attached file path based on attachment ID.
 *
 * By default the path will go through the {@see 'get_attached_file'} filter, but
 * passing `true` to the `$unfiltered` argument will return the file path unfiltered.
 *
 * The function works by retrieving the `_wp_attached_file` post meta value.
 * This is a convenience function to prevent looking up the meta name and provide
 * a mechanism for sending the attached filename through a filter.
 *
 * @since 2.0.0
 *
 * @param int  $attachment_id Attachment ID.
 * @param bool $unfiltered    Optional. Whether to skip the {@see 'get_attached_file'} filter.
 *                            Default false.
 * @return string|false The file path to where the attached file should be, false otherwise.
 */
function get_attached_file( $attachment_id, $unfiltered = false ) {
	$file = get_post_meta( $attachment_id, '_wp_attached_file', true );

	// If the file is relative, prepend upload dir.
	if ( $file && ! str_starts_with( $file, '/' ) && ! preg_match( '|^.:\\\|', $file ) ) {
		$uploads = wp_get_upload_dir();
		if ( false === $uploads['error'] ) {
			$file = $uploads['basedir'] . "/$file";
		}
	}

	if ( $unfiltered ) {
		return $file;
	}

	/**
	 * Filters the attached file based on the given ID.
	 *
	 * @since 2.1.0
	 *
	 * @param string|false $file          The file path to where the attached file should be, false otherwise.
	 * @param int          $attachment_id Attachment ID.
	 */
	return apply_filters( 'get_attached_file', $file, $attachment_id );
}

/**
 * Updates attachment file path based on attachment ID.
 *
 * Used to update the file path of the attachment, which uses post meta name
 * '_wp_attached_file' to store the path of the attachment.
 *
 * @since 2.1.0
 *
 * @param int    $attachment_id Attachment ID.
 * @param string $file          File path for the attachment.
 * @return bool True on success, false on failure.
 */
function update_attached_file( $attachment_id, $file ) {
	if ( ! get_post( $attachment_id ) ) {
		return false;
	}

	/**
	 * Filters the path to the attached file to update.
	 *
	 * @since 2.1.0
	 *
	 * @param string $file          Path to the attached file to update.
	 * @param int    $attachment_id Attachment ID.
	 */
	$file = apply_filters( 'update_attached_file', $file, $attachment_id );

	$file = _wp_relative_upload_path( $file );
	if ( $file ) {
		return update_post_meta( $attachment_id, '_wp_attached_file', $file );
	} else {
		return delete_post_meta( $attachment_id, '_wp_attached_file' );
	}
}

/**
 * Returns relative path to an uploaded file.
 *
 * The path is relative to the current upload dir.
 *
 * @since 2.9.0
 * @access private
 *
 * @param string $path Full path to the file.
 * @return string Relative path on success, unchanged path on failure.
 */
function _wp_relative_upload_path( $path ) {
	$new_path = $path;

	$uploads = wp_get_upload_dir();
	if ( str_starts_with( $new_path, $uploads['basedir'] ) ) {
			$new_path = str_replace( $uploads['basedir'], '', $new_path );
			$new_path = ltrim( $new_path, '/' );
	}

	/**
	 * Filters the relative path to an uploaded file.
	 *
	 * @since 2.9.0
	 *
	 * @param string $new_path Relative path to the file.
	 * @param string $path     Full path to the file.
	 */
	return apply_filters( '_wp_relative_upload_path', $new_path, $path );
}

/**
 * Retrieves all children of the post parent ID.
 *
 * Normally, without any enhancements, the children would apply to pages. In the
 * context of the inner workings of WordPress, pages, posts, and attachments
 * share the same table, so therefore the functionality could apply to any one
 * of them. It is then noted that while this function does not work on posts, it
 * does not mean that it won't work on posts. It is recommended that you know
 * what context you wish to retrieve the children of.
 *
 * Attachments may also be made the child of a post, so if that is an accurate
 * statement (which needs to be verified), it would then be possible to get
 * all of the attachments for a post. Attachments have since changed since
 * version 2.5, so this is most likely inaccurate, but serves generally as an
 * example of what is possible.
 *
 * The arguments listed as defaults are for this function and also of the
 * get_posts() function. The arguments are combined with the get_children defaults
 * and are then passed to the get_posts() function, which accepts additional arguments.
 * You can replace the defaults in this function, listed below and the additional
 * arguments listed in the get_posts() function.
 *
 * The 'post_parent' is the most important argument and important attention
 * needs to be paid to the $args parameter. If you pass either an object or an
 * integer (number), then just the 'post_parent' is grabbed and everything else
 * is lost. If you don't specify any arguments, then it is assumed that you are
 * in The Loop and the post parent will be grabbed for from the current post.
 *
 * The 'post_parent' argument is the ID to get the children. The 'numberposts'
 * is the amount of posts to retrieve that has a default of '-1', which is
 * used to get all of the posts. Giving a number higher than 0 will only
 * retrieve that amount of posts.
 *
 * The 'post_type' and 'post_status' arguments can be used to choose what
 * criteria of posts to retrieve. The 'post_type' can be anything, but WordPress
 * post types are 'post', 'pages', and 'attachments'. The 'post_status'
 * argument will accept any post status within the write administration panels.
 *
 * @since 2.0.0
 *
 * @see get_posts()
 * @todo Check validity of description.
 *
 * @global WP_Post $post Global post object.
 *
 * @param mixed  $args   Optional. User defined arguments for replacing the defaults. Default empty.
 * @param string $output Optional. The required return type. One of OBJECT, ARRAY_A, or ARRAY_N, which
 *                       correspond to a WP_Post object, an associative array, or a numeric array,
 *                       respectively. Default OBJECT.
 * @return WP_Post[]|array[]|int[] Array of post objects, arrays, or IDs, depending on `$output`.
 */
function get_children( $args = '', $output = OBJECT ) {
	$kids = array();
	if ( empty( $args ) ) {
		if ( isset( $GLOBALS['post'] ) ) {
			$args = array( 'post_parent' => (int) $GLOBALS['post']->post_parent );
		} else {
			return $kids;
		}
	} elseif ( is_object( $args ) ) {
		$args = array( 'post_parent' => (int) $args->post_parent );
	} elseif ( is_numeric( $args ) ) {
		$args = array( 'post_parent' => (int) $args );
	}

	$defaults = array(
		'numberposts' => -1,
		'post_type'   => 'any',
		'post_status' => 'any',
		'post_parent' => 0,
	);

	$parsed_args = wp_parse_args( $args, $defaults );

	$children = get_posts( $parsed_args );

	if ( ! $children ) {
		return $kids;
	}

	if ( ! empty( $parsed_args['fields'] ) ) {
		return $children;
	}

	update_post_cache( $children );

	foreach ( $children as $key => $child ) {
		$kids[ $child->ID ] = $children[ $key ];
	}

	if ( OBJECT === $output ) {
		return $kids;
	} elseif ( ARRAY_A === $output ) {
		$weeuns = array();
		foreach ( (array) $kids as $kid ) {
			$weeuns[ $kid->ID ] = get_object_vars( $kids[ $kid->ID ] );
		}
		return $weeuns;
	} elseif ( ARRAY_N === $output ) {
		$babes = array();
		foreach ( (array) $kids as $kid ) {
			$babes[ $kid->ID ] = array_values( get_object_vars( $kids[ $kid->ID ] ) );
		}
		return $babes;
	} else {
		return $kids;
	}
}

/**
 * Gets extended entry info (<!--more-->).
 *
 * There should not be any space after the second dash and before the word
 * 'more'. There can be text or space(s) after the word 'more', but won't be
 * referenced.
 *
 * The returned array has 'main', 'extended', and 'more_text' keys. Main has the text before
 * the `<!--more-->`. The 'extended' key has the content after the
 * `<!--more-->` comment. The 'more_text' key has the custom "Read More" text.
 *
 * @since 1.0.0
 *
 * @param string $post Post content.
 * @return string[] {
 *     Extended entry info.
 *
 *     @type string $main      Content before the more tag.
 *     @type string $extended  Content after the more tag.
 *     @type string $more_text Custom read more text, or empty string.
 * }
 */
function get_extended( $post ) {
	// Match the new style more links.
	if ( preg_match( '/<!--more(.*?)?-->/', $post, $matches ) ) {
		list($main, $extended) = explode( $matches[0], $post, 2 );
		$more_text             = $matches[1];
	} else {
		$main      = $post;
		$extended  = '';
		$more_text = '';
	}

	// Leading and trailing whitespace.
	$main      = preg_replace( '/^[\s]*(.*)[\s]*$/', '\\1', $main );
	$extended  = preg_replace( '/^[\s]*(.*)[\s]*$/', '\\1', $extended );
	$more_text = preg_replace( '/^[\s]*(.*)[\s]*$/', '\\1', $more_text );

	return array(
		'main'      => $main,
		'extended'  => $extended,
		'more_text' => $more_text,
	);
}

/**
 * Retrieves post data given a post ID or post object.
 *
 * See sanitize_post() for optional $filter values. Also, the parameter
 * `$post`, must be given as a variable, since it is passed by reference.
 *
 * @since 1.5.1
 *
 * @global WP_Post $post Global post object.
 *
 * @param int|WP_Post|null $post   Optional. Post ID or post object. `null`, `false`, `0` and other PHP falsey values
 *                                 return the current global post inside the loop. A numerically valid post ID that
 *                                 points to a non-existent post returns `null`. Defaults to global $post.
 * @param string           $output Optional. The required return type. One of OBJECT, ARRAY_A, or ARRAY_N, which
 *                                 correspond to a WP_Post object, an associative array, or a numeric array,
 *                                 respectively. Default OBJECT.
 * @param string           $filter Optional. Type of filter to apply. Accepts 'raw', 'edit', 'db',
 *                                 or 'display'. Default 'raw'.
 * @return WP_Post|array|null Type corresponding to $output on success or null on failure.
 *                            When $output is OBJECT, a `WP_Post` instance is returned.
 */
function get_post( $post = null, $output = OBJECT, $filter = 'raw' ) {
	if ( empty( $post ) && isset( $GLOBALS['post'] ) ) {
		$post = $GLOBALS['post'];
	}

	if ( $post instanceof WP_Post ) {
		$_post = $post;
	} elseif ( is_object( $post ) ) {
		if ( empty( $post->filter ) ) {
			$_post = sanitize_post( $post, 'raw' );
			$_post = new WP_Post( $_post );
		} elseif ( 'raw' === $post->filter ) {
			$_post = new WP_Post( $post );
		} else {
			$_post = WP_Post::get_instance( $post->ID );
		}
	} else {
		$_post = WP_Post::get_instance( $post );
	}

	if ( ! $_post ) {
		return null;
	}

	$_post = $_post->filter( $filter );

	if ( ARRAY_A === $output ) {
		return $_post->to_array();
	} elseif ( ARRAY_N === $output ) {
		return array_values( $_post->to_array() );
	}

	return $_post;
}

/**
 * Retrieves the IDs of the ancestors of a post.
 *
 * @since 2.5.0
 *
 * @param int|WP_Post $post Post ID or post object.
 * @return int[] Array of ancestor IDs or empty array if there are none.
 */
function get_post_ancestors( $post ) {
	$post = get_post( $post );

	if ( ! $post || empty( $post->post_parent ) || $post->post_parent == $post->ID ) {
		return array();
	}

	$ancestors = array();

	$id          = $post->post_parent;
	$ancestors[] = $id;

	while ( $ancestor = get_post( $id ) ) {
		// Loop detection: If the ancestor has been seen before, break.
		if ( empty( $ancestor->post_parent ) || ( $ancestor->post_parent == $post->ID ) || in_array( $ancestor->post_parent, $ancestors, true ) ) {
			break;
		}

		$id          = $ancestor->post_parent;
		$ancestors[] = $id;
	}

	return $ancestors;
}

/**
 * Retrieves data from a post field based on Post ID.
 *
 * Examples of the post field will be, 'post_type', 'post_status', 'post_content',
 * etc and based off of the post object property or key names.
 *
 * The context values are based off of the taxonomy filter functions and
 * supported values are found within those functions.
 *
 * @since 2.3.0
 * @since 4.5.0 The `$post` parameter was made optional.
 *
 * @see sanitize_post_field()
 *
 * @param string      $field   Post field name.
 * @param int|WP_Post $post    Optional. Post ID or post object. Defaults to global $post.
 * @param string      $context Optional. How to filter the field. Accepts 'raw', 'edit', 'db',
 *                             or 'display'. Default 'display'.
 * @return string The value of the post field on success, empty string on failure.
 */
function get_post_field( $field, $post = null, $context = 'display' ) {
	$post = get_post( $post );

	if ( ! $post ) {
		return '';
	}

	if ( ! isset( $post->$field ) ) {
		return '';
	}

	return sanitize_post_field( $field, $post->$field, $post->ID, $context );
}

/**
 * Retrieves the mime type of an attachment based on the ID.
 *
 * This function can be used with any post type, but it makes more sense with
 * attachments.
 *
 * @since 2.0.0
 *
 * @param int|WP_Post $post Optional. Post ID or post object. Defaults to global $post.
 * @return string|false The mime type on success, false on failure.
 */
function get_post_mime_type( $post = null ) {
	$post = get_post( $post );

	if ( is_object( $post ) ) {
		return $post->post_mime_type;
	}

	return false;
}

/**
 * Retrieves the post status based on the post ID.
 *
 * If the post ID is of an attachment, then the parent post status will be given
 * instead.
 *
 * @since 2.0.0
 *
 * @param int|WP_Post $post Optional. Post ID or post object. Defaults to global $post.
 * @return string|false Post status on success, false on failure.
 */
function get_post_status( $post = null ) {
	$post = get_post( $post );

	if ( ! is_object( $post ) ) {
		return false;
	}

	$post_status = $post->post_status;

	if (
		'attachment' === $post->post_type &&
		'inherit' === $post_status
	) {
		if (
			0 === $post->post_parent ||
			! get_post( $post->post_parent ) ||
			$post->ID === $post->post_parent
		) {
			// Unattached attachments with inherit status are assumed to be published.
			$post_status = 'publish';
		} elseif ( 'trash' === get_post_status( $post->post_parent ) ) {
			// Get parent status prior to trashing.
			$post_status = get_post_meta( $post->post_parent, '_wp_trash_meta_status', true );

			if ( ! $post_status ) {
				// Assume publish as above.
				$post_status = 'publish';
			}
		} else {
			$post_status = get_post_status( $post->post_parent );
		}
	} elseif (
		'attachment' === $post->post_type &&
		! in_array( $post_status, array( 'private', 'trash', 'auto-draft' ), true )
	) {
		/*
		 * Ensure uninherited attachments have a permitted status either 'private', 'trash', 'auto-draft'.
		 * This is to match the logic in wp_insert_post().
		 *
		 * Note: 'inherit' is excluded from this check as it is resolved to the parent post's
		 * status in the logic block above.
		 */
		$post_status = 'publish';
	}

	/**
	 * Filters the post status.
	 *
	 * @since 4.4.0
	 * @since 5.7.0 The attachment post type is now passed through this filter.
	 *
	 * @param string  $post_status The post status.
	 * @param WP_Post $post        The post object.
	 */
	return apply_filters( 'get_post_status', $post_status, $post );
}

/**
 * Retrieves all of the WordPress supported post statuses.
 *
 * Posts have a limited set of valid status values, this provides the
 * post_status values and descriptions.
 *
 * @since 2.5.0
 *
 * @return string[] Array of post status labels keyed by their status.
 */
function get_post_statuses() {
	$status = array(
		'draft'   => __( 'Draft' ),
		'pending' => __( 'Pending Review' ),
		'private' => __( 'Private' ),
		'publish' => __( 'Published' ),
	);

	return $status;
}

/**
 * Retrieves all of the WordPress support page statuses.
 *
 * Pages have a limited set of valid status values, this provides the
 * post_status values and descriptions.
 *
 * @since 2.5.0
 *
 * @return string[] Array of page status labels keyed by their status.
 */
function get_page_statuses() {
	$status = array(
		'draft'   => __( 'Draft' ),
		'private' => __( 'Private' ),
		'publish' => __( 'Published' ),
	);

	return $status;
}

/**
 * Returns statuses for privacy requests.
 *
 * @since 4.9.6
 * @access private
 *
 * @return string[] Array of privacy request status labels keyed by their status.
 */
function _wp_privacy_statuses() {
	return array(
		'request-pending'   => _x( 'Pending', 'request status' ),      // Pending confirmation from user.
		'request-confirmed' => _x( 'Confirmed', 'request status' ),    // User has confirmed the action.
		'request-failed'    => _x( 'Failed', 'request status' ),       // User failed to confirm the action.
		'request-completed' => _x( 'Completed', 'request status' ),    // Admin has handled the request.
	);
}

/**
 * Registers a post status. Do not use before init.
 *
 * A simple function for creating or modifying a post status based on the
 * parameters given. The function will accept an array (second optional
 * parameter), along with a string for the post status name.
 *
 * Arguments prefixed with an _underscore shouldn't be used by plugins and themes.
 *
 * @since 3.0.0
 *
 * @global stdClass[] $wp_post_statuses Inserts new post status object into the list
 *
 * @param string       $post_status Name of the post status.
 * @param array|string $args {
 *     Optional. Array or string of post status arguments.
 *
 *     @type bool|string $label                     A descriptive name for the post status marked
 *                                                  for translation. Defaults to value of $post_status.
 *     @type array|false $label_count               Nooped plural text from _n_noop() to provide the singular
 *                                                  and plural forms of the label for counts. Default false
 *                                                  which means the `$label` argument will be used for both
 *                                                  the singular and plural forms of this label.
 *     @type bool        $exclude_from_search       Whether to exclude posts with this post status
 *                                                  from search results. Default is value of $internal.
 *     @type bool        $_builtin                  Whether the status is built-in. Core-use only.
 *                                                  Default false.
 *     @type bool        $public                    Whether posts of this status should be shown
 *                                                  in the front end of the site. Default false.
 *     @type bool        $internal                  Whether the status is for internal use only.
 *                                                  Default false.
 *     @type bool        $protected                 Whether posts with this status should be protected.
 *                                                  Default false.
 *     @type bool        $private                   Whether posts with this status should be private.
 *                                                  Default false.
 *     @type bool        $publicly_queryable        Whether posts with this status should be publicly-
 *                                                  queryable. Default is value of $public.
 *     @type bool        $show_in_admin_all_list    Whether to include posts in the edit listing for
 *                                                  their post type. Default is the opposite value
 *                                                  of $internal.
 *     @type bool        $show_in_admin_status_list Show in the list of statuses with post counts at
 *                                                  the top of the edit listings,
 *                                                  e.g. All (12) | Published (9) | My Custom Status (2)
 *                                                  Default is the opposite value of $internal.
 *     @type bool        $date_floating             Whether the post has a floating creation date.
 *                                                  Default to false.
 * }
 * @return object
 */
function register_post_status( $post_status, $args = array() ) {
	global $wp_post_statuses;

	if ( ! is_array( $wp_post_statuses ) ) {
		$wp_post_statuses = array();
	}

	// Args prefixed with an underscore are reserved for internal use.
	$defaults = array(
		'label'                     => false,
		'label_count'               => false,
		'exclude_from_search'       => null,
		'_builtin'                  => false,
		'public'                    => null,
		'internal'                  => null,
		'protected'                 => null,
		'private'                   => null,
		'publicly_queryable'        => null,
		'show_in_admin_status_list' => null,
		'show_in_admin_all_list'    => null,
		'date_floating'             => null,
	);
	$args     = wp_parse_args( $args, $defaults );
	$args     = (object) $args;

	$post_status = sanitize_key( $post_status );
	$args->name  = $post_status;

	// Set various defaults.
	if ( null === $args->public && null === $args->internal && null === $args->protected && null === $args->private ) {
		$args->internal = true;
	}

	if ( null === $args->public ) {
		$args->public = false;
	}

	if ( null === $args->private ) {
		$args->private = false;
	}

	if ( null === $args->protected ) {
		$args->protected = false;
	}

	if ( null === $args->internal ) {
		$args->internal = false;
	}

	if ( null === $args->publicly_queryable ) {
		$args->publicly_queryable = $args->public;
	}

	if ( null === $args->exclude_from_search ) {
		$args->exclude_from_search = $args->internal;
	}

	if ( null === $args->show_in_admin_all_list ) {
		$args->show_in_admin_all_list = ! $args->internal;
	}

	if ( null === $args->show_in_admin_status_list ) {
		$args->show_in_admin_status_list = ! $args->internal;
	}

	if ( null === $args->date_floating ) {
		$args->date_floating = false;
	}

	if ( false === $args->label ) {
		$args->label = $post_status;
	}

	if ( false === $args->label_count ) {
		// phpcs:ignore WordPress.WP.I18n.NonSingularStringLiteralSingular,WordPress.WP.I18n.NonSingularStringLiteralPlural
		$args->label_count = _n_noop( $args->label, $args->label );
	}

	$wp_post_statuses[ $post_status ] = $args;

	return $args;
}

/**
 * Retrieves a post status object by name.
 *
 * @since 3.0.0
 *
 * @global stdClass[] $wp_post_statuses List of post statuses.
 *
 * @see register_post_status()
 *
 * @param string $post_status The name of a registered post status.
 * @return stdClass|null A post status object.
 */
function get_post_status_object( $post_status ) {
	global $wp_post_statuses;

	if ( empty( $wp_post_statuses[ $post_status ] ) ) {
		return null;
	}

	return $wp_post_statuses[ $post_status ];
}

/**
 * Gets a list of post statuses.
 *
 * @since 3.0.0
 *
 * @global stdClass[] $wp_post_statuses List of post statuses.
 *
 * @see register_post_status()
 *
 * @param array|string $args     Optional. Array or string of post status arguments to compare against
 *                               properties of the global `$wp_post_statuses objects`. Default empty array.
 * @param string       $output   Optional. The type of output to return, either 'names' or 'objects'. Default 'names'.
 * @param string       $operator Optional. The logical operation to perform. 'or' means only one element
 *                               from the array needs to match; 'and' means all elements must match.
 *                               Default 'and'.
 * @return string[]|stdClass[] A list of post status names or objects.
 */
function get_post_stati( $args = array(), $output = 'names', $operator = 'and' ) {
	global $wp_post_statuses;

	$field = ( 'names' === $output ) ? 'name' : false;

	return wp_filter_object_list( $wp_post_statuses, $args, $operator, $field );
}

/**
 * Determines whether the post type is hierarchical.
 *
 * A false return value might also mean that the post type does not exist.
 *
 * @since 3.0.0
 *
 * @see get_post_type_object()
 *
 * @param string $post_type Post type name
 * @return bool Whether post type is hierarchical.
 */
function is_post_type_hierarchical( $post_type ) {
	if ( ! post_type_exists( $post_type ) ) {
		return false;
	}

	$post_type = get_post_type_object( $post_type );
	return $post_type->hierarchical;
}

/**
 * Determines whether a post type is registered.
 *
 * For more information on this and similar theme functions, check out
 * the {@link https://developer.wordpress.org/themes/basics/conditional-tags/
 * Conditional Tags} article in the Theme Developer Handbook.
 *
 * @since 3.0.0
 *
 * @see get_post_type_object()
 *
 * @param string $post_type Post type name.
 * @return bool Whether post type is registered.
 */
function post_type_exists( $post_type ) {
	return (bool) get_post_type_object( $post_type );
}

/**
 * Retrieves the post type of the current post or of a given post.
 *
 * @since 2.1.0
 *
 * @param int|WP_Post|null $post Optional. Post ID or post object. Default is global $post.
 * @return string|false          Post type on success, false on failure.
 */
function get_post_type( $post = null ) {
	$post = get_post( $post );
	if ( $post ) {
		return $post->post_type;
	}

	return false;
}

/**
 * Retrieves a post type object by name.
 *
 * @since 3.0.0
 * @since 4.6.0 Object returned is now an instance of `WP_Post_Type`.
 *
 * @global array $wp_post_types List of post types.
 *
 * @see register_post_type()
 *
 * @param string $post_type The name of a registered post type.
 * @return WP_Post_Type|null WP_Post_Type object if it exists, null otherwise.
 */
function get_post_type_object( $post_type ) {
	global $wp_post_types;

	if ( ! is_scalar( $post_type ) || empty( $wp_post_types[ $post_type ] ) ) {
		return null;
	}

	return $wp_post_types[ $post_type ];
}

/**
 * Gets a list of all registered post type objects.
 *
 * @since 2.9.0
 *
 * @global array $wp_post_types List of post types.
 *
 * @see register_post_type() for accepted arguments.
 *
 * @param array|string $args     Optional. An array of key => value arguments to match against
 *                               the post type objects. Default empty array.
 * @param string       $output   Optional. The type of output to return. Accepts post type 'names'
 *                               or 'objects'. Default 'names'.
 * @param string       $operator Optional. The logical operation to perform. 'or' means only one
 *                               element from the array needs to match; 'and' means all elements
 *                               must match; 'not' means no elements may match. Default 'and'.
 * @return string[]|WP_Post_Type[] An array of post type names or objects.
 */
function get_post_types( $args = array(), $output = 'names', $operator = 'and' ) {
	global $wp_post_types;

	$field = ( 'names' === $output ) ? 'name' : false;

	return wp_filter_object_list( $wp_post_types, $args, $operator, $field );
}

/**
 * Registers a post type.
 *
 * Note: Post type registrations should not be hooked before the
 * {@see 'init'} action. Also, any taxonomy connections should be
 * registered via the `$taxonomies` argument to ensure consistency
 * when hooks such as {@see 'parse_query'} or {@see 'pre_get_posts'}
 * are used.
 *
 * Post types can support any number of built-in core features such
 * as meta boxes, custom fields, post thumbnails, post statuses,
 * comments, and more. See the `$supports` argument for a complete
 * list of supported features.
 *
 * @since 2.9.0
 * @since 3.0.0 The `show_ui` argument is now enforced on the new post screen.
 * @since 4.4.0 The `show_ui` argument is now enforced on the post type listing
 *              screen and post editing screen.
 * @since 4.6.0 Post type object returned is now an instance of `WP_Post_Type`.
 * @since 4.7.0 Introduced `show_in_rest`, `rest_base` and `rest_controller_class`
 *              arguments to register the post type in REST API.
 * @since 5.0.0 The `template` and `template_lock` arguments were added.
 * @since 5.3.0 The `supports` argument will now accept an array of arguments for a feature.
 * @since 5.9.0 The `rest_namespace` argument was added.
 *
 * @global array $wp_post_types List of post types.
 *
 * @param string       $post_type Post type key. Must not exceed 20 characters and may only contain
 *                                lowercase alphanumeric characters, dashes, and underscores. See sanitize_key().
 * @param array|string $args {
 *     Array or string of arguments for registering a post type.
 *
 *     @type string       $label                 Name of the post type shown in the menu. Usually plural.
 *                                               Default is value of $labels['name'].
 *     @type string[]     $labels                An array of labels for this post type. If not set, post
 *                                               labels are inherited for non-hierarchical types and page
 *                                               labels for hierarchical ones. See get_post_type_labels() for a full
 *                                               list of supported labels.
 *     @type string       $description           A short descriptive summary of what the post type is.
 *                                               Default empty.
 *     @type bool         $public                Whether a post type is intended for use publicly either via
 *                                               the admin interface or by front-end users. While the default
 *                                               settings of $exclude_from_search, $publicly_queryable, $show_ui,
 *                                               and $show_in_nav_menus are inherited from $public, each does not
 *                                               rely on this relationship and controls a very specific intention.
 *                                               Default false.
 *     @type bool         $hierarchical          Whether the post type is hierarchical (e.g. page). Default false.
 *     @type bool         $exclude_from_search   Whether to exclude posts with this post type from front end search
 *                                               results. Default is the opposite value of $public.
 *     @type bool         $publicly_queryable    Whether queries can be performed on the front end for the post type
 *                                               as part of parse_request(). Endpoints would include:
 *                                               * ?post_type={post_type_key}
 *                                               * ?{post_type_key}={single_post_slug}
 *                                               * ?{post_type_query_var}={single_post_slug}
 *                                               If not set, the default is inherited from $public.
 *     @type bool         $show_ui               Whether to generate and allow a UI for managing this post type in the
 *                                               admin. Default is value of $public.
 *     @type bool|string  $show_in_menu          Where to show the post type in the admin menu. To work, $show_ui
 *                                               must be true. If true, the post type is shown in its own top level
 *                                               menu. If false, no menu is shown. If a string of an existing top
 *                                               level menu ('tools.php' or 'edit.php?post_type=page', for example), the
 *                                               post type will be placed as a sub-menu of that.
 *                                               Default is value of $show_ui.
 *     @type bool         $show_in_nav_menus     Makes this post type available for selection in navigation menus.
 *                                               Default is value of $public.
 *     @type bool         $show_in_admin_bar     Makes this post type available via the admin bar. Default is value
 *                                               of $show_in_menu.
 *     @type bool         $show_in_rest          Whether to include the post type in the REST API. Set this to true
 *                                               for the post type to be available in the block editor.
 *     @type string       $rest_base             To change the base URL of REST API route. Default is $post_type.
 *     @type string       $rest_namespace        To change the namespace URL of REST API route. Default is wp/v2.
 *     @type string       $rest_controller_class REST API controller class name. Default is 'WP_REST_Posts_Controller'.
 *     @type int          $menu_position         The position in the menu order the post type should appear. To work,
 *                                               $show_in_menu must be true. Default null (at the bottom).
 *     @type string       $menu_icon             The URL to the icon to be used for this menu. Pass a base64-encoded
 *                                               SVG using a data URI, which will be colored to match the color scheme
 *                                               -- this should begin with 'data:image/svg+xml;base64,'. Pass the name
 *                                               of a Dashicons helper class to use a font icon, e.g.
 *                                               'dashicons-chart-pie'. Pass 'none' to leave div.wp-menu-image empty
 *                                               so an icon can be added via CSS. Defaults to use the posts icon.
 *     @type string|array $capability_type       The string to use to build the read, edit, and delete capabilities.
 *                                               May be passed as an array to allow for alternative plurals when using
 *                                               this argument as a base to construct the capabilities, e.g.
 *                                               array('story', 'stories'). Default 'post'.
 *     @type string[]     $capabilities          Array of capabilities for this post type. $capability_type is used
 *                                               as a base to construct capabilities by default.
 *                                               See get_post_type_capabilities().
 *     @type bool         $map_meta_cap          Whether to use the internal default meta capability handling.
 *                                               Default false.
 *     @type array        $supports              Core feature(s) the post type supports. Serves as an alias for calling
 *                                               add_post_type_support() directly. Core features include 'title',
 *                                               'editor', 'comments', 'revisions', 'trackbacks', 'author', 'excerpt',
 *                                               'page-attributes', 'thumbnail', 'custom-fields', and 'post-formats'.
 *                                               Additionally, the 'revisions' feature dictates whether the post type
 *                                               will store revisions, and the 'comments' feature dictates whether the
 *                                               comments count will show on the edit screen. A feature can also be
 *                                               specified as an array of arguments to provide additional information
 *                                               about supporting that feature.
 *                                               Example: `array( 'my_feature', array( 'field' => 'value' ) )`.
 *                                               Default is an array containing 'title' and 'editor'.
 *     @type callable     $register_meta_box_cb  Provide a callback function that sets up the meta boxes for the
 *                                               edit form. Do remove_meta_box() and add_meta_box() calls in the
 *                                               callback. Default null.
 *     @type string[]     $taxonomies            An array of taxonomy identifiers that will be registered for the
 *                                               post type. Taxonomies can be registered later with register_taxonomy()
 *                                               or register_taxonomy_for_object_type().
 *                                               Default empty array.
 *     @type bool|string  $has_archive           Whether there should be post type archives, or if a string, the
 *                                               archive slug to use. Will generate the proper rewrite rules if
 *                                               $rewrite is enabled. Default false.
 *     @type bool|array   $rewrite               {
 *         Triggers the handling of rewrites for this post type. To prevent rewrite, set to false.
 *         Defaults to true, using $post_type as slug. To specify rewrite rules, an array can be
 *         passed with any of these keys:
 *
 *         @type string $slug       Customize the permastruct slug. Defaults to $post_type key.
 *         @type bool   $with_front Whether the permastruct should be prepended with WP_Rewrite::$front.
 *                                  Default true.
 *         @type bool   $feeds      Whether the feed permastruct should be built for this post type.
 *                                  Default is value of $has_archive.
 *         @type bool   $pages      Whether the permastruct should provide for pagination. Default true.
 *         @type int    $ep_mask    Endpoint mask to assign. If not specified and permalink_epmask is set,
 *                                  inherits from $permalink_epmask. If not specified and permalink_epmask
 *                                  is not set, defaults to EP_PERMALINK.
 *     }
 *     @type string|bool  $query_var             Sets the query_var key for this post type. Defaults to $post_type
 *                                               key. If false, a post type cannot be loaded at
 *                                               ?{query_var}={post_slug}. If specified as a string, the query
 *                                               ?{query_var_string}={post_slug} will be valid.
 *     @type bool         $can_export            Whether to allow this post type to be exported. Default true.
 *     @type bool         $delete_with_user      Whether to delete posts of this type when deleting a user.
 *                                               * If true, posts of this type belonging to the user will be moved
 *                                                 to Trash when the user is deleted.
 *                                               * If false, posts of this type belonging to the user will *not*
 *                                                 be trashed or deleted.
 *                                               * If not set (the default), posts are trashed if post type supports
 *                                                 the 'author' feature. Otherwise posts are not trashed or deleted.
 *                                               Default null.
 *     @type array        $template              Array of blocks to use as the default initial state for an editor
 *                                               session. Each item should be an array containing block name and
 *                                               optional attributes. Default empty array.
 *     @type string|false $template_lock         Whether the block template should be locked if $template is set.
 *                                               * If set to 'all', the user is unable to insert new blocks,
 *                                                 move existing blocks and delete blocks.
 *                                               * If set to 'insert', the user is able to move existing blocks
 *                                                 but is unable to insert new blocks and delete blocks.
 *                                               Default false.
 *     @type bool         $_builtin              FOR INTERNAL USE ONLY! True if this post type is a native or
 *                                               "built-in" post_type. Default false.
 *     @type string       $_edit_link            FOR INTERNAL USE ONLY! URL segment to use for edit link of
 *                                               this post type. Default 'post.php?post=%d'.
 * }
 * @return WP_Post_Type|WP_Error The registered post type object on success,
 *                               WP_Error object on failure.
 */
function register_post_type( $post_type, $args = array() ) {
	global $wp_post_types;

	if ( ! is_array( $wp_post_types ) ) {
		$wp_post_types = array();
	}

	// Sanitize post type name.
	$post_type = sanitize_key( $post_type );

	if ( empty( $post_type ) || strlen( $post_type ) > 20 ) {
		_doing_it_wrong( __FUNCTION__, __( 'Post type names must be between 1 and 20 characters in length.' ), '4.2.0' );
		return new WP_Error( 'post_type_length_invalid', __( 'Post type names must be between 1 and 20 characters in length.' ) );
	}

	$post_type_object = new WP_Post_Type( $post_type, $args );
	$post_type_object->add_supports();
	$post_type_object->add_rewrite_rules();
	$post_type_object->register_meta_boxes();

	$wp_post_types[ $post_type ] = $post_type_object;

	$post_type_object->add_hooks();
	$post_type_object->register_taxonomies();

	/**
	 * Fires after a post type is registered.
	 *
	 * @since 3.3.0
	 * @since 4.6.0 Converted the `$post_type` parameter to accept a `WP_Post_Type` object.
	 *
	 * @param string       $post_type        Post type.
	 * @param WP_Post_Type $post_type_object Arguments used to register the post type.
	 */
	do_action( 'registered_post_type', $post_type, $post_type_object );

	/**
	 * Fires after a specific post type is registered.
	 *
	 * The dynamic portion of the filter name, `$post_type`, refers to the post type key.
	 *
	 * Possible hook names include:
	 *
	 *  - `registered_post_type_post`
	 *  - `registered_post_type_page`
	 *
	 * @since 6.0.0
	 *
	 * @param string       $post_type        Post type.
	 * @param WP_Post_Type $post_type_object Arguments used to register the post type.
	 */
	do_action( "registered_post_type_{$post_type}", $post_type, $post_type_object );

	return $post_type_object;
}

/**
 * Unregisters a post type.
 *
 * Cannot be used to unregister built-in post types.
 *
 * @since 4.5.0
 *
 * @global array $wp_post_types List of post types.
 *
 * @param string $post_type Post type to unregister.
 * @return true|WP_Error True on success, WP_Error on failure or if the post type doesn't exist.
 */
function unregister_post_type( $post_type ) {
	global $wp_post_types;

	if ( ! post_type_exists( $post_type ) ) {
		return new WP_Error( 'invalid_post_type', __( 'Invalid post type.' ) );
	}

	$post_type_object = get_post_type_object( $post_type );

	// Do not allow unregistering internal post types.
	if ( $post_type_object->_builtin ) {
		return new WP_Error( 'invalid_post_type', __( 'Unregistering a built-in post type is not allowed' ) );
	}

	$post_type_object->remove_supports();
	$post_type_object->remove_rewrite_rules();
	$post_type_object->unregister_meta_boxes();
	$post_type_object->remove_hooks();
	$post_type_object->unregister_taxonomies();

	unset( $wp_post_types[ $post_type ] );

	/**
	 * Fires after a post type was unregistered.
	 *
	 * @since 4.5.0
	 *
	 * @param string $post_type Post type key.
	 */
	do_action( 'unregistered_post_type', $post_type );

	return true;
}

/**
 * Builds an object with all post type capabilities out of a post type object
 *
 * Post type capabilities use the 'capability_type' argument as a base, if the
 * capability is not set in the 'capabilities' argument array or if the
 * 'capabilities' argument is not supplied.
 *
 * The capability_type argument can optionally be registered as an array, with
 * the first value being singular and the second plural, e.g. array('story, 'stories')
 * Otherwise, an 's' will be added to the value for the plural form. After
 * registration, capability_type will always be a string of the singular value.
 *
 * By default, eight keys are accepted as part of the capabilities array:
 *
 * - edit_post, read_post, and delete_post are meta capabilities, which are then
 *   generally mapped to corresponding primitive capabilities depending on the
 *   context, which would be the post being edited/read/deleted and the user or
 *   role being checked. Thus these capabilities would generally not be granted
 *   directly to users or roles.
 *
 * - edit_posts - Controls whether objects of this post type can be edited.
 * - edit_others_posts - Controls whether objects of this type owned by other users
 *   can be edited. If the post type does not support an author, then this will
 *   behave like edit_posts.
 * - delete_posts - Controls whether objects of this post type can be deleted.
 * - publish_posts - Controls publishing objects of this post type.
 * - read_private_posts - Controls whether private objects can be read.
 *
 * These five primitive capabilities are checked in core in various locations.
 * There are also six other primitive capabilities which are not referenced
 * directly in core, except in map_meta_cap(), which takes the three aforementioned
 * meta capabilities and translates them into one or more primitive capabilities
 * that must then be checked against the user or role, depending on the context.
 *
 * - read - Controls whether objects of this post type can be read.
 * - delete_private_posts - Controls whether private objects can be deleted.
 * - delete_published_posts - Controls whether published objects can be deleted.
 * - delete_others_posts - Controls whether objects owned by other users can be
 *   can be deleted. If the post type does not support an author, then this will
 *   behave like delete_posts.
 * - edit_private_posts - Controls whether private objects can be edited.
 * - edit_published_posts - Controls whether published objects can be edited.
 *
 * These additional capabilities are only used in map_meta_cap(). Thus, they are
 * only assigned by default if the post type is registered with the 'map_meta_cap'
 * argument set to true (default is false).
 *
 * @since 3.0.0
 * @since 5.4.0 'delete_posts' is included in default capabilities.
 *
 * @see register_post_type()
 * @see map_meta_cap()
 *
 * @param object $args Post type registration arguments.
 * @return object Object with all the capabilities as member variables.
 */
function get_post_type_capabilities( $args ) {
	if ( ! is_array( $args->capability_type ) ) {
		$args->capability_type = array( $args->capability_type, $args->capability_type . 's' );
	}

	// Singular base for meta capabilities, plural base for primitive capabilities.
	list( $singular_base, $plural_base ) = $args->capability_type;

	$default_capabilities = array(
		// Meta capabilities.
		'edit_post'          => 'edit_' . $singular_base,
		'read_post'          => 'read_' . $singular_base,
		'delete_post'        => 'delete_' . $singular_base,
		// Primitive capabilities used outside of map_meta_cap():
		'edit_posts'         => 'edit_' . $plural_base,
		'edit_others_posts'  => 'edit_others_' . $plural_base,
		'delete_posts'       => 'delete_' . $plural_base,
		'publish_posts'      => 'publish_' . $plural_base,
		'read_private_posts' => 'read_private_' . $plural_base,
	);

	// Primitive capabilities used within map_meta_cap():
	if ( $args->map_meta_cap ) {
		$default_capabilities_for_mapping = array(
			'read'                   => 'read',
			'delete_private_posts'   => 'delete_private_' . $plural_base,
			'delete_published_posts' => 'delete_published_' . $plural_base,
			'delete_others_posts'    => 'delete_others_' . $plural_base,
			'edit_private_posts'     => 'edit_private_' . $plural_base,
			'edit_published_posts'   => 'edit_published_' . $plural_base,
		);
		$default_capabilities             = array_merge( $default_capabilities, $default_capabilities_for_mapping );
	}

	$capabilities = array_merge( $default_capabilities, $args->capabilities );

	// Post creation capability simply maps to edit_posts by default:
	if ( ! isset( $capabilities['create_posts'] ) ) {
		$capabilities['create_posts'] = $capabilities['edit_posts'];
	}

	// Remember meta capabilities for future reference.
	if ( $args->map_meta_cap ) {
		_post_type_meta_capabilities( $capabilities );
	}

	return (object) $capabilities;
}

/**
 * Stores or returns a list of post type meta caps for map_meta_cap().
 *
 * @since 3.1.0
 * @access private
 *
 * @global array $post_type_meta_caps Used to store meta capabilities.
 *
 * @param string[] $capabilities Post type meta capabilities.
 */
function _post_type_meta_capabilities( $capabilities = null ) {
	global $post_type_meta_caps;

	foreach ( $capabilities as $core => $custom ) {
		if ( in_array( $core, array( 'read_post', 'delete_post', 'edit_post' ), true ) ) {
			$post_type_meta_caps[ $custom ] = $core;
		}
	}
}

/**
 * Builds an object with all post type labels out of a post type object.
 *
 * Accepted keys of the label array in the post type object:
 *
 * - `name` - General name for the post type, usually plural. The same and overridden
 *          by `$post_type_object->label`. Default is 'Posts' / 'Pages'.
 * - `singular_name` - Name for one object of this post type. Default is 'Post' / 'Page'.
 * - `add_new` - Label for adding a new item. Default is 'Add New Post' / 'Add New Page'.
 * - `add_new_item` - Label for adding a new singular item. Default is 'Add New Post' / 'Add New Page'.
 * - `edit_item` - Label for editing a singular item. Default is 'Edit Post' / 'Edit Page'.
 * - `new_item` - Label for the new item page title. Default is 'New Post' / 'New Page'.
 * - `view_item` - Label for viewing a singular item. Default is 'View Post' / 'View Page'.
 * - `view_items` - Label for viewing post type archives. Default is 'View Posts' / 'View Pages'.
 * - `search_items` - Label for searching plural items. Default is 'Search Posts' / 'Search Pages'.
 * - `not_found` - Label used when no items are found. Default is 'No posts found' / 'No pages found'.
 * - `not_found_in_trash` - Label used when no items are in the Trash. Default is 'No posts found in Trash' /
 *                        'No pages found in Trash'.
 * - `parent_item_colon` - Label used to prefix parents of hierarchical items. Not used on non-hierarchical
 *                       post types. Default is 'Parent Page:'.
 * - `all_items` - Label to signify all items in a submenu link. Default is 'All Posts' / 'All Pages'.
 * - `archives` - Label for archives in nav menus. Default is 'Post Archives' / 'Page Archives'.
 * - `attributes` - Label for the attributes meta box. Default is 'Post Attributes' / 'Page Attributes'.
 * - `insert_into_item` - Label for the media frame button. Default is 'Insert into post' / 'Insert into page'.
 * - `uploaded_to_this_item` - Label for the media frame filter. Default is 'Uploaded to this post' /
 *                           'Uploaded to this page'.
 * - `featured_image` - Label for the featured image meta box title. Default is 'Featured image'.
 * - `set_featured_image` - Label for setting the featured image. Default is 'Set featured image'.
 * - `remove_featured_image` - Label for removing the featured image. Default is 'Remove featured image'.
 * - `use_featured_image` - Label in the media frame for using a featured image. Default is 'Use as featured image'.
 * - `menu_name` - Label for the menu name. Default is the same as `name`.
 * - `filter_items_list` - Label for the table views hidden heading. Default is 'Filter posts list' /
 *                       'Filter pages list'.
 * - `filter_by_date` - Label for the date filter in list tables. Default is 'Filter by date'.
 * - `items_list_navigation` - Label for the table pagination hidden heading. Default is 'Posts list navigation' /
 *                           'Pages list navigation'.
 * - `items_list` - Label for the table hidden heading. Default is 'Posts list' / 'Pages list'.
 * - `item_published` - Label used when an item is published. Default is 'Post published.' / 'Page published.'
 * - `item_published_privately` - Label used when an item is published with private visibility.
 *                              Default is 'Post published privately.' / 'Page published privately.'
 * - `item_reverted_to_draft` - Label used when an item is switched to a draft.
 *                            Default is 'Post reverted to draft.' / 'Page reverted to draft.'
 * - `item_trashed` - Label used when an item is moved to Trash. Default is 'Post trashed.' / 'Page trashed.'
 * - `item_scheduled` - Label used when an item is scheduled for publishing. Default is 'Post scheduled.' /
 *                    'Page scheduled.'
 * - `item_updated` - Label used when an item is updated. Default is 'Post updated.' / 'Page updated.'
 * - `item_link` - Title for a navigation link block variation. Default is 'Post Link' / 'Page Link'.
 * - `item_link_description` - Description for a navigation link block variation. Default is 'A link to a post.' /
 *                             'A link to a page.'
 *
 * Above, the first default value is for non-hierarchical post types (like posts)
 * and the second one is for hierarchical post types (like pages).
 *
 * Note: To set labels used in post type admin notices, see the {@see 'post_updated_messages'} filter.
 *
 * @since 3.0.0
 * @since 4.3.0 Added the `featured_image`, `set_featured_image`, `remove_featured_image`,
 *              and `use_featured_image` labels.
 * @since 4.4.0 Added the `archives`, `insert_into_item`, `uploaded_to_this_item`, `filter_items_list`,
 *              `items_list_navigation`, and `items_list` labels.
 * @since 4.6.0 Converted the `$post_type` parameter to accept a `WP_Post_Type` object.
 * @since 4.7.0 Added the `view_items` and `attributes` labels.
 * @since 5.0.0 Added the `item_published`, `item_published_privately`, `item_reverted_to_draft`,
 *              `item_scheduled`, and `item_updated` labels.
 * @since 5.7.0 Added the `filter_by_date` label.
 * @since 5.8.0 Added the `item_link` and `item_link_description` labels.
 * @since 6.3.0 Added the `item_trashed` label.
 * @since 6.4.0 Changed default values for the `add_new` label to include the type of content.
 *              This matches `add_new_item` and provides more context for better accessibility.
 *
 * @access private
 *
 * @param object|WP_Post_Type $post_type_object Post type object.
 * @return object Object with all the labels as member variables.
 */
function get_post_type_labels( $post_type_object ) {
	$nohier_vs_hier_defaults = WP_Post_Type::get_default_labels();

	$nohier_vs_hier_defaults['menu_name'] = $nohier_vs_hier_defaults['name'];

	$labels = _get_custom_object_labels( $post_type_object, $nohier_vs_hier_defaults );

	$post_type = $post_type_object->name;

	$default_labels = clone $labels;

	/**
	 * Filters the labels of a specific post type.
	 *
	 * The dynamic portion of the hook name, `$post_type`, refers to
	 * the post type slug.
	 *
	 * Possible hook names include:
	 *
	 *  - `post_type_labels_post`
	 *  - `post_type_labels_page`
	 *  - `post_type_labels_attachment`
	 *
	 * @since 3.5.0
	 *
	 * @see get_post_type_labels() for the full list of labels.
	 *
	 * @param object $labels Object with labels for the post type as member variables.
	 */
	$labels = apply_filters( "post_type_labels_{$post_type}", $labels );

	// Ensure that the filtered labels contain all required default values.
	$labels = (object) array_merge( (array) $default_labels, (array) $labels );

	return $labels;
}

/**
 * Builds an object with custom-something object (post type, taxonomy) labels
 * out of a custom-something object
 *
 * @since 3.0.0
 * @access private
 *
 * @param object $data_object             A custom-something object.
 * @param array  $nohier_vs_hier_defaults Hierarchical vs non-hierarchical default labels.
 * @return object Object containing labels for the given custom-something object.
 */
function _get_custom_object_labels( $data_object, $nohier_vs_hier_defaults ) {
	$data_object->labels = (array) $data_object->labels;

	if ( isset( $data_object->label ) && empty( $data_object->labels['name'] ) ) {
		$data_object->labels['name'] = $data_object->label;
	}

	if ( ! isset( $data_object->labels['singular_name'] ) && isset( $data_object->labels['name'] ) ) {
		$data_object->labels['singular_name'] = $data_object->labels['name'];
	}

	if ( ! isset( $data_object->labels['name_admin_bar'] ) ) {
		$data_object->labels['name_admin_bar'] =
			isset( $data_object->labels['singular_name'] )
			? $data_object->labels['singular_name']
			: $data_object->name;
	}

	if ( ! isset( $data_object->labels['menu_name'] ) && isset( $data_object->labels['name'] ) ) {
		$data_object->labels['menu_name'] = $data_object->labels['name'];
	}

	if ( ! isset( $data_object->labels['all_items'] ) && isset( $data_object->labels['menu_name'] ) ) {
		$data_object->labels['all_items'] = $data_object->labels['menu_name'];
	}

	if ( ! isset( $data_object->labels['archives'] ) && isset( $data_object->labels['all_items'] ) ) {
		$data_object->labels['archives'] = $data_object->labels['all_items'];
	}

	$defaults = array();
	foreach ( $nohier_vs_hier_defaults as $key => $value ) {
		$defaults[ $key ] = $data_object->hierarchical ? $value[1] : $value[0];
	}

	$labels              = array_merge( $defaults, $data_object->labels );
	$data_object->labels = (object) $data_object->labels;

	return (object) $labels;
}

/**
 * Adds submenus for post types.
 *
 * @access private
 * @since 3.1.0
 */
function _add_post_type_submenus() {
	foreach ( get_post_types( array( 'show_ui' => true ) ) as $ptype ) {
		$ptype_obj = get_post_type_object( $ptype );
		// Sub-menus only.
		if ( ! $ptype_obj->show_in_menu || true === $ptype_obj->show_in_menu ) {
			continue;
		}
		add_submenu_page( $ptype_obj->show_in_menu, $ptype_obj->labels->name, $ptype_obj->labels->all_items, $ptype_obj->cap->edit_posts, "edit.php?post_type=$ptype" );
	}
}

/**
 * Registers support of certain features for a post type.
 *
 * All core features are directly associated with a functional area of the edit
 * screen, such as the editor or a meta box. Features include: 'title', 'editor',
 * 'comments', 'revisions', 'trackbacks', 'author', 'excerpt', 'page-attributes',
 * 'thumbnail', 'custom-fields', and 'post-formats'.
 *
 * Additionally, the 'revisions' feature dictates whether the post type will
 * store revisions, and the 'comments' feature dictates whether the comments
 * count will show on the edit screen.
 *
 * A third, optional parameter can also be passed along with a feature to provide
 * additional information about supporting that feature.
 *
 * Example usage:
 *
 *     add_post_type_support( 'my_post_type', 'comments' );
 *     add_post_type_support( 'my_post_type', array(
 *         'author', 'excerpt',
 *     ) );
 *     add_post_type_support( 'my_post_type', 'my_feature', array(
 *         'field' => 'value',
 *     ) );
 *
 * @since 3.0.0
 * @since 5.3.0 Formalized the existing and already documented `...$args` parameter
 *              by adding it to the function signature.
 *
 * @global array $_wp_post_type_features
 *
 * @param string       $post_type The post type for which to add the feature.
 * @param string|array $feature   The feature being added, accepts an array of
 *                                feature strings or a single string.
 * @param mixed        ...$args   Optional extra arguments to pass along with certain features.
 */
function add_post_type_support( $post_type, $feature, ...$args ) {
	global $_wp_post_type_features;

	$features = (array) $feature;
	foreach ( $features as $feature ) {
		if ( $args ) {
			$_wp_post_type_features[ $post_type ][ $feature ] = $args;
		} else {
			$_wp_post_type_features[ $post_type ][ $feature ] = true;
		}
	}
}

/**
 * Removes support for a feature from a post type.
 *
 * @since 3.0.0
 *
 * @global array $_wp_post_type_features
 *
 * @param string $post_type The post type for which to remove the feature.
 * @param string $feature   The feature being removed.
 */
function remove_post_type_support( $post_type, $feature ) {
	global $_wp_post_type_features;

	unset( $_wp_post_type_features[ $post_type ][ $feature ] );
}

/**
 * Gets all the post type features
 *
 * @since 3.4.0
 *
 * @global array $_wp_post_type_features
 *
 * @param string $post_type The post type.
 * @return array Post type supports list.
 */
function get_all_post_type_supports( $post_type ) {
	global $_wp_post_type_features;

	if ( isset( $_wp_post_type_features[ $post_type ] ) ) {
		return $_wp_post_type_features[ $post_type ];
	}

	return array();
}

/**
 * Checks a post type's support for a given feature.
 *
 * @since 3.0.0
 *
 * @global array $_wp_post_type_features
 *
 * @param string $post_type The post type being checked.
 * @param string $feature   The feature being checked.
 * @return bool Whether the post type supports the given feature.
 */
function post_type_supports( $post_type, $feature ) {
	global $_wp_post_type_features;

	return ( isset( $_wp_post_type_features[ $post_type ][ $feature ] ) );
}

/**
 * Retrieves a list of post type names that support a specific feature.
 *
 * @since 4.5.0
 *
 * @global array $_wp_post_type_features Post type features
 *
 * @param array|string $feature  Single feature or an array of features the post types should support.
 * @param string       $operator Optional. The logical operation to perform. 'or' means
 *                               only one element from the array needs to match; 'and'
 *                               means all elements must match; 'not' means no elements may
 *                               match. Default 'and'.
 * @return string[] A list of post type names.
 */
function get_post_types_by_support( $feature, $operator = 'and' ) {
	global $_wp_post_type_features;

	$features = array_fill_keys( (array) $feature, true );

	return array_keys( wp_filter_object_list( $_wp_post_type_features, $features, $operator ) );
}

/**
 * Updates the post type for the post ID.
 *
 * The page or post cache will be cleaned for the post ID.
 *
 * @since 2.5.0
 *
 * @global wpdb $wpdb WordPress database abstraction object.
 *
 * @param int    $post_id   Optional. Post ID to change post type. Default 0.
 * @param string $post_type Optional. Post type. Accepts 'post' or 'page' to
 *                          name a few. Default 'post'.
 * @return int|false Amount of rows changed. Should be 1 for success and 0 for failure.
 */
function set_post_type( $post_id = 0, $post_type = 'post' ) {
	global $wpdb;

	$post_type = sanitize_post_field( 'post_type', $post_type, $post_id, 'db' );
	$return    = $wpdb->update( $wpdb->posts, array( 'post_type' => $post_type ), array( 'ID' => $post_id ) );

	clean_post_cache( $post_id );

	return $return;
}

/**
 * Determines whether a post type is considered "viewable".
 *
 * For built-in post types such as posts and pages, the 'public' value will be evaluated.
 * For all others, the 'publicly_queryable' value will be used.
 *
 * @since 4.4.0
 * @since 4.5.0 Added the ability to pass a post type name in addition to object.
 * @since 4.6.0 Converted the `$post_type` parameter to accept a `WP_Post_Type` object.
 * @since 5.9.0 Added `is_post_type_viewable` hook to filter the result.
 *
 * @param string|WP_Post_Type $post_type Post type name or object.
 * @return bool Whether the post type should be considered viewable.
 */
function is_post_type_viewable( $post_type ) {
	if ( is_scalar( $post_type ) ) {
		$post_type = get_post_type_object( $post_type );

		if ( ! $post_type ) {
			return false;
		}
	}

	if ( ! is_object( $post_type ) ) {
		return false;
	}

	$is_viewable = $post_type->publicly_queryable || ( $post_type->_builtin && $post_type->public );

	/**
	 * Filters whether a post type is considered "viewable".
	 *
	 * The returned filtered value must be a boolean type to ensure
	 * `is_post_type_viewable()` only returns a boolean. This strictness
	 * is by design to maintain backwards-compatibility and guard against
	 * potential type errors in PHP 8.1+. Non-boolean values (even falsey
	 * and truthy values) will result in the function returning false.
	 *
	 * @since 5.9.0
	 *
	 * @param bool         $is_viewable Whether the post type is "viewable" (strict type).
	 * @param WP_Post_Type $post_type   Post type object.
	 */
	return true === apply_filters( 'is_post_type_viewable', $is_viewable, $post_type );
}

/**
 * Determines whether a post status is considered "viewable".
 *
 * For built-in post statuses such as publish and private, the 'public' value will be evaluated.
 * For all others, the 'publicly_queryable' value will be used.
 *
 * @since 5.7.0
 * @since 5.9.0 Added `is_post_status_viewable` hook to filter the result.
 *
 * @param string|stdClass $post_status Post status name or object.
 * @return bool Whether the post status should be considered viewable.
 */
function is_post_status_viewable( $post_status ) {
	if ( is_scalar( $post_status ) ) {
		$post_status = get_post_status_object( $post_status );

		if ( ! $post_status ) {
			return false;
		}
	}

	if (
		! is_object( $post_status ) ||
		$post_status->internal ||
		$post_status->protected
	) {
		return false;
	}

	$is_viewable = $post_status->publicly_queryable || ( $post_status->_builtin && $post_status->public );

	/**
	 * Filters whether a post status is considered "viewable".
	 *
	 * The returned filtered value must be a boolean type to ensure
	 * `is_post_status_viewable()` only returns a boolean. This strictness
	 * is by design to maintain backwards-compatibility and guard against
	 * potential type errors in PHP 8.1+. Non-boolean values (even falsey
	 * and truthy values) will result in the function returning false.
	 *
	 * @since 5.9.0
	 *
	 * @param bool     $is_viewable Whether the post status is "viewable" (strict type).
	 * @param stdClass $post_status Post status object.
	 */
	return true === apply_filters( 'is_post_status_viewable', $is_viewable, $post_status );
}

/**
 * Determines whether a post is publicly viewable.
 *
 * Posts are considered publicly viewable if both the post status and post type
 * are viewable.
 *
 * @since 5.7.0
 *
 * @param int|WP_Post|null $post Optional. Post ID or post object. Defaults to global $post.
 * @return bool Whether the post is publicly viewable.
 */
function is_post_publicly_viewable( $post = null ) {
	$post = get_post( $post );

	if ( ! $post ) {
		return false;
	}

	$post_type   = get_post_type( $post );
	$post_status = get_post_status( $post );

	return is_post_type_viewable( $post_type ) && is_post_status_viewable( $post_status );
}

/**
 * Retrieves an array of the latest posts, or posts matching the given criteria.
 *
 * For more information on the accepted arguments, see the
 * {@link https://developer.wordpress.org/reference/classes/wp_query/
 * WP_Query} documentation in the Developer Handbook.
 *
 * The `$ignore_sticky_posts` and `$no_found_rows` arguments are ignored by
 * this function and both are set to `true`.
 *
 * The defaults are as follows:
 *
 * @since 1.2.0
 *
 * @see WP_Query
 * @see WP_Query::parse_query()
 *
 * @param array $args {
 *     Optional. Arguments to retrieve posts. See WP_Query::parse_query() for all available arguments.
 *
 *     @type int        $numberposts      Total number of posts to retrieve. Is an alias of `$posts_per_page`
 *                                        in WP_Query. Accepts -1 for all. Default 5.
 *     @type int|string $category         Category ID or comma-separated list of IDs (this or any children).
 *                                        Is an alias of `$cat` in WP_Query. Default 0.
 *     @type int[]      $include          An array of post IDs to retrieve, sticky posts will be included.
 *                                        Is an alias of `$post__in` in WP_Query. Default empty array.
 *     @type int[]      $exclude          An array of post IDs not to retrieve. Default empty array.
 *     @type bool       $suppress_filters Whether to suppress filters. Default true.
 * }
 * @return WP_Post[]|int[] Array of post objects or post IDs.
 */
function get_posts( $args = null ) {
	$defaults = array(
		'numberposts'      => 5,
		'category'         => 0,
		'orderby'          => 'date',
		'order'            => 'DESC',
		'include'          => array(),
		'exclude'          => array(),
		'meta_key'         => '',
		'meta_value'       => '',
		'post_type'        => 'post',
		'suppress_filters' => true,
	);

	$parsed_args = wp_parse_args( $args, $defaults );
	if ( empty( $parsed_args['post_status'] ) ) {
		$parsed_args['post_status'] = ( 'attachment' === $parsed_args['post_type'] ) ? 'inherit' : 'publish';
	}
	if ( ! empty( $parsed_args['numberposts'] ) && empty( $parsed_args['posts_per_page'] ) ) {
		$parsed_args['posts_per_page'] = $parsed_args['numberposts'];
	}
	if ( ! empty( $parsed_args['category'] ) ) {
		$parsed_args['cat'] = $parsed_args['category'];
	}
	if ( ! empty( $parsed_args['include'] ) ) {
		$incposts                      = wp_parse_id_list( $parsed_args['include'] );
		$parsed_args['posts_per_page'] = count( $incposts );  // Only the number of posts included.
		$parsed_args['post__in']       = $incposts;
	} elseif ( ! empty( $parsed_args['exclude'] ) ) {
		$parsed_args['post__not_in'] = wp_parse_id_list( $parsed_args['exclude'] );
	}

	$parsed_args['ignore_sticky_posts'] = true;
	$parsed_args['no_found_rows']       = true;

	$get_posts = new WP_Query();
	return $get_posts->query( $parsed_args );
}

//
// Post meta functions.
//

/**
 * Adds a meta field to the given post.
 *
 * Post meta data is called "Custom Fields" on the Administration Screen.
 *
 * @since 1.5.0
 *
 * @param int    $post_id    Post ID.
 * @param string $meta_key   Metadata name.
 * @param mixed  $meta_value Metadata value. Must be serializable if non-scalar.
 * @param bool   $unique     Optional. Whether the same key should not be added.
 *                           Default false.
 * @return int|false Meta ID on success, false on failure.
 */
function add_post_meta( $post_id, $meta_key, $meta_value, $unique = false ) {
	// Make sure meta is added to the post, not a revision.
	$the_post = wp_is_post_revision( $post_id );
	if ( $the_post ) {
		$post_id = $the_post;
	}

	return add_metadata( 'post', $post_id, $meta_key, $meta_value, $unique );
}

/**
 * Deletes a post meta field for the given post ID.
 *
 * You can match based on the key, or key and value. Removing based on key and
 * value, will keep from removing duplicate metadata with the same key. It also
 * allows removing all metadata matching the key, if needed.
 *
 * @since 1.5.0
 *
 * @param int    $post_id    Post ID.
 * @param string $meta_key   Metadata name.
 * @param mixed  $meta_value Optional. Metadata value. If provided,
 *                           rows will only be removed that match the value.
 *                           Must be serializable if non-scalar. Default empty.
 * @return bool True on success, false on failure.
 */
function delete_post_meta( $post_id, $meta_key, $meta_value = '' ) {
	// Make sure meta is deleted from the post, not from a revision.
	$the_post = wp_is_post_revision( $post_id );
	if ( $the_post ) {
		$post_id = $the_post;
	}

	return delete_metadata( 'post', $post_id, $meta_key, $meta_value );
}

/**
 * Retrieves a post meta field for the given post ID.
 *
 * @since 1.5.0
 *
 * @param int    $post_id Post ID.
 * @param string $key     Optional. The meta key to retrieve. By default,
 *                        returns data for all keys. Default empty.
 * @param bool   $single  Optional. Whether to return a single value.
 *                        This parameter has no effect if `$key` is not specified.
 *                        Default false.
 * @return mixed An array of values if `$single` is false.
 *               The value of the meta field if `$single` is true.
 *               False for an invalid `$post_id` (non-numeric, zero, or negative value).
 *               An empty string if a valid but non-existing post ID is passed.
 */
function get_post_meta( $post_id, $key = '', $single = false ) {
	return get_metadata( 'post', $post_id, $key, $single );
}

/**
 * Updates a post meta field based on the given post ID.
 *
 * Use the `$prev_value` parameter to differentiate between meta fields with the
 * same key and post ID.
 *
 * If the meta field for the post does not exist, it will be added and its ID returned.
 *
 * Can be used in place of add_post_meta().
 *
 * @since 1.5.0
 *
 * @param int    $post_id    Post ID.
 * @param string $meta_key   Metadata key.
 * @param mixed  $meta_value Metadata value. Must be serializable if non-scalar.
 * @param mixed  $prev_value Optional. Previous value to check before updating.
 *                           If specified, only update existing metadata entries with
 *                           this value. Otherwise, update all entries. Default empty.
 * @return int|bool Meta ID if the key didn't exist, true on successful update,
 *                  false on failure or if the value passed to the function
 *                  is the same as the one that is already in the database.
 */
function update_post_meta( $post_id, $meta_key, $meta_value, $prev_value = '' ) {
	// Make sure meta is updated for the post, not for a revision.
	$the_post = wp_is_post_revision( $post_id );
	if ( $the_post ) {
		$post_id = $the_post;
	}

	return update_metadata( 'post', $post_id, $meta_key, $meta_value, $prev_value );
}

/**
 * Deletes everything from post meta matching the given meta key.
 *
 * @since 2.3.0
 *
 * @param string $post_meta_key Key to search for when deleting.
 * @return bool Whether the post meta key was deleted from the database.
 */
function delete_post_meta_by_key( $post_meta_key ) {
	return delete_metadata( 'post', null, $post_meta_key, '', true );
}

/**
 * Registers a meta key for posts.
 *
 * @since 4.9.8
 *
 * @param string $post_type Post type to register a meta key for. Pass an empty string
 *                          to register the meta key across all existing post types.
 * @param string $meta_key  The meta key to register.
 * @param array  $args      Data used to describe the meta key when registered. See
 *                          {@see register_meta()} for a list of supported arguments.
 * @return bool True if the meta key was successfully registered, false if not.
 */
function register_post_meta( $post_type, $meta_key, array $args ) {
	$args['object_subtype'] = $post_type;

	return register_meta( 'post', $meta_key, $args );
}

/**
 * Unregisters a meta key for posts.
 *
 * @since 4.9.8
 *
 * @param string $post_type Post type the meta key is currently registered for. Pass
 *                          an empty string if the meta key is registered across all
 *                          existing post types.
 * @param string $meta_key  The meta key to unregister.
 * @return bool True on success, false if the meta key was not previously registered.
 */
function unregister_post_meta( $post_type, $meta_key ) {
	return unregister_meta_key( 'post', $meta_key, $post_type );
}

/**
 * Retrieves post meta fields, based on post ID.
 *
 * The post meta fields are retrieved from the cache where possible,
 * so the function is optimized to be called more than once.
 *
 * @since 1.2.0
 *
 * @param int $post_id Optional. Post ID. Default is the ID of the global `$post`.
 * @return mixed An array of values.
 *               False for an invalid `$post_id` (non-numeric, zero, or negative value).
 *               An empty string if a valid but non-existing post ID is passed.
 */
function get_post_custom( $post_id = 0 ) {
	$post_id = absint( $post_id );

	if ( ! $post_id ) {
		$post_id = get_the_ID();
	}

	return get_post_meta( $post_id );
}

/**
 * Retrieves meta field names for a post.
 *
 * If there are no meta fields, then nothing (null) will be returned.
 *
 * @since 1.2.0
 *
 * @param int $post_id Optional. Post ID. Default is the ID of the global `$post`.
 * @return array|void Array of the keys, if retrieved.
 */
function get_post_custom_keys( $post_id = 0 ) {
	$custom = get_post_custom( $post_id );

	if ( ! is_array( $custom ) ) {
		return;
	}

	$keys = array_keys( $custom );
	if ( $keys ) {
		return $keys;
	}
}

/**
 * Retrieves values for a custom post field.
 *
 * The parameters must not be considered optional. All of the post meta fields
 * will be retrieved and only the meta field key values returned.
 *
 * @since 1.2.0
 *
 * @param string $key     Optional. Meta field key. Default empty.
 * @param int    $post_id Optional. Post ID. Default is the ID of the global `$post`.
 * @return array|null Meta field values.
 */
function get_post_custom_values( $key = '', $post_id = 0 ) {
	if ( ! $key ) {
		return null;
	}

	$custom = get_post_custom( $post_id );

	return isset( $custom[ $key ] ) ? $custom[ $key ] : null;
}

/**
 * Determines whether a post is sticky.
 *
 * Sticky posts should remain at the top of The Loop. If the post ID is not
 * given, then The Loop ID for the current post will be used.
 *
 * For more information on this and similar theme functions, check out
 * the {@link https://developer.wordpress.org/themes/basics/conditional-tags/
 * Conditional Tags} article in the Theme Developer Handbook.
 *
 * @since 2.7.0
 *
 * @param int $post_id Optional. Post ID. Default is the ID of the global `$post`.
 * @return bool Whether post is sticky.
 */
function is_sticky( $post_id = 0 ) {
	$post_id = absint( $post_id );

	if ( ! $post_id ) {
		$post_id = get_the_ID();
	}

	$stickies = get_option( 'sticky_posts' );

	if ( is_array( $stickies ) ) {
		$stickies  = array_map( 'intval', $stickies );
		$is_sticky = in_array( $post_id, $stickies, true );
	} else {
		$is_sticky = false;
	}

	/**
	 * Filters whether a post is sticky.
	 *
	 * @since 5.3.0
	 *
	 * @param bool $is_sticky Whether a post is sticky.
	 * @param int  $post_id   Post ID.
	 */
	return apply_filters( 'is_sticky', $is_sticky, $post_id );
}

/**
 * Sanitizes every post field.
 *
 * If the context is 'raw', then the post object or array will get minimal
 * sanitization of the integer fields.
 *
 * @since 2.3.0
 *
 * @see sanitize_post_field()
 *
 * @param object|WP_Post|array $post    The post object or array
 * @param string               $context Optional. How to sanitize post fields.
 *                                      Accepts 'raw', 'edit', 'db', 'display',
 *                                      'attribute', or 'js'. Default 'display'.
 * @return object|WP_Post|array The now sanitized post object or array (will be the
 *                              same type as `$post`).
 */
function sanitize_post( $post, $context = 'display' ) {
	if ( is_object( $post ) ) {
		// Check if post already filtered for this context.
		if ( isset( $post->filter ) && $context == $post->filter ) {
			return $post;
		}
		if ( ! isset( $post->ID ) ) {
			$post->ID = 0;
		}
		foreach ( array_keys( get_object_vars( $post ) ) as $field ) {
			$post->$field = sanitize_post_field( $field, $post->$field, $post->ID, $context );
		}
		$post->filter = $context;
	} elseif ( is_array( $post ) ) {
		// Check if post already filtered for this context.
		if ( isset( $post['filter'] ) && $context == $post['filter'] ) {
			return $post;
		}
		if ( ! isset( $post['ID'] ) ) {
			$post['ID'] = 0;
		}
		foreach ( array_keys( $post ) as $field ) {
			$post[ $field ] = sanitize_post_field( $field, $post[ $field ], $post['ID'], $context );
		}
		$post['filter'] = $context;
	}
	return $post;
}

/**
 * Sanitizes a post field based on context.
 *
 * Possible context values are:  'raw', 'edit', 'db', 'display', 'attribute' and
 * 'js'. The 'display' context is used by default. 'attribute' and 'js' contexts
 * are treated like 'display' when calling filters.
 *
 * @since 2.3.0
 * @since 4.4.0 Like `sanitize_post()`, `$context` defaults to 'display'.
 *
 * @param string $field   The Post Object field name.
 * @param mixed  $value   The Post Object value.
 * @param int    $post_id Post ID.
 * @param string $context Optional. How to sanitize the field. Possible values are 'raw', 'edit',
 *                        'db', 'display', 'attribute' and 'js'. Default 'display'.
 * @return mixed Sanitized value.
 */
function sanitize_post_field( $field, $value, $post_id, $context = 'display' ) {
	$int_fields = array( 'ID', 'post_parent', 'menu_order' );
	if ( in_array( $field, $int_fields, true ) ) {
		$value = (int) $value;
	}

	// Fields which contain arrays of integers.
	$array_int_fields = array( 'ancestors' );
	if ( in_array( $field, $array_int_fields, true ) ) {
		$value = array_map( 'absint', $value );
		return $value;
	}

	if ( 'raw' === $context ) {
		return $value;
	}

	$prefixed = false;
	if ( str_contains( $field, 'post_' ) ) {
		$prefixed        = true;
		$field_no_prefix = str_replace( 'post_', '', $field );
	}

	if ( 'edit' === $context ) {
		$format_to_edit = array( 'post_content', 'post_excerpt', 'post_title', 'post_password' );

		if ( $prefixed ) {

			/**
			 * Filters the value of a specific post field to edit.
			 *
			 * The dynamic portion of the hook name, `$field`, refers to the post
			 * field name.
			 *
			 * @since 2.3.0
			 *
			 * @param mixed $value   Value of the post field.
			 * @param int   $post_id Post ID.
			 */
			$value = apply_filters( "edit_{$field}", $value, $post_id );

			/**
			 * Filters the value of a specific post field to edit.
			 *
			 * The dynamic portion of the hook name, `$field_no_prefix`, refers to
			 * the post field name.
			 *
			 * @since 2.3.0
			 *
			 * @param mixed $value   Value of the post field.
			 * @param int   $post_id Post ID.
			 */
			$value = apply_filters( "{$field_no_prefix}_edit_pre", $value, $post_id );
		} else {
			$value = apply_filters( "edit_post_{$field}", $value, $post_id );
		}

		if ( in_array( $field, $format_to_edit, true ) ) {
			if ( 'post_content' === $field ) {
				$value = format_to_edit( $value, user_can_richedit() );
			} else {
				$value = format_to_edit( $value );
			}
		} else {
			$value = esc_attr( $value );
		}
	} elseif ( 'db' === $context ) {
		if ( $prefixed ) {

			/**
			 * Filters the value of a specific post field before saving.
			 *
			 * The dynamic portion of the hook name, `$field`, refers to the post
			 * field name.
			 *
			 * @since 2.3.0
			 *
			 * @param mixed $value Value of the post field.
			 */
			$value = apply_filters( "pre_{$field}", $value );

			/**
			 * Filters the value of a specific field before saving.
			 *
			 * The dynamic portion of the hook name, `$field_no_prefix`, refers
			 * to the post field name.
			 *
			 * @since 2.3.0
			 *
			 * @param mixed $value Value of the post field.
			 */
			$value = apply_filters( "{$field_no_prefix}_save_pre", $value );
		} else {
			$value = apply_filters( "pre_post_{$field}", $value );

			/**
			 * Filters the value of a specific post field before saving.
			 *
			 * The dynamic portion of the hook name, `$field`, refers to the post
			 * field name.
			 *
			 * @since 2.3.0
			 *
			 * @param mixed $value Value of the post field.
			 */
			$value = apply_filters( "{$field}_pre", $value );
		}
	} else {

		// Use display filters by default.
		if ( $prefixed ) {

			/**
			 * Filters the value of a specific post field for display.
			 *
			 * The dynamic portion of the hook name, `$field`, refers to the post
			 * field name.
			 *
			 * @since 2.3.0
			 *
			 * @param mixed  $value   Value of the prefixed post field.
			 * @param int    $post_id Post ID.
			 * @param string $context Context for how to sanitize the field.
			 *                        Accepts 'raw', 'edit', 'db', 'display',
			 *                        'attribute', or 'js'. Default 'display'.
			 */
			$value = apply_filters( "{$field}", $value, $post_id, $context );
		} else {
			$value = apply_filters( "post_{$field}", $value, $post_id, $context );
		}

		if ( 'attribute' === $context ) {
			$value = esc_attr( $value );
		} elseif ( 'js' === $context ) {
			$value = esc_js( $value );
		}
	}

	// Restore the type for integer fields after esc_attr().
	if ( in_array( $field, $int_fields, true ) ) {
		$value = (int) $value;
	}

	return $value;
}

/**
 * Makes a post sticky.
 *
 * Sticky posts should be displayed at the top of the front page.
 *
 * @since 2.7.0
 *
 * @param int $post_id Post ID.
 */
function stick_post( $post_id ) {
	$post_id  = (int) $post_id;
	$stickies = get_option( 'sticky_posts' );
	$updated  = false;

	if ( ! is_array( $stickies ) ) {
		$stickies = array();
	} else {
		$stickies = array_unique( array_map( 'intval', $stickies ) );
	}

	if ( ! in_array( $post_id, $stickies, true ) ) {
		$stickies[] = $post_id;
		$updated    = update_option( 'sticky_posts', array_values( $stickies ) );
	}

	if ( $updated ) {
		/**
		 * Fires once a post has been added to the sticky list.
		 *
		 * @since 4.6.0
		 *
		 * @param int $post_id ID of the post that was stuck.
		 */
		do_action( 'post_stuck', $post_id );
	}
}

/**
 * Un-sticks a post.
 *
 * Sticky posts should be displayed at the top of the front page.
 *
 * @since 2.7.0
 *
 * @param int $post_id Post ID.
 */
function unstick_post( $post_id ) {
	$post_id  = (int) $post_id;
	$stickies = get_option( 'sticky_posts' );

	if ( ! is_array( $stickies ) ) {
		return;
	}

	$stickies = array_values( array_unique( array_map( 'intval', $stickies ) ) );

	if ( ! in_array( $post_id, $stickies, true ) ) {
		return;
	}

	$offset = array_search( $post_id, $stickies, true );
	if ( false === $offset ) {
		return;
	}

	array_splice( $stickies, $offset, 1 );

	$updated = update_option( 'sticky_posts', $stickies );

	if ( $updated ) {
		/**
		 * Fires once a post has been removed from the sticky list.
		 *
		 * @since 4.6.0
		 *
		 * @param int $post_id ID of the post that was unstuck.
		 */
		do_action( 'post_unstuck', $post_id );
	}
}

/**
 * Returns the cache key for wp_count_posts() based on the passed arguments.
 *
 * @since 3.9.0
 * @access private
 *
 * @param string $type Optional. Post type to retrieve count Default 'post'.
 * @param string $perm Optional. 'readable' or empty. Default empty.
 * @return string The cache key.
 */
function _count_posts_cache_key( $type = 'post', $perm = '' ) {
	$cache_key = 'posts-' . $type;

	if ( 'readable' === $perm && is_user_logged_in() ) {
		$post_type_object = get_post_type_object( $type );

		if ( $post_type_object && ! current_user_can( $post_type_object->cap->read_private_posts ) ) {
			$cache_key .= '_' . $perm . '_' . get_current_user_id();
		}
	}

	return $cache_key;
}

/**
 * Counts number of posts of a post type and if user has permissions to view.
 *
 * This function provides an efficient method of finding the amount of post's
 * type a blog has. Another method is to count the amount of items in
 * get_posts(), but that method has a lot of overhead with doing so. Therefore,
 * when developing for 2.5+, use this function instead.
 *
 * The $perm parameter checks for 'readable' value and if the user can read
 * private posts, it will display that for the user that is signed in.
 *
 * @since 2.5.0
 *
 * @global wpdb $wpdb WordPress database abstraction object.
 *
 * @param string $type Optional. Post type to retrieve count. Default 'post'.
 * @param string $perm Optional. 'readable' or empty. Default empty.
 * @return stdClass An object containing the number of posts for each status,
 *                  or an empty object if the post type does not exist.
 */
function wp_count_posts( $type = 'post', $perm = '' ) {
	global $wpdb;

	if ( ! post_type_exists( $type ) ) {
		return new stdClass();
	}

	$cache_key = _count_posts_cache_key( $type, $perm );

	$counts = wp_cache_get( $cache_key, 'counts' );
	if ( false !== $counts ) {
		// We may have cached this before every status was registered.
		foreach ( get_post_stati() as $status ) {
			if ( ! isset( $counts->{$status} ) ) {
				$counts->{$status} = 0;
			}
		}

		/** This filter is documented in wp-includes/post.php */
		return apply_filters( 'wp_count_posts', $counts, $type, $perm );
	}

	$query = "SELECT post_status, COUNT( * ) AS num_posts FROM {$wpdb->posts} WHERE post_type = %s";

	if ( 'readable' === $perm && is_user_logged_in() ) {
		$post_type_object = get_post_type_object( $type );
		if ( ! current_user_can( $post_type_object->cap->read_private_posts ) ) {
			$query .= $wpdb->prepare(
				" AND (post_status != 'private' OR ( post_author = %d AND post_status = 'private' ))",
				get_current_user_id()
			);
		}
	}

	$query .= ' GROUP BY post_status';

	$results = (array) $wpdb->get_results( $wpdb->prepare( $query, $type ), ARRAY_A );
	$counts  = array_fill_keys( get_post_stati(), 0 );

	foreach ( $results as $row ) {
		$counts[ $row['post_status'] ] = $row['num_posts'];
	}

	$counts = (object) $counts;
	wp_cache_set( $cache_key, $counts, 'counts' );

	/**
	 * Filters the post counts by status for the current post type.
	 *
	 * @since 3.7.0
	 *
	 * @param stdClass $counts An object containing the current post_type's post
	 *                         counts by status.
	 * @param string   $type   Post type.
	 * @param string   $perm   The permission to determine if the posts are 'readable'
	 *                         by the current user.
	 */
	return apply_filters( 'wp_count_posts', $counts, $type, $perm );
}

/**
 * Counts number of attachments for the mime type(s).
 *
 * If you set the optional mime_type parameter, then an array will still be
 * returned, but will only have the item you are looking for. It does not give
 * you the number of attachments that are children of a post. You can get that
 * by counting the number of children that post has.
 *
 * @since 2.5.0
 *
 * @global wpdb $wpdb WordPress database abstraction object.
 *
 * @param string|string[] $mime_type Optional. Array or comma-separated list of
 *                                   MIME patterns. Default empty.
 * @return stdClass An object containing the attachment counts by mime type.
 */
function wp_count_attachments( $mime_type = '' ) {
	global $wpdb;

	$cache_key = sprintf(
		'attachments%s',
		! empty( $mime_type ) ? ':' . str_replace( '/', '_', implode( '-', (array) $mime_type ) ) : ''
	);

	$counts = wp_cache_get( $cache_key, 'counts' );
	if ( false == $counts ) {
		$and   = wp_post_mime_type_where( $mime_type );
		$count = $wpdb->get_results( "SELECT post_mime_type, COUNT( * ) AS num_posts FROM $wpdb->posts WHERE post_type = 'attachment' AND post_status != 'trash' $and GROUP BY post_mime_type", ARRAY_A );

		$counts = array();
		foreach ( (array) $count as $row ) {
			$counts[ $row['post_mime_type'] ] = $row['num_posts'];
		}
		$counts['trash'] = $wpdb->get_var( "SELECT COUNT( * ) FROM $wpdb->posts WHERE post_type = 'attachment' AND post_status = 'trash' $and" );

		wp_cache_set( $cache_key, (object) $counts, 'counts' );
	}

	/**
	 * Filters the attachment counts by mime type.
	 *
	 * @since 3.7.0
	 *
	 * @param stdClass        $counts    An object containing the attachment counts by
	 *                                   mime type.
	 * @param string|string[] $mime_type Array or comma-separated list of MIME patterns.
	 */
	return apply_filters( 'wp_count_attachments', (object) $counts, $mime_type );
}

/**
 * Gets default post mime types.
 *
 * @since 2.9.0
 * @since 5.3.0 Added the 'Documents', 'Spreadsheets', and 'Archives' mime type groups.
 *
 * @return array List of post mime types.
 */
function get_post_mime_types() {
	$post_mime_types = array(   // array( adj, noun )
		'image'       => array(
			__( 'Images' ),
			__( 'Manage Images' ),
			/* translators: %s: Number of images. */
			_n_noop(
				'Image <span class="count">(%s)</span>',
				'Images <span class="count">(%s)</span>'
			),
		),
		'audio'       => array(
			_x( 'Audio', 'file type group' ),
			__( 'Manage Audio' ),
			/* translators: %s: Number of audio files. */
			_n_noop(
				'Audio <span class="count">(%s)</span>',
				'Audio <span class="count">(%s)</span>'
			),
		),
		'video'       => array(
			_x( 'Video', 'file type group' ),
			__( 'Manage Video' ),
			/* translators: %s: Number of video files. */
			_n_noop(
				'Video <span class="count">(%s)</span>',
				'Video <span class="count">(%s)</span>'
			),
		),
		'document'    => array(
			__( 'Documents' ),
			__( 'Manage Documents' ),
			/* translators: %s: Number of documents. */
			_n_noop(
				'Document <span class="count">(%s)</span>',
				'Documents <span class="count">(%s)</span>'
			),
		),
		'spreadsheet' => array(
			__( 'Spreadsheets' ),
			__( 'Manage Spreadsheets' ),
			/* translators: %s: Number of spreadsheets. */
			_n_noop(
				'Spreadsheet <span class="count">(%s)</span>',
				'Spreadsheets <span class="count">(%s)</span>'
			),
		),
		'archive'     => array(
			_x( 'Archives', 'file type group' ),
			__( 'Manage Archives' ),
			/* translators: %s: Number of archives. */
			_n_noop(
				'Archive <span class="count">(%s)</span>',
				'Archives <span class="count">(%s)</span>'
			),
		),
	);

	$ext_types  = wp_get_ext_types();
	$mime_types = wp_get_mime_types();

	foreach ( $post_mime_types as $group => $labels ) {
		if ( in_array( $group, array( 'image', 'audio', 'video' ), true ) ) {
			continue;
		}

		if ( ! isset( $ext_types[ $group ] ) ) {
			unset( $post_mime_types[ $group ] );
			continue;
		}

		$group_mime_types = array();
		foreach ( $ext_types[ $group ] as $extension ) {
			foreach ( $mime_types as $exts => $mime ) {
				if ( preg_match( '!^(' . $exts . ')$!i', $extension ) ) {
					$group_mime_types[] = $mime;
					break;
				}
			}
		}
		$group_mime_types = implode( ',', array_unique( $group_mime_types ) );

		$post_mime_types[ $group_mime_types ] = $labels;
		unset( $post_mime_types[ $group ] );
	}

	/**
	 * Filters the default list of post mime types.
	 *
	 * @since 2.5.0
	 *
	 * @param array $post_mime_types Default list of post mime types.
	 */
	return apply_filters( 'post_mime_types', $post_mime_types );
}

/**
 * Checks a MIME-Type against a list.
 *
 * If the `$wildcard_mime_types` parameter is a string, it must be comma separated
 * list. If the `$real_mime_types` is a string, it is also comma separated to
 * create the list.
 *
 * @since 2.5.0
 *
 * @param string|string[] $wildcard_mime_types Mime types, e.g. `audio/mpeg`, `image` (same as `image/*`),
 *                                             or `flash` (same as `*flash*`).
 * @param string|string[] $real_mime_types     Real post mime type values.
 * @return array array(wildcard=>array(real types)).
 */
function wp_match_mime_types( $wildcard_mime_types, $real_mime_types ) {
	$matches = array();
	if ( is_string( $wildcard_mime_types ) ) {
		$wildcard_mime_types = array_map( 'trim', explode( ',', $wildcard_mime_types ) );
	}
	if ( is_string( $real_mime_types ) ) {
		$real_mime_types = array_map( 'trim', explode( ',', $real_mime_types ) );
	}

	$patternses = array();
	$wild       = '[-._a-z0-9]*';

	foreach ( (array) $wildcard_mime_types as $type ) {
		$mimes = array_map( 'trim', explode( ',', $type ) );
		foreach ( $mimes as $mime ) {
			$regex = str_replace( '__wildcard__', $wild, preg_quote( str_replace( '*', '__wildcard__', $mime ) ) );

			$patternses[][ $type ] = "^$regex$";

			if ( ! str_contains( $mime, '/' ) ) {
				$patternses[][ $type ] = "^$regex/";
				$patternses[][ $type ] = $regex;
			}
		}
	}
	asort( $patternses );

	foreach ( $patternses as $patterns ) {
		foreach ( $patterns as $type => $pattern ) {
			foreach ( (array) $real_mime_types as $real ) {
				if ( preg_match( "#$pattern#", $real )
					&& ( empty( $matches[ $type ] ) || false === array_search( $real, $matches[ $type ], true ) )
				) {
					$matches[ $type ][] = $real;
				}
			}
		}
	}

	return $matches;
}

/**
 * Converts MIME types into SQL.
 *
 * @since 2.5.0
 *
 * @param string|string[] $post_mime_types List of mime types or comma separated string
 *                                         of mime types.
 * @param string          $table_alias     Optional. Specify a table alias, if needed.
 *                                         Default empty.
 * @return string The SQL AND clause for mime searching.
 */
function wp_post_mime_type_where( $post_mime_types, $table_alias = '' ) {
	$where     = '';
	$wildcards = array( '', '%', '%/%' );
	if ( is_string( $post_mime_types ) ) {
		$post_mime_types = array_map( 'trim', explode( ',', $post_mime_types ) );
	}

	$wheres = array();

	foreach ( (array) $post_mime_types as $mime_type ) {
		$mime_type = preg_replace( '/\s/', '', $mime_type );
		$slashpos  = strpos( $mime_type, '/' );
		if ( false !== $slashpos ) {
			$mime_group    = preg_replace( '/[^-*.a-zA-Z0-9]/', '', substr( $mime_type, 0, $slashpos ) );
			$mime_subgroup = preg_replace( '/[^-*.+a-zA-Z0-9]/', '', substr( $mime_type, $slashpos + 1 ) );
			if ( empty( $mime_subgroup ) ) {
				$mime_subgroup = '*';
			} else {
				$mime_subgroup = str_replace( '/', '', $mime_subgroup );
			}
			$mime_pattern = "$mime_group/$mime_subgroup";
		} else {
			$mime_pattern = preg_replace( '/[^-*.a-zA-Z0-9]/', '', $mime_type );
			if ( ! str_contains( $mime_pattern, '*' ) ) {
				$mime_pattern .= '/*';
			}
		}

		$mime_pattern = preg_replace( '/\*+/', '%', $mime_pattern );

		if ( in_array( $mime_type, $wildcards, true ) ) {
			return '';
		}

		if ( str_contains( $mime_pattern, '%' ) ) {
			$wheres[] = empty( $table_alias ) ? "post_mime_type LIKE '$mime_pattern'" : "$table_alias.post_mime_type LIKE '$mime_pattern'";
		} else {
			$wheres[] = empty( $table_alias ) ? "post_mime_type = '$mime_pattern'" : "$table_alias.post_mime_type = '$mime_pattern'";
		}
	}

	if ( ! empty( $wheres ) ) {
		$where = ' AND (' . implode( ' OR ', $wheres ) . ') ';
	}

	return $where;
}

/**
 * Trashes or deletes a post or page.
 *
 * When the post and page is permanently deleted, everything that is tied to
 * it is deleted also. This includes comments, post meta fields, and terms
 * associated with the post.
 *
 * The post or page is moved to Trash instead of permanently deleted unless
 * Trash is disabled, item is already in the Trash, or $force_delete is true.
 *
 * @since 1.0.0
 *
 * @global wpdb $wpdb WordPress database abstraction object.
 * @see wp_delete_attachment()
 * @see wp_trash_post()
 *
 * @param int  $postid       Optional. Post ID. Default 0.
 * @param bool $force_delete Optional. Whether to bypass Trash and force deletion.
 *                           Default false.
 * @return WP_Post|false|null Post data on success, false or null on failure.
 */
function wp_delete_post( $postid = 0, $force_delete = false ) {
	global $wpdb;

	$post = $wpdb->get_row( $wpdb->prepare( "SELECT * FROM $wpdb->posts WHERE ID = %d", $postid ) );

	if ( ! $post ) {
		return $post;
	}

	$post = get_post( $post );

	if ( ! $force_delete && ( 'post' === $post->post_type || 'page' === $post->post_type ) && 'trash' !== get_post_status( $postid ) && EMPTY_TRASH_DAYS ) {
		return wp_trash_post( $postid );
	}

	if ( 'attachment' === $post->post_type ) {
		return wp_delete_attachment( $postid, $force_delete );
	}

	/**
	 * Filters whether a post deletion should take place.
	 *
	 * @since 4.4.0
	 *
	 * @param WP_Post|false|null $delete       Whether to go forward with deletion.
	 * @param WP_Post            $post         Post object.
	 * @param bool               $force_delete Whether to bypass the Trash.
	 */
	$check = apply_filters( 'pre_delete_post', null, $post, $force_delete );
	if ( null !== $check ) {
		return $check;
	}

	/**
	 * Fires before a post is deleted, at the start of wp_delete_post().
	 *
	 * @since 3.2.0
	 * @since 5.5.0 Added the `$post` parameter.
	 *
	 * @see wp_delete_post()
	 *
	 * @param int     $postid Post ID.
	 * @param WP_Post $post   Post object.
	 */
	do_action( 'before_delete_post', $postid, $post );

	delete_post_meta( $postid, '_wp_trash_meta_status' );
	delete_post_meta( $postid, '_wp_trash_meta_time' );

	wp_delete_object_term_relationships( $postid, get_object_taxonomies( $post->post_type ) );

	$parent_data  = array( 'post_parent' => $post->post_parent );
	$parent_where = array( 'post_parent' => $postid );

	if ( is_post_type_hierarchical( $post->post_type ) ) {
		// Point children of this page to its parent, also clean the cache of affected children.
		$children_query = $wpdb->prepare( "SELECT * FROM $wpdb->posts WHERE post_parent = %d AND post_type = %s", $postid, $post->post_type );
		$children       = $wpdb->get_results( $children_query );
		if ( $children ) {
			$wpdb->update( $wpdb->posts, $parent_data, $parent_where + array( 'post_type' => $post->post_type ) );
		}
	}

	// Do raw query. wp_get_post_revisions() is filtered.
	$revision_ids = $wpdb->get_col( $wpdb->prepare( "SELECT ID FROM $wpdb->posts WHERE post_parent = %d AND post_type = 'revision'", $postid ) );
	// Use wp_delete_post (via wp_delete_post_revision) again. Ensures any meta/misplaced data gets cleaned up.
	foreach ( $revision_ids as $revision_id ) {
		wp_delete_post_revision( $revision_id );
	}

	// Point all attachments to this post up one level.
	$wpdb->update( $wpdb->posts, $parent_data, $parent_where + array( 'post_type' => 'attachment' ) );

	wp_defer_comment_counting( true );

	$comment_ids = $wpdb->get_col( $wpdb->prepare( "SELECT comment_ID FROM $wpdb->comments WHERE comment_post_ID = %d ORDER BY comment_ID DESC", $postid ) );
	foreach ( $comment_ids as $comment_id ) {
		wp_delete_comment( $comment_id, true );
	}

	wp_defer_comment_counting( false );

	$post_meta_ids = $wpdb->get_col( $wpdb->prepare( "SELECT meta_id FROM $wpdb->postmeta WHERE post_id = %d ", $postid ) );
	foreach ( $post_meta_ids as $mid ) {
		delete_metadata_by_mid( 'post', $mid );
	}

	/**
	 * Fires immediately before a post is deleted from the database.
	 *
	 * @since 1.2.0
	 * @since 5.5.0 Added the `$post` parameter.
	 *
	 * @param int     $postid Post ID.
	 * @param WP_Post $post   Post object.
	 */
	do_action( 'delete_post', $postid, $post );

	$result = $wpdb->delete( $wpdb->posts, array( 'ID' => $postid ) );
	if ( ! $result ) {
		return false;
	}

	/**
	 * Fires immediately after a post is deleted from the database.
	 *
	 * @since 2.2.0
	 * @since 5.5.0 Added the `$post` parameter.
	 *
	 * @param int     $postid Post ID.
	 * @param WP_Post $post   Post object.
	 */
	do_action( 'deleted_post', $postid, $post );

	clean_post_cache( $post );

	if ( is_post_type_hierarchical( $post->post_type ) && $children ) {
		foreach ( $children as $child ) {
			clean_post_cache( $child );
		}
	}

	wp_clear_scheduled_hook( 'publish_future_post', array( $postid ) );

	/**
	 * Fires after a post is deleted, at the conclusion of wp_delete_post().
	 *
	 * @since 3.2.0
	 * @since 5.5.0 Added the `$post` parameter.
	 *
	 * @see wp_delete_post()
	 *
	 * @param int     $postid Post ID.
	 * @param WP_Post $post   Post object.
	 */
	do_action( 'after_delete_post', $postid, $post );

	return $post;
}

/**
 * Resets the page_on_front, show_on_front, and page_for_post settings when
 * a linked page is deleted or trashed.
 *
 * Also ensures the post is no longer sticky.
 *
 * @since 3.7.0
 * @access private
 *
 * @param int $post_id Post ID.
 */
function _reset_front_page_settings_for_post( $post_id ) {
	$post = get_post( $post_id );

	if ( 'page' === $post->post_type ) {
		/*
		 * If the page is defined in option page_on_front or post_for_posts,
		 * adjust the corresponding options.
		 */
		if ( get_option( 'page_on_front' ) == $post->ID ) {
			update_option( 'show_on_front', 'posts' );
			update_option( 'page_on_front', 0 );
		}
		if ( get_option( 'page_for_posts' ) == $post->ID ) {
			update_option( 'page_for_posts', 0 );
		}
	}

	unstick_post( $post->ID );
}

/**
 * Moves a post or page to the Trash
 *
 * If Trash is disabled, the post or page is permanently deleted.
 *
 * @since 2.9.0
 *
 * @see wp_delete_post()
 *
 * @param int $post_id Optional. Post ID. Default is the ID of the global `$post`
 *                     if `EMPTY_TRASH_DAYS` equals true.
 * @return WP_Post|false|null Post data on success, false or null on failure.
 */
function wp_trash_post( $post_id = 0 ) {
	if ( ! EMPTY_TRASH_DAYS ) {
		return wp_delete_post( $post_id, true );
	}

	$post = get_post( $post_id );

	if ( ! $post ) {
		return $post;
	}

	if ( 'trash' === $post->post_status ) {
		return false;
	}

	$previous_status = $post->post_status;

	/**
	 * Filters whether a post trashing should take place.
	 *
	 * @since 4.9.0
	 * @since 6.3.0 Added the `$previous_status` parameter.
	 *
	 * @param bool|null $trash           Whether to go forward with trashing.
	 * @param WP_Post   $post            Post object.
	 * @param string    $previous_status The status of the post about to be trashed.
	 */
	$check = apply_filters( 'pre_trash_post', null, $post, $previous_status );

	if ( null !== $check ) {
		return $check;
	}

	/**
	 * Fires before a post is sent to the Trash.
	 *
	 * @since 3.3.0
	 * @since 6.3.0 Added the `$previous_status` parameter.
	 *
	 * @param int    $post_id         Post ID.
	 * @param string $previous_status The status of the post about to be trashed.
	 */
	do_action( 'wp_trash_post', $post_id, $previous_status );

	add_post_meta( $post_id, '_wp_trash_meta_status', $previous_status );
	add_post_meta( $post_id, '_wp_trash_meta_time', time() );

	$post_updated = wp_update_post(
		array(
			'ID'          => $post_id,
			'post_status' => 'trash',
		)
	);

	if ( ! $post_updated ) {
		return false;
	}

	wp_trash_post_comments( $post_id );

	/**
	 * Fires after a post is sent to the Trash.
	 *
	 * @since 2.9.0
	 * @since 6.3.0 Added the `$previous_status` parameter.
	 *
	 * @param int    $post_id         Post ID.
	 * @param string $previous_status The status of the post at the point where it was trashed.
	 */
	do_action( 'trashed_post', $post_id, $previous_status );

	return $post;
}

/**
 * Restores a post from the Trash.
 *
 * @since 2.9.0
 * @since 5.6.0 An untrashed post is now returned to 'draft' status by default, except for
 *              attachments which are returned to their original 'inherit' status.
 *
 * @param int $post_id Optional. Post ID. Default is the ID of the global `$post`.
 * @return WP_Post|false|null Post data on success, false or null on failure.
 */
function wp_untrash_post( $post_id = 0 ) {
	$post = get_post( $post_id );

	if ( ! $post ) {
		return $post;
	}

	$post_id = $post->ID;

	if ( 'trash' !== $post->post_status ) {
		return false;
	}

	$previous_status = get_post_meta( $post_id, '_wp_trash_meta_status', true );

	/**
	 * Filters whether a post untrashing should take place.
	 *
	 * @since 4.9.0
	 * @since 5.6.0 Added the `$previous_status` parameter.
	 *
	 * @param bool|null $untrash         Whether to go forward with untrashing.
	 * @param WP_Post   $post            Post object.
	 * @param string    $previous_status The status of the post at the point where it was trashed.
	 */
	$check = apply_filters( 'pre_untrash_post', null, $post, $previous_status );
	if ( null !== $check ) {
		return $check;
	}

	/**
	 * Fires before a post is restored from the Trash.
	 *
	 * @since 2.9.0
	 * @since 5.6.0 Added the `$previous_status` parameter.
	 *
	 * @param int    $post_id         Post ID.
	 * @param string $previous_status The status of the post at the point where it was trashed.
	 */
	do_action( 'untrash_post', $post_id, $previous_status );

	$new_status = ( 'attachment' === $post->post_type ) ? 'inherit' : 'draft';

	/**
	 * Filters the status that a post gets assigned when it is restored from the trash (untrashed).
	 *
	 * By default posts that are restored will be assigned a status of 'draft'. Return the value of `$previous_status`
	 * in order to assign the status that the post had before it was trashed. The `wp_untrash_post_set_previous_status()`
	 * function is available for this.
	 *
	 * Prior to WordPress 5.6.0, restored posts were always assigned their original status.
	 *
	 * @since 5.6.0
	 *
	 * @param string $new_status      The new status of the post being restored.
	 * @param int    $post_id         The ID of the post being restored.
	 * @param string $previous_status The status of the post at the point where it was trashed.
	 */
	$post_status = apply_filters( 'wp_untrash_post_status', $new_status, $post_id, $previous_status );

	delete_post_meta( $post_id, '_wp_trash_meta_status' );
	delete_post_meta( $post_id, '_wp_trash_meta_time' );

	$post_updated = wp_update_post(
		array(
			'ID'          => $post_id,
			'post_status' => $post_status,
		)
	);

	if ( ! $post_updated ) {
		return false;
	}

	wp_untrash_post_comments( $post_id );

	/**
	 * Fires after a post is restored from the Trash.
	 *
	 * @since 2.9.0
	 * @since 5.6.0 Added the `$previous_status` parameter.
	 *
	 * @param int    $post_id         Post ID.
	 * @param string $previous_status The status of the post at the point where it was trashed.
	 */
	do_action( 'untrashed_post', $post_id, $previous_status );

	return $post;
}

/**
 * Moves comments for a post to the Trash.
 *
 * @since 2.9.0
 *
 * @global wpdb $wpdb WordPress database abstraction object.
 *
 * @param int|WP_Post|null $post Optional. Post ID or post object. Defaults to global $post.
 * @return mixed|void False on failure.
 */
function wp_trash_post_comments( $post = null ) {
	global $wpdb;

	$post = get_post( $post );

	if ( ! $post ) {
		return;
	}

	$post_id = $post->ID;

	/**
	 * Fires before comments are sent to the Trash.
	 *
	 * @since 2.9.0
	 *
	 * @param int $post_id Post ID.
	 */
	do_action( 'trash_post_comments', $post_id );

	$comments = $wpdb->get_results( $wpdb->prepare( "SELECT comment_ID, comment_approved FROM $wpdb->comments WHERE comment_post_ID = %d", $post_id ) );

	if ( ! $comments ) {
		return;
	}

	// Cache current status for each comment.
	$statuses = array();
	foreach ( $comments as $comment ) {
		$statuses[ $comment->comment_ID ] = $comment->comment_approved;
	}
	add_post_meta( $post_id, '_wp_trash_meta_comments_status', $statuses );

	// Set status for all comments to post-trashed.
	$result = $wpdb->update( $wpdb->comments, array( 'comment_approved' => 'post-trashed' ), array( 'comment_post_ID' => $post_id ) );

	clean_comment_cache( array_keys( $statuses ) );

	/**
	 * Fires after comments are sent to the Trash.
	 *
	 * @since 2.9.0
	 *
	 * @param int   $post_id  Post ID.
	 * @param array $statuses Array of comment statuses.
	 */
	do_action( 'trashed_post_comments', $post_id, $statuses );

	return $result;
}

/**
 * Restores comments for a post from the Trash.
 *
 * @since 2.9.0
 *
 * @global wpdb $wpdb WordPress database abstraction object.
 *
 * @param int|WP_Post|null $post Optional. Post ID or post object. Defaults to global $post.
 * @return true|void
 */
function wp_untrash_post_comments( $post = null ) {
	global $wpdb;

	$post = get_post( $post );

	if ( ! $post ) {
		return;
	}

	$post_id = $post->ID;

	$statuses = get_post_meta( $post_id, '_wp_trash_meta_comments_status', true );

	if ( ! $statuses ) {
		return true;
	}

	/**
	 * Fires before comments are restored for a post from the Trash.
	 *
	 * @since 2.9.0
	 *
	 * @param int $post_id Post ID.
	 */
	do_action( 'untrash_post_comments', $post_id );

	// Restore each comment to its original status.
	$group_by_status = array();
	foreach ( $statuses as $comment_id => $comment_status ) {
		$group_by_status[ $comment_status ][] = $comment_id;
	}

	foreach ( $group_by_status as $status => $comments ) {
		// Sanity check. This shouldn't happen.
		if ( 'post-trashed' === $status ) {
			$status = '0';
		}
		$comments_in = implode( ', ', array_map( 'intval', $comments ) );
		$wpdb->query( $wpdb->prepare( "UPDATE $wpdb->comments SET comment_approved = %s WHERE comment_ID IN ($comments_in)", $status ) );
	}

	clean_comment_cache( array_keys( $statuses ) );

	delete_post_meta( $post_id, '_wp_trash_meta_comments_status' );

	/**
	 * Fires after comments are restored for a post from the Trash.
	 *
	 * @since 2.9.0
	 *
	 * @param int $post_id Post ID.
	 */
	do_action( 'untrashed_post_comments', $post_id );
}

/**
 * Retrieves the list of categories for a post.
 *
 * Compatibility layer for themes and plugins. Also an easy layer of abstraction
 * away from the complexity of the taxonomy layer.
 *
 * @since 2.1.0
 *
 * @see wp_get_object_terms()
 *
 * @param int   $post_id Optional. The Post ID. Does not default to the ID of the
 *                       global $post. Default 0.
 * @param array $args    Optional. Category query parameters. Default empty array.
 *                       See WP_Term_Query::__construct() for supported arguments.
 * @return array|WP_Error List of categories. If the `$fields` argument passed via `$args` is 'all' or
 *                        'all_with_object_id', an array of WP_Term objects will be returned. If `$fields`
 *                        is 'ids', an array of category IDs. If `$fields` is 'names', an array of category names.
 *                        WP_Error object if 'category' taxonomy doesn't exist.
 */
function wp_get_post_categories( $post_id = 0, $args = array() ) {
	$post_id = (int) $post_id;

	$defaults = array( 'fields' => 'ids' );
	$args     = wp_parse_args( $args, $defaults );

	$cats = wp_get_object_terms( $post_id, 'category', $args );
	return $cats;
}

/**
 * Retrieves the tags for a post.
 *
 * There is only one default for this function, called 'fields' and by default
 * is set to 'all'. There are other defaults that can be overridden in
 * wp_get_object_terms().
 *
 * @since 2.3.0
 *
 * @param int   $post_id Optional. The Post ID. Does not default to the ID of the
 *                       global $post. Default 0.
 * @param array $args    Optional. Tag query parameters. Default empty array.
 *                       See WP_Term_Query::__construct() for supported arguments.
 * @return array|WP_Error Array of WP_Term objects on success or empty array if no tags were found.
 *                        WP_Error object if 'post_tag' taxonomy doesn't exist.
 */
function wp_get_post_tags( $post_id = 0, $args = array() ) {
	return wp_get_post_terms( $post_id, 'post_tag', $args );
}

/**
 * Retrieves the terms for a post.
 *
 * @since 2.8.0
 *
 * @param int             $post_id  Optional. The Post ID. Does not default to the ID of the
 *                                  global $post. Default 0.
 * @param string|string[] $taxonomy Optional. The taxonomy slug or array of slugs for which
 *                                  to retrieve terms. Default 'post_tag'.
 * @param array           $args     {
 *     Optional. Term query parameters. See WP_Term_Query::__construct() for supported arguments.
 *
 *     @type string $fields Term fields to retrieve. Default 'all'.
 * }
 * @return array|WP_Error Array of WP_Term objects on success or empty array if no terms were found.
 *                        WP_Error object if `$taxonomy` doesn't exist.
 */
function wp_get_post_terms( $post_id = 0, $taxonomy = 'post_tag', $args = array() ) {
	$post_id = (int) $post_id;

	$defaults = array( 'fields' => 'all' );
	$args     = wp_parse_args( $args, $defaults );

	$tags = wp_get_object_terms( $post_id, $taxonomy, $args );

	return $tags;
}

/**
 * Retrieves a number of recent posts.
 *
 * @since 1.0.0
 *
 * @see get_posts()
 *
 * @param array  $args   Optional. Arguments to retrieve posts. Default empty array.
 * @param string $output Optional. The required return type. One of OBJECT or ARRAY_A, which
 *                       correspond to a WP_Post object or an associative array, respectively.
 *                       Default ARRAY_A.
 * @return array|false Array of recent posts, where the type of each element is determined
 *                     by the `$output` parameter. Empty array on failure.
 */
function wp_get_recent_posts( $args = array(), $output = ARRAY_A ) {

	if ( is_numeric( $args ) ) {
		_deprecated_argument( __FUNCTION__, '3.1.0', __( 'Passing an integer number of posts is deprecated. Pass an array of arguments instead.' ) );
		$args = array( 'numberposts' => absint( $args ) );
	}

	// Set default arguments.
	$defaults = array(
		'numberposts'      => 10,
		'offset'           => 0,
		'category'         => 0,
		'orderby'          => 'post_date',
		'order'            => 'DESC',
		'include'          => '',
		'exclude'          => '',
		'meta_key'         => '',
		'meta_value'       => '',
		'post_type'        => 'post',
		'post_status'      => 'draft, publish, future, pending, private',
		'suppress_filters' => true,
	);

	$parsed_args = wp_parse_args( $args, $defaults );

	$results = get_posts( $parsed_args );

	// Backward compatibility. Prior to 3.1 expected posts to be returned in array.
	if ( ARRAY_A === $output ) {
		foreach ( $results as $key => $result ) {
			$results[ $key ] = get_object_vars( $result );
		}
		return $results ? $results : array();
	}

	return $results ? $results : false;
}

/**
 * Inserts or update a post.
 *
 * If the $postarr parameter has 'ID' set to a value, then post will be updated.
 *
 * You can set the post date manually, by setting the values for 'post_date'
 * and 'post_date_gmt' keys. You can close the comments or open the comments by
 * setting the value for 'comment_status' key.
 *
 * @since 1.0.0
 * @since 2.6.0 Added the `$wp_error` parameter to allow a WP_Error to be returned on failure.
 * @since 4.2.0 Support was added for encoding emoji in the post title, content, and excerpt.
 * @since 4.4.0 A 'meta_input' array can now be passed to `$postarr` to add post meta data.
 * @since 5.6.0 Added the `$fire_after_hooks` parameter.
 *
 * @see sanitize_post()
 * @global wpdb $wpdb WordPress database abstraction object.
 *
 * @param array $postarr {
 *     An array of elements that make up a post to update or insert.
 *
 *     @type int    $ID                    The post ID. If equal to something other than 0,
 *                                         the post with that ID will be updated. Default 0.
 *     @type int    $post_author           The ID of the user who added the post. Default is
 *                                         the current user ID.
 *     @type string $post_date             The date of the post. Default is the current time.
 *     @type string $post_date_gmt         The date of the post in the GMT timezone. Default is
 *                                         the value of `$post_date`.
 *     @type string $post_content          The post content. Default empty.
 *     @type string $post_content_filtered The filtered post content. Default empty.
 *     @type string $post_title            The post title. Default empty.
 *     @type string $post_excerpt          The post excerpt. Default empty.
 *     @type string $post_status           The post status. Default 'draft'.
 *     @type string $post_type             The post type. Default 'post'.
 *     @type string $comment_status        Whether the post can accept comments. Accepts 'open' or 'closed'.
 *                                         Default is the value of 'default_comment_status' option.
 *     @type string $ping_status           Whether the post can accept pings. Accepts 'open' or 'closed'.
 *                                         Default is the value of 'default_ping_status' option.
 *     @type string $post_password         The password to access the post. Default empty.
 *     @type string $post_name             The post name. Default is the sanitized post title
 *                                         when creating a new post.
 *     @type string $to_ping               Space or carriage return-separated list of URLs to ping.
 *                                         Default empty.
 *     @type string $pinged                Space or carriage return-separated list of URLs that have
 *                                         been pinged. Default empty.
 *     @type int    $post_parent           Set this for the post it belongs to, if any. Default 0.
 *     @type int    $menu_order            The order the post should be displayed in. Default 0.
 *     @type string $post_mime_type        The mime type of the post. Default empty.
 *     @type string $guid                  Global Unique ID for referencing the post. Default empty.
 *     @type int    $import_id             The post ID to be used when inserting a new post.
 *                                         If specified, must not match any existing post ID. Default 0.
 *     @type int[]  $post_category         Array of category IDs.
 *                                         Defaults to value of the 'default_category' option.
 *     @type array  $tags_input            Array of tag names, slugs, or IDs. Default empty.
 *     @type array  $tax_input             An array of taxonomy terms keyed by their taxonomy name.
 *                                         If the taxonomy is hierarchical, the term list needs to be
 *                                         either an array of term IDs or a comma-separated string of IDs.
 *                                         If the taxonomy is non-hierarchical, the term list can be an array
 *                                         that contains term names or slugs, or a comma-separated string
 *                                         of names or slugs. This is because, in hierarchical taxonomy,
 *                                         child terms can have the same names with different parent terms,
 *                                         so the only way to connect them is using ID. Default empty.
 *     @type array  $meta_input            Array of post meta values keyed by their post meta key. Default empty.
 *     @type string $page_template         Page template to use.
 * }
 * @param bool  $wp_error         Optional. Whether to return a WP_Error on failure. Default false.
 * @param bool  $fire_after_hooks Optional. Whether to fire the after insert hooks. Default true.
 * @return int|WP_Error The post ID on success. The value 0 or WP_Error on failure.
 */
function wp_insert_post( $postarr, $wp_error = false, $fire_after_hooks = true ) {
	global $wpdb;

	// Capture original pre-sanitized array for passing into filters.
	$unsanitized_postarr = $postarr;

	$user_id = get_current_user_id();

	$defaults = array(
		'post_author'           => $user_id,
		'post_content'          => '',
		'post_content_filtered' => '',
		'post_title'            => '',
		'post_excerpt'          => '',
		'post_status'           => 'draft',
		'post_type'             => 'post',
		'comment_status'        => '',
		'ping_status'           => '',
		'post_password'         => '',
		'to_ping'               => '',
		'pinged'                => '',
		'post_parent'           => 0,
		'menu_order'            => 0,
		'guid'                  => '',
		'import_id'             => 0,
		'context'               => '',
		'post_date'             => '',
		'post_date_gmt'         => '',
	);

	$postarr = wp_parse_args( $postarr, $defaults );

	unset( $postarr['filter'] );

	$postarr = sanitize_post( $postarr, 'db' );

	// Are we updating or creating?
	$post_id = 0;
	$update  = false;
	$guid    = $postarr['guid'];

	if ( ! empty( $postarr['ID'] ) ) {
		$update = true;

		// Get the post ID and GUID.
		$post_id     = $postarr['ID'];
		$post_before = get_post( $post_id );

		if ( is_null( $post_before ) ) {
			if ( $wp_error ) {
				return new WP_Error( 'invalid_post', __( 'Invalid post ID.' ) );
			}
			return 0;
		}

		$guid            = get_post_field( 'guid', $post_id );
		$previous_status = get_post_field( 'post_status', $post_id );
	} else {
		$previous_status = 'new';
		$post_before     = null;
	}

	$post_type = empty( $postarr['post_type'] ) ? 'post' : $postarr['post_type'];

	$post_title   = $postarr['post_title'];
	$post_content = $postarr['post_content'];
	$post_excerpt = $postarr['post_excerpt'];

	if ( isset( $postarr['post_name'] ) ) {
		$post_name = $postarr['post_name'];
	} elseif ( $update ) {
		// For an update, don't modify the post_name if it wasn't supplied as an argument.
		$post_name = $post_before->post_name;
	}

	$maybe_empty = 'attachment' !== $post_type
		&& ! $post_content && ! $post_title && ! $post_excerpt
		&& post_type_supports( $post_type, 'editor' )
		&& post_type_supports( $post_type, 'title' )
		&& post_type_supports( $post_type, 'excerpt' );

	/**
	 * Filters whether the post should be considered "empty".
	 *
	 * The post is considered "empty" if both:
	 * 1. The post type supports the title, editor, and excerpt fields
	 * 2. The title, editor, and excerpt fields are all empty
	 *
	 * Returning a truthy value from the filter will effectively short-circuit
	 * the new post being inserted and return 0. If $wp_error is true, a WP_Error
	 * will be returned instead.
	 *
	 * @since 3.3.0
	 *
	 * @param bool  $maybe_empty Whether the post should be considered "empty".
	 * @param array $postarr     Array of post data.
	 */
	if ( apply_filters( 'wp_insert_post_empty_content', $maybe_empty, $postarr ) ) {
		if ( $wp_error ) {
			return new WP_Error( 'empty_content', __( 'Content, title, and excerpt are empty.' ) );
		} else {
			return 0;
		}
	}

	$post_status = empty( $postarr['post_status'] ) ? 'draft' : $postarr['post_status'];

	if ( 'attachment' === $post_type && ! in_array( $post_status, array( 'inherit', 'private', 'trash', 'auto-draft' ), true ) ) {
		$post_status = 'inherit';
	}

	if ( ! empty( $postarr['post_category'] ) ) {
		// Filter out empty terms.
		$post_category = array_filter( $postarr['post_category'] );
	} elseif ( $update && ! isset( $postarr['post_category'] ) ) {
		$post_category = $post_before->post_category;
	}

	// Make sure we set a valid category.
	if ( empty( $post_category ) || 0 === count( $post_category ) || ! is_array( $post_category ) ) {
		// 'post' requires at least one category.
		if ( 'post' === $post_type && 'auto-draft' !== $post_status ) {
			$post_category = array( get_option( 'default_category' ) );
		} else {
			$post_category = array();
		}
	}

	/*
	 * Don't allow contributors to set the post slug for pending review posts.
	 *
	 * For new posts check the primitive capability, for updates check the meta capability.
	 */
	if ( 'pending' === $post_status ) {
		$post_type_object = get_post_type_object( $post_type );

		if ( ! $update && $post_type_object && ! current_user_can( $post_type_object->cap->publish_posts ) ) {
			$post_name = '';
		} elseif ( $update && ! current_user_can( 'publish_post', $post_id ) ) {
			$post_name = '';
		}
	}

	/*
	 * Create a valid post name. Drafts and pending posts are allowed to have
	 * an empty post name.
	 */
	if ( empty( $post_name ) ) {
		if ( ! in_array( $post_status, array( 'draft', 'pending', 'auto-draft' ), true ) ) {
			$post_name = sanitize_title( $post_title );
		} else {
			$post_name = '';
		}
	} else {
		// On updates, we need to check to see if it's using the old, fixed sanitization context.
		$check_name = sanitize_title( $post_name, '', 'old-save' );

		if ( $update
			&& strtolower( urlencode( $post_name ) ) === $check_name
			&& get_post_field( 'post_name', $post_id ) === $check_name
		) {
			$post_name = $check_name;
		} else { // New post, or slug has changed.
			$post_name = sanitize_title( $post_name );
		}
	}

	/*
	 * Resolve the post date from any provided post date or post date GMT strings;
	 * if none are provided, the date will be set to now.
	 */
	$post_date = wp_resolve_post_date( $postarr['post_date'], $postarr['post_date_gmt'] );

	if ( ! $post_date ) {
		if ( $wp_error ) {
			return new WP_Error( 'invalid_date', __( 'Invalid date.' ) );
		} else {
			return 0;
		}
	}

	if ( empty( $postarr['post_date_gmt'] ) || '0000-00-00 00:00:00' === $postarr['post_date_gmt'] ) {
		if ( ! in_array( $post_status, get_post_stati( array( 'date_floating' => true ) ), true ) ) {
			$post_date_gmt = get_gmt_from_date( $post_date );
		} else {
			$post_date_gmt = '0000-00-00 00:00:00';
		}
	} else {
		$post_date_gmt = $postarr['post_date_gmt'];
	}

	if ( $update || '0000-00-00 00:00:00' === $post_date ) {
		$post_modified     = current_time( 'mysql' );
		$post_modified_gmt = current_time( 'mysql', 1 );
	} else {
		$post_modified     = $post_date;
		$post_modified_gmt = $post_date_gmt;
	}

	if ( 'attachment' !== $post_type ) {
		$now = gmdate( 'Y-m-d H:i:s' );

		if ( 'publish' === $post_status ) {
			if ( strtotime( $post_date_gmt ) - strtotime( $now ) >= MINUTE_IN_SECONDS ) {
				$post_status = 'future';
			}
		} elseif ( 'future' === $post_status ) {
			if ( strtotime( $post_date_gmt ) - strtotime( $now ) < MINUTE_IN_SECONDS ) {
				$post_status = 'publish';
			}
		}
	}

	// Comment status.
	if ( empty( $postarr['comment_status'] ) ) {
		if ( $update ) {
			$comment_status = 'closed';
		} else {
			$comment_status = get_default_comment_status( $post_type );
		}
	} else {
		$comment_status = $postarr['comment_status'];
	}

	// These variables are needed by compact() later.
	$post_content_filtered = $postarr['post_content_filtered'];
	$post_author           = isset( $postarr['post_author'] ) ? $postarr['post_author'] : $user_id;
	$ping_status           = empty( $postarr['ping_status'] ) ? get_default_comment_status( $post_type, 'pingback' ) : $postarr['ping_status'];
	$to_ping               = isset( $postarr['to_ping'] ) ? sanitize_trackback_urls( $postarr['to_ping'] ) : '';
	$pinged                = isset( $postarr['pinged'] ) ? $postarr['pinged'] : '';
	$import_id             = isset( $postarr['import_id'] ) ? $postarr['import_id'] : 0;

	/*
	 * The 'wp_insert_post_parent' filter expects all variables to be present.
	 * Previously, these variables would have already been extracted
	 */
	if ( isset( $postarr['menu_order'] ) ) {
		$menu_order = (int) $postarr['menu_order'];
	} else {
		$menu_order = 0;
	}

	$post_password = isset( $postarr['post_password'] ) ? $postarr['post_password'] : '';
	if ( 'private' === $post_status ) {
		$post_password = '';
	}

	if ( isset( $postarr['post_parent'] ) ) {
		$post_parent = (int) $postarr['post_parent'];
	} else {
		$post_parent = 0;
	}

	$new_postarr = array_merge(
		array(
			'ID' => $post_id,
		),
		compact( array_diff( array_keys( $defaults ), array( 'context', 'filter' ) ) )
	);

	/**
	 * Filters the post parent -- used to check for and prevent hierarchy loops.
	 *
	 * @since 3.1.0
	 *
	 * @param int   $post_parent Post parent ID.
	 * @param int   $post_id     Post ID.
	 * @param array $new_postarr Array of parsed post data.
	 * @param array $postarr     Array of sanitized, but otherwise unmodified post data.
	 */
	$post_parent = apply_filters( 'wp_insert_post_parent', $post_parent, $post_id, $new_postarr, $postarr );

	/*
	 * If the post is being untrashed and it has a desired slug stored in post meta,
	 * reassign it.
	 */
	if ( 'trash' === $previous_status && 'trash' !== $post_status ) {
		$desired_post_slug = get_post_meta( $post_id, '_wp_desired_post_slug', true );

		if ( $desired_post_slug ) {
			delete_post_meta( $post_id, '_wp_desired_post_slug' );
			$post_name = $desired_post_slug;
		}
	}

	// If a trashed post has the desired slug, change it and let this post have it.
	if ( 'trash' !== $post_status && $post_name ) {
		/**
		 * Filters whether or not to add a `__trashed` suffix to trashed posts that match the name of the updated post.
		 *
		 * @since 5.4.0
		 *
		 * @param bool   $add_trashed_suffix Whether to attempt to add the suffix.
		 * @param string $post_name          The name of the post being updated.
		 * @param int    $post_id            Post ID.
		 */
		$add_trashed_suffix = apply_filters( 'add_trashed_suffix_to_trashed_posts', true, $post_name, $post_id );

		if ( $add_trashed_suffix ) {
			wp_add_trashed_suffix_to_post_name_for_trashed_posts( $post_name, $post_id );
		}
	}

	// When trashing an existing post, change its slug to allow non-trashed posts to use it.
	if ( 'trash' === $post_status && 'trash' !== $previous_status && 'new' !== $previous_status ) {
		$post_name = wp_add_trashed_suffix_to_post_name_for_post( $post_id );
	}

	$post_name = wp_unique_post_slug( $post_name, $post_id, $post_status, $post_type, $post_parent );

	// Don't unslash.
	$post_mime_type = isset( $postarr['post_mime_type'] ) ? $postarr['post_mime_type'] : '';

	// Expected_slashed (everything!).
	$data = compact(
		'post_author',
		'post_date',
		'post_date_gmt',
		'post_content',
		'post_content_filtered',
		'post_title',
		'post_excerpt',
		'post_status',
		'post_type',
		'comment_status',
		'ping_status',
		'post_password',
		'post_name',
		'to_ping',
		'pinged',
		'post_modified',
		'post_modified_gmt',
		'post_parent',
		'menu_order',
		'post_mime_type',
		'guid'
	);

	$emoji_fields = array( 'post_title', 'post_content', 'post_excerpt' );

	foreach ( $emoji_fields as $emoji_field ) {
		if ( isset( $data[ $emoji_field ] ) ) {
			$charset = $wpdb->get_col_charset( $wpdb->posts, $emoji_field );

			if ( 'utf8' === $charset ) {
				$data[ $emoji_field ] = wp_encode_emoji( $data[ $emoji_field ] );
			}
		}
	}

	if ( 'attachment' === $post_type ) {
		/**
		 * Filters attachment post data before it is updated in or added to the database.
		 *
		 * @since 3.9.0
		 * @since 5.4.1 The `$unsanitized_postarr` parameter was added.
		 * @since 6.0.0 The `$update` parameter was added.
		 *
		 * @param array $data                An array of slashed, sanitized, and processed attachment post data.
		 * @param array $postarr             An array of slashed and sanitized attachment post data, but not processed.
		 * @param array $unsanitized_postarr An array of slashed yet *unsanitized* and unprocessed attachment post data
		 *                                   as originally passed to wp_insert_post().
		 * @param bool  $update              Whether this is an existing attachment post being updated.
		 */
		$data = apply_filters( 'wp_insert_attachment_data', $data, $postarr, $unsanitized_postarr, $update );
	} else {
		/**
		 * Filters slashed post data just before it is inserted into the database.
		 *
		 * @since 2.7.0
		 * @since 5.4.1 The `$unsanitized_postarr` parameter was added.
		 * @since 6.0.0 The `$update` parameter was added.
		 *
		 * @param array $data                An array of slashed, sanitized, and processed post data.
		 * @param array $postarr             An array of sanitized (and slashed) but otherwise unmodified post data.
		 * @param array $unsanitized_postarr An array of slashed yet *unsanitized* and unprocessed post data as
		 *                                   originally passed to wp_insert_post().
		 * @param bool  $update              Whether this is an existing post being updated.
		 */
		$data = apply_filters( 'wp_insert_post_data', $data, $postarr, $unsanitized_postarr, $update );
	}

	$data  = wp_unslash( $data );
	$where = array( 'ID' => $post_id );

	if ( $update ) {
		/**
		 * Fires immediately before an existing post is updated in the database.
		 *
		 * @since 2.5.0
		 *
		 * @param int   $post_id Post ID.
		 * @param array $data    Array of unslashed post data.
		 */
		do_action( 'pre_post_update', $post_id, $data );

		if ( false === $wpdb->update( $wpdb->posts, $data, $where ) ) {
			if ( $wp_error ) {
				if ( 'attachment' === $post_type ) {
					$message = __( 'Could not update attachment in the database.' );
				} else {
					$message = __( 'Could not update post in the database.' );
				}

				return new WP_Error( 'db_update_error', $message, $wpdb->last_error );
			} else {
				return 0;
			}
		}
	} else {
		// If there is a suggested ID, use it if not already present.
		if ( ! empty( $import_id ) ) {
			$import_id = (int) $import_id;

			if ( ! $wpdb->get_var( $wpdb->prepare( "SELECT ID FROM $wpdb->posts WHERE ID = %d", $import_id ) ) ) {
				$data['ID'] = $import_id;
			}
		}

		if ( false === $wpdb->insert( $wpdb->posts, $data ) ) {
			if ( $wp_error ) {
				if ( 'attachment' === $post_type ) {
					$message = __( 'Could not insert attachment into the database.' );
				} else {
					$message = __( 'Could not insert post into the database.' );
				}

				return new WP_Error( 'db_insert_error', $message, $wpdb->last_error );
			} else {
				return 0;
			}
		}

		$post_id = (int) $wpdb->insert_id;

		// Use the newly generated $post_id.
		$where = array( 'ID' => $post_id );
	}

	if ( empty( $data['post_name'] ) && ! in_array( $data['post_status'], array( 'draft', 'pending', 'auto-draft' ), true ) ) {
		$data['post_name'] = wp_unique_post_slug( sanitize_title( $data['post_title'], $post_id ), $post_id, $data['post_status'], $post_type, $post_parent );

		$wpdb->update( $wpdb->posts, array( 'post_name' => $data['post_name'] ), $where );
		clean_post_cache( $post_id );
	}

	if ( is_object_in_taxonomy( $post_type, 'category' ) ) {
		wp_set_post_categories( $post_id, $post_category );
	}

	if ( isset( $postarr['tags_input'] ) && is_object_in_taxonomy( $post_type, 'post_tag' ) ) {
		wp_set_post_tags( $post_id, $postarr['tags_input'] );
	}

	// Add default term for all associated custom taxonomies.
	if ( 'auto-draft' !== $post_status ) {
		foreach ( get_object_taxonomies( $post_type, 'object' ) as $taxonomy => $tax_object ) {

			if ( ! empty( $tax_object->default_term ) ) {

				// Filter out empty terms.
				if ( isset( $postarr['tax_input'][ $taxonomy ] ) && is_array( $postarr['tax_input'][ $taxonomy ] ) ) {
					$postarr['tax_input'][ $taxonomy ] = array_filter( $postarr['tax_input'][ $taxonomy ] );
				}

				// Passed custom taxonomy list overwrites the existing list if not empty.
				$terms = wp_get_object_terms( $post_id, $taxonomy, array( 'fields' => 'ids' ) );
				if ( ! empty( $terms ) && empty( $postarr['tax_input'][ $taxonomy ] ) ) {
					$postarr['tax_input'][ $taxonomy ] = $terms;
				}

				if ( empty( $postarr['tax_input'][ $taxonomy ] ) ) {
					$default_term_id = get_option( 'default_term_' . $taxonomy );
					if ( ! empty( $default_term_id ) ) {
						$postarr['tax_input'][ $taxonomy ] = array( (int) $default_term_id );
					}
				}
			}
		}
	}

	// New-style support for all custom taxonomies.
	if ( ! empty( $postarr['tax_input'] ) ) {
		foreach ( $postarr['tax_input'] as $taxonomy => $tags ) {
			$taxonomy_obj = get_taxonomy( $taxonomy );

			if ( ! $taxonomy_obj ) {
				/* translators: %s: Taxonomy name. */
				_doing_it_wrong( __FUNCTION__, sprintf( __( 'Invalid taxonomy: %s.' ), $taxonomy ), '4.4.0' );
				continue;
			}

			// array = hierarchical, string = non-hierarchical.
			if ( is_array( $tags ) ) {
				$tags = array_filter( $tags );
			}

			if ( current_user_can( $taxonomy_obj->cap->assign_terms ) ) {
				wp_set_post_terms( $post_id, $tags, $taxonomy );
			}
		}
	}

	if ( ! empty( $postarr['meta_input'] ) ) {
		foreach ( $postarr['meta_input'] as $field => $value ) {
			update_post_meta( $post_id, $field, $value );
		}
	}

	$current_guid = get_post_field( 'guid', $post_id );

	// Set GUID.
	if ( ! $update && '' === $current_guid ) {
		$wpdb->update( $wpdb->posts, array( 'guid' => get_permalink( $post_id ) ), $where );
	}

	if ( 'attachment' === $postarr['post_type'] ) {
		if ( ! empty( $postarr['file'] ) ) {
			update_attached_file( $post_id, $postarr['file'] );
		}

		if ( ! empty( $postarr['context'] ) ) {
			add_post_meta( $post_id, '_wp_attachment_context', $postarr['context'], true );
		}
	}

	// Set or remove featured image.
	if ( isset( $postarr['_thumbnail_id'] ) ) {
		$thumbnail_support = current_theme_supports( 'post-thumbnails', $post_type ) && post_type_supports( $post_type, 'thumbnail' ) || 'revision' === $post_type;

		if ( ! $thumbnail_support && 'attachment' === $post_type && $post_mime_type ) {
			if ( wp_attachment_is( 'audio', $post_id ) ) {
				$thumbnail_support = post_type_supports( 'attachment:audio', 'thumbnail' ) || current_theme_supports( 'post-thumbnails', 'attachment:audio' );
			} elseif ( wp_attachment_is( 'video', $post_id ) ) {
				$thumbnail_support = post_type_supports( 'attachment:video', 'thumbnail' ) || current_theme_supports( 'post-thumbnails', 'attachment:video' );
			}
		}

		if ( $thumbnail_support ) {
			$thumbnail_id = (int) $postarr['_thumbnail_id'];
			if ( -1 === $thumbnail_id ) {
				delete_post_thumbnail( $post_id );
			} else {
				set_post_thumbnail( $post_id, $thumbnail_id );
			}
		}
	}

	clean_post_cache( $post_id );

	$post = get_post( $post_id );

	if ( ! empty( $postarr['page_template'] ) ) {
		$post->page_template = $postarr['page_template'];
		$page_templates      = wp_get_theme()->get_page_templates( $post );

		if ( 'default' !== $postarr['page_template'] && ! isset( $page_templates[ $postarr['page_template'] ] ) ) {
			if ( $wp_error ) {
				return new WP_Error( 'invalid_page_template', __( 'Invalid page template.' ) );
			}

			update_post_meta( $post_id, '_wp_page_template', 'default' );
		} else {
			update_post_meta( $post_id, '_wp_page_template', $postarr['page_template'] );
		}
	}

	if ( 'attachment' !== $postarr['post_type'] ) {
		wp_transition_post_status( $data['post_status'], $previous_status, $post );
	} else {
		if ( $update ) {
			/**
			 * Fires once an existing attachment has been updated.
			 *
			 * @since 2.0.0
			 *
			 * @param int $post_id Attachment ID.
			 */
			do_action( 'edit_attachment', $post_id );

			$post_after = get_post( $post_id );

			/**
			 * Fires once an existing attachment has been updated.
			 *
			 * @since 4.4.0
			 *
			 * @param int     $post_id      Post ID.
			 * @param WP_Post $post_after   Post object following the update.
			 * @param WP_Post $post_before  Post object before the update.
			 */
			do_action( 'attachment_updated', $post_id, $post_after, $post_before );
		} else {

			/**
			 * Fires once an attachment has been added.
			 *
			 * @since 2.0.0
			 *
			 * @param int $post_id Attachment ID.
			 */
			do_action( 'add_attachment', $post_id );
		}

		return $post_id;
	}

	if ( $update ) {
		/**
		 * Fires once an existing post has been updated.
		 *
		 * The dynamic portion of the hook name, `$post->post_type`, refers to
		 * the post type slug.
		 *
		 * Possible hook names include:
		 *
		 *  - `edit_post_post`
		 *  - `edit_post_page`
		 *
		 * @since 5.1.0
		 *
		 * @param int     $post_id Post ID.
		 * @param WP_Post $post    Post object.
		 */
		do_action( "edit_post_{$post->post_type}", $post_id, $post );

		/**
		 * Fires once an existing post has been updated.
		 *
		 * @since 1.2.0
		 *
		 * @param int     $post_id Post ID.
		 * @param WP_Post $post    Post object.
		 */
		do_action( 'edit_post', $post_id, $post );

		$post_after = get_post( $post_id );

		/**
		 * Fires once an existing post has been updated.
		 *
		 * @since 3.0.0
		 *
		 * @param int     $post_id      Post ID.
		 * @param WP_Post $post_after   Post object following the update.
		 * @param WP_Post $post_before  Post object before the update.
		 */
		do_action( 'post_updated', $post_id, $post_after, $post_before );
	}

	/**
	 * Fires once a post has been saved.
	 *
	 * The dynamic portion of the hook name, `$post->post_type`, refers to
	 * the post type slug.
	 *
	 * Possible hook names include:
	 *
	 *  - `save_post_post`
	 *  - `save_post_page`
	 *
	 * @since 3.7.0
	 *
	 * @param int     $post_id Post ID.
	 * @param WP_Post $post    Post object.
	 * @param bool    $update  Whether this is an existing post being updated.
	 */
	do_action( "save_post_{$post->post_type}", $post_id, $post, $update );

	/**
	 * Fires once a post has been saved.
	 *
	 * @since 1.5.0
	 *
	 * @param int     $post_id Post ID.
	 * @param WP_Post $post    Post object.
	 * @param bool    $update  Whether this is an existing post being updated.
	 */
	do_action( 'save_post', $post_id, $post, $update );

	/**
	 * Fires once a post has been saved.
	 *
	 * @since 2.0.0
	 *
	 * @param int     $post_id Post ID.
	 * @param WP_Post $post    Post object.
	 * @param bool    $update  Whether this is an existing post being updated.
	 */
	do_action( 'wp_insert_post', $post_id, $post, $update );

	if ( $fire_after_hooks ) {
		wp_after_insert_post( $post, $update, $post_before );
	}

	return $post_id;
}

/**
 * Updates a post with new post data.
 *
 * The date does not have to be set for drafts. You can set the date and it will
 * not be overridden.
 *
 * @since 1.0.0
 * @since 3.5.0 Added the `$wp_error` parameter to allow a WP_Error to be returned on failure.
 * @since 5.6.0 Added the `$fire_after_hooks` parameter.
 *
 * @param array|object $postarr          Optional. Post data. Arrays are expected to be escaped,
 *                                       objects are not. See wp_insert_post() for accepted arguments.
 *                                       Default array.
 * @param bool         $wp_error         Optional. Whether to return a WP_Error on failure. Default false.
 * @param bool         $fire_after_hooks Optional. Whether to fire the after insert hooks. Default true.
 * @return int|WP_Error The post ID on success. The value 0 or WP_Error on failure.
 */
function wp_update_post( $postarr = array(), $wp_error = false, $fire_after_hooks = true ) {
	if ( is_object( $postarr ) ) {
		// Non-escaped post was passed.
		$postarr = get_object_vars( $postarr );
		$postarr = wp_slash( $postarr );
	}

	// First, get all of the original fields.
	$post = get_post( $postarr['ID'], ARRAY_A );

	if ( is_null( $post ) ) {
		if ( $wp_error ) {
			return new WP_Error( 'invalid_post', __( 'Invalid post ID.' ) );
		}
		return 0;
	}

	// Escape data pulled from DB.
	$post = wp_slash( $post );

	// Passed post category list overwrites existing category list if not empty.
	if ( isset( $postarr['post_category'] ) && is_array( $postarr['post_category'] )
		&& count( $postarr['post_category'] ) > 0
	) {
		$post_cats = $postarr['post_category'];
	} else {
		$post_cats = $post['post_category'];
	}

	// Drafts shouldn't be assigned a date unless explicitly done so by the user.
	if ( isset( $post['post_status'] )
		&& in_array( $post['post_status'], array( 'draft', 'pending', 'auto-draft' ), true )
		&& empty( $postarr['edit_date'] ) && ( '0000-00-00 00:00:00' === $post['post_date_gmt'] )
	) {
		$clear_date = true;
	} else {
		$clear_date = false;
	}

	// Merge old and new fields with new fields overwriting old ones.
	$postarr                  = array_merge( $post, $postarr );
	$postarr['post_category'] = $post_cats;
	if ( $clear_date ) {
		$postarr['post_date']     = current_time( 'mysql' );
		$postarr['post_date_gmt'] = '';
	}

	if ( 'attachment' === $postarr['post_type'] ) {
		return wp_insert_attachment( $postarr, false, 0, $wp_error );
	}

	// Discard 'tags_input' parameter if it's the same as existing post tags.
	if ( isset( $postarr['tags_input'] ) && is_object_in_taxonomy( $postarr['post_type'], 'post_tag' ) ) {
		$tags      = get_the_terms( $postarr['ID'], 'post_tag' );
		$tag_names = array();

		if ( $tags && ! is_wp_error( $tags ) ) {
			$tag_names = wp_list_pluck( $tags, 'name' );
		}

		if ( $postarr['tags_input'] === $tag_names ) {
			unset( $postarr['tags_input'] );
		}
	}

	return wp_insert_post( $postarr, $wp_error, $fire_after_hooks );
}

/**
 * Publishes a post by transitioning the post status.
 *
 * @since 2.1.0
 *
 * @global wpdb $wpdb WordPress database abstraction object.
 *
 * @param int|WP_Post $post Post ID or post object.
 */
function wp_publish_post( $post ) {
	global $wpdb;

	$post = get_post( $post );

	if ( ! $post ) {
		return;
	}

	if ( 'publish' === $post->post_status ) {
		return;
	}

	$post_before = get_post( $post->ID );

	// Ensure at least one term is applied for taxonomies with a default term.
	foreach ( get_object_taxonomies( $post->post_type, 'object' ) as $taxonomy => $tax_object ) {
		// Skip taxonomy if no default term is set.
		if (
			'category' !== $taxonomy &&
			empty( $tax_object->default_term )
		) {
			continue;
		}

		// Do not modify previously set terms.
		if ( ! empty( get_the_terms( $post, $taxonomy ) ) ) {
			continue;
		}

		if ( 'category' === $taxonomy ) {
			$default_term_id = (int) get_option( 'default_category', 0 );
		} else {
			$default_term_id = (int) get_option( 'default_term_' . $taxonomy, 0 );
		}

		if ( ! $default_term_id ) {
			continue;
		}
		wp_set_post_terms( $post->ID, array( $default_term_id ), $taxonomy );
	}

	$wpdb->update( $wpdb->posts, array( 'post_status' => 'publish' ), array( 'ID' => $post->ID ) );

	clean_post_cache( $post->ID );

	$old_status        = $post->post_status;
	$post->post_status = 'publish';
	wp_transition_post_status( 'publish', $old_status, $post );

	/** This action is documented in wp-includes/post.php */
	do_action( "edit_post_{$post->post_type}", $post->ID, $post );

	/** This action is documented in wp-includes/post.php */
	do_action( 'edit_post', $post->ID, $post );

	/** This action is documented in wp-includes/post.php */
	do_action( "save_post_{$post->post_type}", $post->ID, $post, true );

	/** This action is documented in wp-includes/post.php */
	do_action( 'save_post', $post->ID, $post, true );

	/** This action is documented in wp-includes/post.php */
	do_action( 'wp_insert_post', $post->ID, $post, true );

	wp_after_insert_post( $post, true, $post_before );
}

/**
 * Publishes future post and make sure post ID has future post status.
 *
 * Invoked by cron 'publish_future_post' event. This safeguard prevents cron
 * from publishing drafts, etc.
 *
 * @since 2.5.0
 *
 * @param int|WP_Post $post Post ID or post object.
 */
function check_and_publish_future_post( $post ) {
	$post = get_post( $post );

	if ( ! $post ) {
		return;
	}

	if ( 'future' !== $post->post_status ) {
		return;
	}

	$time = strtotime( $post->post_date_gmt . ' GMT' );

	// Uh oh, someone jumped the gun!
	if ( $time > time() ) {
		wp_clear_scheduled_hook( 'publish_future_post', array( $post->ID ) ); // Clear anything else in the system.
		wp_schedule_single_event( $time, 'publish_future_post', array( $post->ID ) );
		return;
	}

	// wp_publish_post() returns no meaningful value.
	wp_publish_post( $post->ID );
}

/**
 * Uses wp_checkdate to return a valid Gregorian-calendar value for post_date.
 * If post_date is not provided, this first checks post_date_gmt if provided,
 * then falls back to use the current time.
 *
 * For back-compat purposes in wp_insert_post, an empty post_date and an invalid
 * post_date_gmt will continue to return '1970-01-01 00:00:00' rather than false.
 *
 * @since 5.7.0
 *
 * @param string $post_date     The date in mysql format (`Y-m-d H:i:s`).
 * @param string $post_date_gmt The GMT date in mysql format (`Y-m-d H:i:s`).
 * @return string|false A valid Gregorian-calendar date string, or false on failure.
 */
function wp_resolve_post_date( $post_date = '', $post_date_gmt = '' ) {
	// If the date is empty, set the date to now.
	if ( empty( $post_date ) || '0000-00-00 00:00:00' === $post_date ) {
		if ( empty( $post_date_gmt ) || '0000-00-00 00:00:00' === $post_date_gmt ) {
			$post_date = current_time( 'mysql' );
		} else {
			$post_date = get_date_from_gmt( $post_date_gmt );
		}
	}

	// Validate the date.
	$month = (int) substr( $post_date, 5, 2 );
	$day   = (int) substr( $post_date, 8, 2 );
	$year  = (int) substr( $post_date, 0, 4 );

	$valid_date = wp_checkdate( $month, $day, $year, $post_date );

	if ( ! $valid_date ) {
		return false;
	}
	return $post_date;
}

/**
 * Computes a unique slug for the post, when given the desired slug and some post details.
 *
 * @since 2.8.0
 *
 * @global wpdb       $wpdb       WordPress database abstraction object.
 * @global WP_Rewrite $wp_rewrite WordPress rewrite component.
 *
 * @param string $slug        The desired slug (post_name).
 * @param int    $post_id     Post ID.
 * @param string $post_status No uniqueness checks are made if the post is still draft or pending.
 * @param string $post_type   Post type.
 * @param int    $post_parent Post parent ID.
 * @return string Unique slug for the post, based on $post_name (with a -1, -2, etc. suffix)
 */
function wp_unique_post_slug( $slug, $post_id, $post_status, $post_type, $post_parent ) {
	if ( in_array( $post_status, array( 'draft', 'pending', 'auto-draft' ), true )
		|| ( 'inherit' === $post_status && 'revision' === $post_type ) || 'user_request' === $post_type
	) {
		return $slug;
	}

	/**
	 * Filters the post slug before it is generated to be unique.
	 *
	 * Returning a non-null value will short-circuit the
	 * unique slug generation, returning the passed value instead.
	 *
	 * @since 5.1.0
	 *
	 * @param string|null $override_slug Short-circuit return value.
	 * @param string      $slug          The desired slug (post_name).
	 * @param int         $post_id       Post ID.
	 * @param string      $post_status   The post status.
	 * @param string      $post_type     Post type.
	 * @param int         $post_parent   Post parent ID.
	 */
	$override_slug = apply_filters( 'pre_wp_unique_post_slug', null, $slug, $post_id, $post_status, $post_type, $post_parent );
	if ( null !== $override_slug ) {
		return $override_slug;
	}

	global $wpdb, $wp_rewrite;

	$original_slug = $slug;

	$feeds = $wp_rewrite->feeds;
	if ( ! is_array( $feeds ) ) {
		$feeds = array();
	}

	if ( 'attachment' === $post_type ) {
		// Attachment slugs must be unique across all types.
		$check_sql       = "SELECT post_name FROM $wpdb->posts WHERE post_name = %s AND ID != %d LIMIT 1";
		$post_name_check = $wpdb->get_var( $wpdb->prepare( $check_sql, $slug, $post_id ) );

		/**
		 * Filters whether the post slug would make a bad attachment slug.
		 *
		 * @since 3.1.0
		 *
		 * @param bool   $bad_slug Whether the slug would be bad as an attachment slug.
		 * @param string $slug     The post slug.
		 */
		$is_bad_attachment_slug = apply_filters( 'wp_unique_post_slug_is_bad_attachment_slug', false, $slug );

		if ( $post_name_check
			|| in_array( $slug, $feeds, true ) || 'embed' === $slug
			|| $is_bad_attachment_slug
		) {
			$suffix = 2;
			do {
				$alt_post_name   = _truncate_post_slug( $slug, 200 - ( strlen( $suffix ) + 1 ) ) . "-$suffix";
				$post_name_check = $wpdb->get_var( $wpdb->prepare( $check_sql, $alt_post_name, $post_id ) );
				++$suffix;
			} while ( $post_name_check );
			$slug = $alt_post_name;
		}
	} elseif ( is_post_type_hierarchical( $post_type ) ) {
		if ( 'nav_menu_item' === $post_type ) {
			return $slug;
		}

		/*
		 * Page slugs must be unique within their own trees. Pages are in a separate
		 * namespace than posts so page slugs are allowed to overlap post slugs.
		 */
		$check_sql       = "SELECT post_name FROM $wpdb->posts WHERE post_name = %s AND post_type IN ( %s, 'attachment' ) AND ID != %d AND post_parent = %d LIMIT 1";
		$post_name_check = $wpdb->get_var( $wpdb->prepare( $check_sql, $slug, $post_type, $post_id, $post_parent ) );

		/**
		 * Filters whether the post slug would make a bad hierarchical post slug.
		 *
		 * @since 3.1.0
		 *
		 * @param bool   $bad_slug    Whether the post slug would be bad in a hierarchical post context.
		 * @param string $slug        The post slug.
		 * @param string $post_type   Post type.
		 * @param int    $post_parent Post parent ID.
		 */
		$is_bad_hierarchical_slug = apply_filters( 'wp_unique_post_slug_is_bad_hierarchical_slug', false, $slug, $post_type, $post_parent );

		if ( $post_name_check
			|| in_array( $slug, $feeds, true ) || 'embed' === $slug
			|| preg_match( "@^($wp_rewrite->pagination_base)?\d+$@", $slug )
			|| $is_bad_hierarchical_slug
		) {
			$suffix = 2;
			do {
				$alt_post_name   = _truncate_post_slug( $slug, 200 - ( strlen( $suffix ) + 1 ) ) . "-$suffix";
				$post_name_check = $wpdb->get_var( $wpdb->prepare( $check_sql, $alt_post_name, $post_type, $post_id, $post_parent ) );
				++$suffix;
			} while ( $post_name_check );
			$slug = $alt_post_name;
		}
	} else {
		// Post slugs must be unique across all posts.
		$check_sql       = "SELECT post_name FROM $wpdb->posts WHERE post_name = %s AND post_type = %s AND ID != %d LIMIT 1";
		$post_name_check = $wpdb->get_var( $wpdb->prepare( $check_sql, $slug, $post_type, $post_id ) );

		$post = get_post( $post_id );

		// Prevent new post slugs that could result in URLs that conflict with date archives.
		$conflicts_with_date_archive = false;
		if ( 'post' === $post_type && ( ! $post || $post->post_name !== $slug ) && preg_match( '/^[0-9]+$/', $slug ) ) {
			$slug_num = (int) $slug;

			if ( $slug_num ) {
				$permastructs   = array_values( array_filter( explode( '/', get_option( 'permalink_structure' ) ) ) );
				$postname_index = array_search( '%postname%', $permastructs, true );

				/*
				* Potential date clashes are as follows:
				*
				* - Any integer in the first permastruct position could be a year.
				* - An integer between 1 and 12 that follows 'year' conflicts with 'monthnum'.
				* - An integer between 1 and 31 that follows 'monthnum' conflicts with 'day'.
				*/
				if ( 0 === $postname_index ||
					( $postname_index && '%year%' === $permastructs[ $postname_index - 1 ] && 13 > $slug_num ) ||
					( $postname_index && '%monthnum%' === $permastructs[ $postname_index - 1 ] && 32 > $slug_num )
				) {
					$conflicts_with_date_archive = true;
				}
			}
		}

		/**
		 * Filters whether the post slug would be bad as a flat slug.
		 *
		 * @since 3.1.0
		 *
		 * @param bool   $bad_slug  Whether the post slug would be bad as a flat slug.
		 * @param string $slug      The post slug.
		 * @param string $post_type Post type.
		 */
		$is_bad_flat_slug = apply_filters( 'wp_unique_post_slug_is_bad_flat_slug', false, $slug, $post_type );

		if ( $post_name_check
			|| in_array( $slug, $feeds, true ) || 'embed' === $slug
			|| $conflicts_with_date_archive
			|| $is_bad_flat_slug
		) {
			$suffix = 2;
			do {
				$alt_post_name   = _truncate_post_slug( $slug, 200 - ( strlen( $suffix ) + 1 ) ) . "-$suffix";
				$post_name_check = $wpdb->get_var( $wpdb->prepare( $check_sql, $alt_post_name, $post_type, $post_id ) );
				++$suffix;
			} while ( $post_name_check );
			$slug = $alt_post_name;
		}
	}

	/**
	 * Filters the unique post slug.
	 *
	 * @since 3.3.0
	 *
	 * @param string $slug          The post slug.
	 * @param int    $post_id       Post ID.
	 * @param string $post_status   The post status.
	 * @param string $post_type     Post type.
	 * @param int    $post_parent   Post parent ID
	 * @param string $original_slug The original post slug.
	 */
	return apply_filters( 'wp_unique_post_slug', $slug, $post_id, $post_status, $post_type, $post_parent, $original_slug );
}

/**
 * Truncates a post slug.
 *
 * @since 3.6.0
 * @access private
 *
 * @see utf8_uri_encode()
 *
 * @param string $slug   The slug to truncate.
 * @param int    $length Optional. Max length of the slug. Default 200 (characters).
 * @return string The truncated slug.
 */
function _truncate_post_slug( $slug, $length = 200 ) {
	if ( strlen( $slug ) > $length ) {
		$decoded_slug = urldecode( $slug );
		if ( $decoded_slug === $slug ) {
			$slug = substr( $slug, 0, $length );
		} else {
			$slug = utf8_uri_encode( $decoded_slug, $length, true );
		}
	}

	return rtrim( $slug, '-' );
}

/**
 * Adds tags to a post.
 *
 * @see wp_set_post_tags()
 *
 * @since 2.3.0
 *
 * @param int          $post_id Optional. The Post ID. Does not default to the ID of the global $post.
 * @param string|array $tags    Optional. An array of tags to set for the post, or a string of tags
 *                              separated by commas. Default empty.
 * @return array|false|WP_Error Array of affected term IDs. WP_Error or false on failure.
 */
function wp_add_post_tags( $post_id = 0, $tags = '' ) {
	return wp_set_post_tags( $post_id, $tags, true );
}

/**
 * Sets the tags for a post.
 *
 * @since 2.3.0
 *
 * @see wp_set_object_terms()
 *
 * @param int          $post_id Optional. The Post ID. Does not default to the ID of the global $post.
 * @param string|array $tags    Optional. An array of tags to set for the post, or a string of tags
 *                              separated by commas. Default empty.
 * @param bool         $append  Optional. If true, don't delete existing tags, just add on. If false,
 *                              replace the tags with the new tags. Default false.
 * @return array|false|WP_Error Array of term taxonomy IDs of affected terms. WP_Error or false on failure.
 */
function wp_set_post_tags( $post_id = 0, $tags = '', $append = false ) {
	return wp_set_post_terms( $post_id, $tags, 'post_tag', $append );
}

/**
 * Sets the terms for a post.
 *
 * @since 2.8.0
 *
 * @see wp_set_object_terms()
 *
 * @param int          $post_id  Optional. The Post ID. Does not default to the ID of the global $post.
 * @param string|array $terms    Optional. An array of terms to set for the post, or a string of terms
 *                               separated by commas. Hierarchical taxonomies must always pass IDs rather
 *                               than names so that children with the same names but different parents
 *                               aren't confused. Default empty.
 * @param string       $taxonomy Optional. Taxonomy name. Default 'post_tag'.
 * @param bool         $append   Optional. If true, don't delete existing terms, just add on. If false,
 *                               replace the terms with the new terms. Default false.
 * @return array|false|WP_Error Array of term taxonomy IDs of affected terms. WP_Error or false on failure.
 */
function wp_set_post_terms( $post_id = 0, $terms = '', $taxonomy = 'post_tag', $append = false ) {
	$post_id = (int) $post_id;

	if ( ! $post_id ) {
		return false;
	}

	if ( empty( $terms ) ) {
		$terms = array();
	}

	if ( ! is_array( $terms ) ) {
		$comma = _x( ',', 'tag delimiter' );
		if ( ',' !== $comma ) {
			$terms = str_replace( $comma, ',', $terms );
		}
		$terms = explode( ',', trim( $terms, " \n\t\r\0\x0B," ) );
	}

	/*
	 * Hierarchical taxonomies must always pass IDs rather than names so that
	 * children with the same names but different parents aren't confused.
	 */
	if ( is_taxonomy_hierarchical( $taxonomy ) ) {
		$terms = array_unique( array_map( 'intval', $terms ) );
	}

	return wp_set_object_terms( $post_id, $terms, $taxonomy, $append );
}

/**
 * Sets categories for a post.
 *
 * If no categories are provided, the default category is used.
 *
 * @since 2.1.0
 *
 * @param int       $post_id         Optional. The Post ID. Does not default to the ID
 *                                   of the global $post. Default 0.
 * @param int[]|int $post_categories Optional. List of category IDs, or the ID of a single category.
 *                                   Default empty array.
 * @param bool      $append          If true, don't delete existing categories, just add on.
 *                                   If false, replace the categories with the new categories.
 * @return array|false|WP_Error Array of term taxonomy IDs of affected categories. WP_Error or false on failure.
 */
function wp_set_post_categories( $post_id = 0, $post_categories = array(), $append = false ) {
	$post_id     = (int) $post_id;
	$post_type   = get_post_type( $post_id );
	$post_status = get_post_status( $post_id );

	// If $post_categories isn't already an array, make it one.
	$post_categories = (array) $post_categories;

	if ( empty( $post_categories ) ) {
		/**
		 * Filters post types (in addition to 'post') that require a default category.
		 *
		 * @since 5.5.0
		 *
		 * @param string[] $post_types An array of post type names. Default empty array.
		 */
		$default_category_post_types = apply_filters( 'default_category_post_types', array() );

		// Regular posts always require a default category.
		$default_category_post_types = array_merge( $default_category_post_types, array( 'post' ) );

		if ( in_array( $post_type, $default_category_post_types, true )
			&& is_object_in_taxonomy( $post_type, 'category' )
			&& 'auto-draft' !== $post_status
		) {
			$post_categories = array( get_option( 'default_category' ) );
			$append          = false;
		} else {
			$post_categories = array();
		}
	} elseif ( 1 === count( $post_categories ) && '' === reset( $post_categories ) ) {
		return true;
	}

	return wp_set_post_terms( $post_id, $post_categories, 'category', $append );
}

/**
 * Fires actions related to the transitioning of a post's status.
 *
 * When a post is saved, the post status is "transitioned" from one status to another,
 * though this does not always mean the status has actually changed before and after
 * the save. This function fires a number of action hooks related to that transition:
 * the generic {@see 'transition_post_status'} action, as well as the dynamic hooks
 * {@see '$old_status_to_$new_status'} and {@see '$new_status_$post->post_type'}. Note
 * that the function does not transition the post object in the database.
 *
 * For instance: When publishing a post for the first time, the post status may transition
 * from 'draft' – or some other status – to 'publish'. However, if a post is already
 * published and is simply being updated, the "old" and "new" statuses may both be 'publish'
 * before and after the transition.
 *
 * @since 2.3.0
 *
 * @param string  $new_status Transition to this post status.
 * @param string  $old_status Previous post status.
 * @param WP_Post $post Post data.
 */
function wp_transition_post_status( $new_status, $old_status, $post ) {
	/**
	 * Fires when a post is transitioned from one status to another.
	 *
	 * @since 2.3.0
	 *
	 * @param string  $new_status New post status.
	 * @param string  $old_status Old post status.
	 * @param WP_Post $post       Post object.
	 */
	do_action( 'transition_post_status', $new_status, $old_status, $post );

	/**
	 * Fires when a post is transitioned from one status to another.
	 *
	 * The dynamic portions of the hook name, `$new_status` and `$old_status`,
	 * refer to the old and new post statuses, respectively.
	 *
	 * Possible hook names include:
	 *
	 *  - `draft_to_publish`
	 *  - `publish_to_trash`
	 *  - `pending_to_draft`
	 *
	 * @since 2.3.0
	 *
	 * @param WP_Post $post Post object.
	 */
	do_action( "{$old_status}_to_{$new_status}", $post );

	/**
	 * Fires when a post is transitioned from one status to another.
	 *
	 * The dynamic portions of the hook name, `$new_status` and `$post->post_type`,
	 * refer to the new post status and post type, respectively.
	 *
	 * Possible hook names include:
	 *
	 *  - `draft_post`
	 *  - `future_post`
	 *  - `pending_post`
	 *  - `private_post`
	 *  - `publish_post`
	 *  - `trash_post`
	 *  - `draft_page`
	 *  - `future_page`
	 *  - `pending_page`
	 *  - `private_page`
	 *  - `publish_page`
	 *  - `trash_page`
	 *  - `publish_attachment`
	 *  - `trash_attachment`
	 *
	 * Please note: When this action is hooked using a particular post status (like
	 * 'publish', as `publish_{$post->post_type}`), it will fire both when a post is
	 * first transitioned to that status from something else, as well as upon
	 * subsequent post updates (old and new status are both the same).
	 *
	 * Therefore, if you are looking to only fire a callback when a post is first
	 * transitioned to a status, use the {@see 'transition_post_status'} hook instead.
	 *
	 * @since 2.3.0
	 * @since 5.9.0 Added `$old_status` parameter.
	 *
	 * @param int     $post_id    Post ID.
	 * @param WP_Post $post       Post object.
	 * @param string  $old_status Old post status.
	 */
	do_action( "{$new_status}_{$post->post_type}", $post->ID, $post, $old_status );
}

/**
 * Fires actions after a post, its terms and meta data has been saved.
 *
 * @since 5.6.0
 *
 * @param int|WP_Post  $post        The post ID or object that has been saved.
 * @param bool         $update      Whether this is an existing post being updated.
 * @param null|WP_Post $post_before Null for new posts, the WP_Post object prior
 *                                  to the update for updated posts.
 */
function wp_after_insert_post( $post, $update, $post_before ) {
	$post = get_post( $post );

	if ( ! $post ) {
		return;
	}

	$post_id = $post->ID;

	/**
	 * Fires once a post, its terms and meta data has been saved.
	 *
	 * @since 5.6.0
	 *
	 * @param int          $post_id     Post ID.
	 * @param WP_Post      $post        Post object.
	 * @param bool         $update      Whether this is an existing post being updated.
	 * @param null|WP_Post $post_before Null for new posts, the WP_Post object prior
	 *                                  to the update for updated posts.
	 */
	do_action( 'wp_after_insert_post', $post_id, $post, $update, $post_before );
}

//
// Comment, trackback, and pingback functions.
//

/**
 * Adds a URL to those already pinged.
 *
 * @since 1.5.0
 * @since 4.7.0 `$post` can be a WP_Post object.
 * @since 4.7.0 `$uri` can be an array of URIs.
 *
 * @global wpdb $wpdb WordPress database abstraction object.
 *
 * @param int|WP_Post  $post Post ID or post object.
 * @param string|array $uri  Ping URI or array of URIs.
 * @return int|false How many rows were updated.
 */
function add_ping( $post, $uri ) {
	global $wpdb;

	$post = get_post( $post );

	if ( ! $post ) {
		return false;
	}

	$pung = trim( $post->pinged );
	$pung = preg_split( '/\s/', $pung );

	if ( is_array( $uri ) ) {
		$pung = array_merge( $pung, $uri );
	} else {
		$pung[] = $uri;
	}
	$new = implode( "\n", $pung );

	/**
	 * Filters the new ping URL to add for the given post.
	 *
	 * @since 2.0.0
	 *
	 * @param string $new New ping URL to add.
	 */
	$new = apply_filters( 'add_ping', $new );

	$return = $wpdb->update( $wpdb->posts, array( 'pinged' => $new ), array( 'ID' => $post->ID ) );
	clean_post_cache( $post->ID );
	return $return;
}

/**
 * Retrieves enclosures already enclosed for a post.
 *
 * @since 1.5.0
 *
 * @param int $post_id Post ID.
 * @return string[] Array of enclosures for the given post.
 */
function get_enclosed( $post_id ) {
	$custom_fields = get_post_custom( $post_id );
	$pung          = array();
	if ( ! is_array( $custom_fields ) ) {
		return $pung;
	}

	foreach ( $custom_fields as $key => $val ) {
		if ( 'enclosure' !== $key || ! is_array( $val ) ) {
			continue;
		}
		foreach ( $val as $enc ) {
			$enclosure = explode( "\n", $enc );
			$pung[]    = trim( $enclosure[0] );
		}
	}

	/**
	 * Filters the list of enclosures already enclosed for the given post.
	 *
	 * @since 2.0.0
	 *
	 * @param string[] $pung    Array of enclosures for the given post.
	 * @param int      $post_id Post ID.
	 */
	return apply_filters( 'get_enclosed', $pung, $post_id );
}

/**
 * Retrieves URLs already pinged for a post.
 *
 * @since 1.5.0
 *
 * @since 4.7.0 `$post` can be a WP_Post object.
 *
 * @param int|WP_Post $post Post ID or object.
 * @return string[]|false Array of URLs already pinged for the given post, false if the post is not found.
 */
function get_pung( $post ) {
	$post = get_post( $post );

	if ( ! $post ) {
		return false;
	}

	$pung = trim( $post->pinged );
	$pung = preg_split( '/\s/', $pung );

	/**
	 * Filters the list of already-pinged URLs for the given post.
	 *
	 * @since 2.0.0
	 *
	 * @param string[] $pung Array of URLs already pinged for the given post.
	 */
	return apply_filters( 'get_pung', $pung );
}

/**
 * Retrieves URLs that need to be pinged.
 *
 * @since 1.5.0
 * @since 4.7.0 `$post` can be a WP_Post object.
 *
 * @param int|WP_Post $post Post ID or post object.
 * @return string[]|false List of URLs yet to ping.
 */
function get_to_ping( $post ) {
	$post = get_post( $post );

	if ( ! $post ) {
		return false;
	}

	$to_ping = sanitize_trackback_urls( $post->to_ping );
	$to_ping = preg_split( '/\s/', $to_ping, -1, PREG_SPLIT_NO_EMPTY );

	/**
	 * Filters the list of URLs yet to ping for the given post.
	 *
	 * @since 2.0.0
	 *
	 * @param string[] $to_ping List of URLs yet to ping.
	 */
	return apply_filters( 'get_to_ping', $to_ping );
}

/**
 * Does trackbacks for a list of URLs.
 *
 * @since 1.0.0
 *
 * @param string $tb_list Comma separated list of URLs.
 * @param int    $post_id Post ID.
 */
function trackback_url_list( $tb_list, $post_id ) {
	if ( ! empty( $tb_list ) ) {
		// Get post data.
		$postdata = get_post( $post_id, ARRAY_A );

		// Form an excerpt.
		$excerpt = strip_tags( $postdata['post_excerpt'] ? $postdata['post_excerpt'] : $postdata['post_content'] );

		if ( strlen( $excerpt ) > 255 ) {
			$excerpt = substr( $excerpt, 0, 252 ) . '&hellip;';
		}

		$trackback_urls = explode( ',', $tb_list );
		foreach ( (array) $trackback_urls as $tb_url ) {
			$tb_url = trim( $tb_url );
			trackback( $tb_url, wp_unslash( $postdata['post_title'] ), $excerpt, $post_id );
		}
	}
}

//
// Page functions.
//

/**
 * Gets a list of page IDs.
 *
 * @since 2.0.0
 *
 * @global wpdb $wpdb WordPress database abstraction object.
 *
 * @return string[] List of page IDs as strings.
 */
function get_all_page_ids() {
	global $wpdb;

	$page_ids = wp_cache_get( 'all_page_ids', 'posts' );
	if ( ! is_array( $page_ids ) ) {
		$page_ids = $wpdb->get_col( "SELECT ID FROM $wpdb->posts WHERE post_type = 'page'" );
		wp_cache_add( 'all_page_ids', $page_ids, 'posts' );
	}

	return $page_ids;
}

/**
 * Retrieves page data given a page ID or page object.
 *
 * Use get_post() instead of get_page().
 *
 * @since 1.5.1
 * @deprecated 3.5.0 Use get_post()
 *
 * @param int|WP_Post $page   Page object or page ID. Passed by reference.
 * @param string      $output Optional. The required return type. One of OBJECT, ARRAY_A, or ARRAY_N, which
 *                            correspond to a WP_Post object, an associative array, or a numeric array,
 *                            respectively. Default OBJECT.
 * @param string      $filter Optional. How the return value should be filtered. Accepts 'raw',
 *                            'edit', 'db', 'display'. Default 'raw'.
 * @return WP_Post|array|null WP_Post or array on success, null on failure.
 */
function get_page( $page, $output = OBJECT, $filter = 'raw' ) {
	return get_post( $page, $output, $filter );
}

/**
 * Retrieves a page given its path.
 *
 * @since 2.1.0
 *
 * @global wpdb $wpdb WordPress database abstraction object.
 *
 * @param string       $page_path Page path.
 * @param string       $output    Optional. The required return type. One of OBJECT, ARRAY_A, or ARRAY_N, which
 *                                correspond to a WP_Post object, an associative array, or a numeric array,
 *                                respectively. Default OBJECT.
 * @param string|array $post_type Optional. Post type or array of post types. Default 'page'.
 * @return WP_Post|array|null WP_Post (or array) on success, or null on failure.
 */
function get_page_by_path( $page_path, $output = OBJECT, $post_type = 'page' ) {
	global $wpdb;

	$last_changed = wp_cache_get_last_changed( 'posts' );

	$hash      = md5( $page_path . serialize( $post_type ) );
	$cache_key = "get_page_by_path:$hash:$last_changed";
	$cached    = wp_cache_get( $cache_key, 'post-queries' );
	if ( false !== $cached ) {
		// Special case: '0' is a bad `$page_path`.
		if ( '0' === $cached || 0 === $cached ) {
			return;
		} else {
			return get_post( $cached, $output );
		}
	}

	$page_path     = rawurlencode( urldecode( $page_path ) );
	$page_path     = str_replace( '%2F', '/', $page_path );
	$page_path     = str_replace( '%20', ' ', $page_path );
	$parts         = explode( '/', trim( $page_path, '/' ) );
	$parts         = array_map( 'sanitize_title_for_query', $parts );
	$escaped_parts = esc_sql( $parts );

	$in_string = "'" . implode( "','", $escaped_parts ) . "'";

	if ( is_array( $post_type ) ) {
		$post_types = $post_type;
	} else {
		$post_types = array( $post_type, 'attachment' );
	}

	$post_types          = esc_sql( $post_types );
	$post_type_in_string = "'" . implode( "','", $post_types ) . "'";
	$sql                 = "
		SELECT ID, post_name, post_parent, post_type
		FROM $wpdb->posts
		WHERE post_name IN ($in_string)
		AND post_type IN ($post_type_in_string)
	";

	$pages = $wpdb->get_results( $sql, OBJECT_K );

	$revparts = array_reverse( $parts );

	$foundid = 0;
	foreach ( (array) $pages as $page ) {
		if ( $page->post_name == $revparts[0] ) {
			$count = 0;
			$p     = $page;

			/*
			 * Loop through the given path parts from right to left,
			 * ensuring each matches the post ancestry.
			 */
			while ( 0 != $p->post_parent && isset( $pages[ $p->post_parent ] ) ) {
				++$count;
				$parent = $pages[ $p->post_parent ];
				if ( ! isset( $revparts[ $count ] ) || $parent->post_name != $revparts[ $count ] ) {
					break;
				}
				$p = $parent;
			}

			if ( 0 == $p->post_parent && count( $revparts ) === $count + 1 && $p->post_name == $revparts[ $count ] ) {
				$foundid = $page->ID;
				if ( $page->post_type == $post_type ) {
					break;
				}
			}
		}
	}

	// We cache misses as well as hits.
	wp_cache_set( $cache_key, $foundid, 'post-queries' );

	if ( $foundid ) {
		return get_post( $foundid, $output );
	}

	return null;
}

/**
 * Identifies descendants of a given page ID in a list of page objects.
 *
 * Descendants are identified from the `$pages` array passed to the function. No database queries are performed.
 *
 * @since 1.5.1
 *
 * @param int       $page_id Page ID.
 * @param WP_Post[] $pages   List of page objects from which descendants should be identified.
 * @return WP_Post[] List of page children.
 */
function get_page_children( $page_id, $pages ) {
	// Build a hash of ID -> children.
	$children = array();
	foreach ( (array) $pages as $page ) {
		$children[ (int) $page->post_parent ][] = $page;
	}

	$page_list = array();

	// Start the search by looking at immediate children.
	if ( isset( $children[ $page_id ] ) ) {
		// Always start at the end of the stack in order to preserve original `$pages` order.
		$to_look = array_reverse( $children[ $page_id ] );

		while ( $to_look ) {
			$p           = array_pop( $to_look );
			$page_list[] = $p;
			if ( isset( $children[ $p->ID ] ) ) {
				foreach ( array_reverse( $children[ $p->ID ] ) as $child ) {
					// Append to the `$to_look` stack to descend the tree.
					$to_look[] = $child;
				}
			}
		}
	}

	return $page_list;
}

/**
 * Orders the pages with children under parents in a flat list.
 *
 * It uses auxiliary structure to hold parent-children relationships and
 * runs in O(N) complexity
 *
 * @since 2.0.0
 *
 * @param WP_Post[] $pages   Posts array (passed by reference).
 * @param int       $page_id Optional. Parent page ID. Default 0.
 * @return string[] Array of post names keyed by ID and arranged by hierarchy. Children immediately follow their parents.
 */
function get_page_hierarchy( &$pages, $page_id = 0 ) {
	if ( empty( $pages ) ) {
		return array();
	}

	$children = array();
	foreach ( (array) $pages as $p ) {
		$parent_id                = (int) $p->post_parent;
		$children[ $parent_id ][] = $p;
	}

	$result = array();
	_page_traverse_name( $page_id, $children, $result );

	return $result;
}

/**
 * Traverses and return all the nested children post names of a root page.
 *
 * $children contains parent-children relations
 *
 * @since 2.9.0
 * @access private
 *
 * @see _page_traverse_name()
 *
 * @param int      $page_id  Page ID.
 * @param array    $children Parent-children relations (passed by reference).
 * @param string[] $result   Array of page names keyed by ID (passed by reference).
 */
function _page_traverse_name( $page_id, &$children, &$result ) {
	if ( isset( $children[ $page_id ] ) ) {
		foreach ( (array) $children[ $page_id ] as $child ) {
			$result[ $child->ID ] = $child->post_name;
			_page_traverse_name( $child->ID, $children, $result );
		}
	}
}

/**
 * Builds the URI path for a page.
 *
 * Sub pages will be in the "directory" under the parent page post name.
 *
 * @since 1.5.0
 * @since 4.6.0 The `$page` parameter was made optional.
 *
 * @param WP_Post|object|int $page Optional. Page ID or WP_Post object. Default is global $post.
 * @return string|false Page URI, false on error.
 */
function get_page_uri( $page = 0 ) {
	if ( ! $page instanceof WP_Post ) {
		$page = get_post( $page );
	}

	if ( ! $page ) {
		return false;
	}

	$uri = $page->post_name;

	foreach ( $page->ancestors as $parent ) {
		$parent = get_post( $parent );
		if ( $parent && $parent->post_name ) {
			$uri = $parent->post_name . '/' . $uri;
		}
	}

	/**
	 * Filters the URI for a page.
	 *
	 * @since 4.4.0
	 *
	 * @param string  $uri  Page URI.
	 * @param WP_Post $page Page object.
	 */
	return apply_filters( 'get_page_uri', $uri, $page );
}

/**
 * Retrieves an array of pages (or hierarchical post type items).
 *
 * @since 1.5.0
 * @since 6.3.0 Use WP_Query internally.
 *
 * @param array|string $args {
 *     Optional. Array or string of arguments to retrieve pages.
 *
 *     @type int          $child_of     Page ID to return child and grandchild pages of. Note: The value
 *                                      of `$hierarchical` has no bearing on whether `$child_of` returns
 *                                      hierarchical results. Default 0, or no restriction.
 *     @type string       $sort_order   How to sort retrieved pages. Accepts 'ASC', 'DESC'. Default 'ASC'.
 *     @type string       $sort_column  What columns to sort pages by, comma-separated. Accepts 'post_author',
 *                                      'post_date', 'post_title', 'post_name', 'post_modified', 'menu_order',
 *                                      'post_modified_gmt', 'post_parent', 'ID', 'rand', 'comment_count'.
 *                                      'post_' can be omitted for any values that start with it.
 *                                      Default 'post_title'.
 *     @type bool         $hierarchical Whether to return pages hierarchically. If false in conjunction with
 *                                      `$child_of` also being false, both arguments will be disregarded.
 *                                      Default true.
 *     @type int[]        $exclude      Array of page IDs to exclude. Default empty array.
 *     @type int[]        $include      Array of page IDs to include. Cannot be used with `$child_of`,
 *                                      `$parent`, `$exclude`, `$meta_key`, `$meta_value`, or `$hierarchical`.
 *                                      Default empty array.
 *     @type string       $meta_key     Only include pages with this meta key. Default empty.
 *     @type string       $meta_value   Only include pages with this meta value. Requires `$meta_key`.
 *                                      Default empty.
 *     @type string       $authors      A comma-separated list of author IDs. Default empty.
 *     @type int          $parent       Page ID to return direct children of. Default -1, or no restriction.
 *     @type string|int[] $exclude_tree Comma-separated string or array of page IDs to exclude.
 *                                      Default empty array.
 *     @type int          $number       The number of pages to return. Default 0, or all pages.
 *     @type int          $offset       The number of pages to skip before returning. Requires `$number`.
 *                                      Default 0.
 *     @type string       $post_type    The post type to query. Default 'page'.
 *     @type string|array $post_status  A comma-separated list or array of post statuses to include.
 *                                      Default 'publish'.
 * }
 * @return WP_Post[]|false Array of pages (or hierarchical post type items). Boolean false if the
 *                         specified post type is not hierarchical or the specified status is not
 *                         supported by the post type.
 */
function get_pages( $args = array() ) {
	$defaults = array(
		'child_of'     => 0,
		'sort_order'   => 'ASC',
		'sort_column'  => 'post_title',
		'hierarchical' => 1,
		'exclude'      => array(),
		'include'      => array(),
		'meta_key'     => '',
		'meta_value'   => '',
		'authors'      => '',
		'parent'       => -1,
		'exclude_tree' => array(),
		'number'       => '',
		'offset'       => 0,
		'post_type'    => 'page',
		'post_status'  => 'publish',
	);

	$parsed_args = wp_parse_args( $args, $defaults );

	$number       = (int) $parsed_args['number'];
	$offset       = (int) $parsed_args['offset'];
	$child_of     = (int) $parsed_args['child_of'];
	$hierarchical = $parsed_args['hierarchical'];
	$exclude      = $parsed_args['exclude'];
	$meta_key     = $parsed_args['meta_key'];
	$meta_value   = $parsed_args['meta_value'];
	$parent       = $parsed_args['parent'];
	$post_status  = $parsed_args['post_status'];

	// Make sure the post type is hierarchical.
	$hierarchical_post_types = get_post_types( array( 'hierarchical' => true ) );
	if ( ! in_array( $parsed_args['post_type'], $hierarchical_post_types, true ) ) {
		return false;
	}

	if ( $parent > 0 && ! $child_of ) {
		$hierarchical = false;
	}

	// Make sure we have a valid post status.
	if ( ! is_array( $post_status ) ) {
		$post_status = explode( ',', $post_status );
	}
	if ( array_diff( $post_status, get_post_stati() ) ) {
		return false;
	}

	$query_args = array(
		'orderby'                => 'post_title',
		'order'                  => 'ASC',
		'post__not_in'           => wp_parse_id_list( $exclude ),
		'meta_key'               => $meta_key,
		'meta_value'             => $meta_value,
		'posts_per_page'         => -1,
		'offset'                 => $offset,
		'post_type'              => $parsed_args['post_type'],
		'post_status'            => $post_status,
		'update_post_term_cache' => false,
		'update_post_meta_cache' => false,
		'ignore_sticky_posts'    => true,
		'no_found_rows'          => true,
	);

	if ( ! empty( $parsed_args['include'] ) ) {
		$child_of = 0; // Ignore child_of, parent, exclude, meta_key, and meta_value params if using include.
		$parent   = -1;
		unset( $query_args['post__not_in'], $query_args['meta_key'], $query_args['meta_value'] );
		$hierarchical           = false;
		$query_args['post__in'] = wp_parse_id_list( $parsed_args['include'] );
	}

	if ( ! empty( $parsed_args['authors'] ) ) {
		$post_authors = wp_parse_list( $parsed_args['authors'] );

		if ( ! empty( $post_authors ) ) {
			$query_args['author__in'] = array();
			foreach ( $post_authors as $post_author ) {
				// Do we have an author id or an author login?
				if ( 0 == (int) $post_author ) {
					$post_author = get_user_by( 'login', $post_author );
					if ( empty( $post_author ) ) {
						continue;
					}
					if ( empty( $post_author->ID ) ) {
						continue;
					}
					$post_author = $post_author->ID;
				}
				$query_args['author__in'][] = (int) $post_author;
			}
		}
	}

	if ( is_array( $parent ) ) {
		$post_parent__in = array_map( 'absint', (array) $parent );
		if ( ! empty( $post_parent__in ) ) {
			$query_args['post_parent__in'] = $post_parent__in;
		}
	} elseif ( $parent >= 0 ) {
		$query_args['post_parent'] = $parent;
	}

	/*
	 * Maintain backward compatibility for `sort_column` key.
	 * Additionally to `WP_Query`, it has been supporting the `post_modified_gmt` field, so this logic will translate
	 * it to `post_modified` which should result in the same order given the two dates in the fields match.
	 */
	$orderby = wp_parse_list( $parsed_args['sort_column'] );
	$orderby = array_map(
		static function ( $orderby_field ) {
			$orderby_field = trim( $orderby_field );
			if ( 'post_modified_gmt' === $orderby_field || 'modified_gmt' === $orderby_field ) {
				$orderby_field = str_replace( '_gmt', '', $orderby_field );
			}
			return $orderby_field;
		},
		$orderby
	);
	if ( $orderby ) {
		$query_args['orderby'] = array_fill_keys( $orderby, $parsed_args['sort_order'] );
	}

	$order = $parsed_args['sort_order'];
	if ( $order ) {
		$query_args['order'] = $order;
	}

	if ( ! empty( $number ) ) {
		$query_args['posts_per_page'] = $number;
	}

	/**
	 * Filters query arguments passed to WP_Query in get_pages.
	 *
	 * @since 6.3.0
	 *
	 * @param array $query_args  Array of arguments passed to WP_Query.
	 * @param array $parsed_args Array of get_pages() arguments.
	 */
	$query_args = apply_filters( 'get_pages_query_args', $query_args, $parsed_args );

	$pages = new WP_Query();
	$pages = $pages->query( $query_args );

	if ( $child_of || $hierarchical ) {
		$pages = get_page_children( $child_of, $pages );
	}

	if ( ! empty( $parsed_args['exclude_tree'] ) ) {
		$exclude = wp_parse_id_list( $parsed_args['exclude_tree'] );
		foreach ( $exclude as $id ) {
			$children = get_page_children( $id, $pages );
			foreach ( $children as $child ) {
				$exclude[] = $child->ID;
			}
		}

		$num_pages = count( $pages );
		for ( $i = 0; $i < $num_pages; $i++ ) {
			if ( in_array( $pages[ $i ]->ID, $exclude, true ) ) {
				unset( $pages[ $i ] );
			}
		}
	}

	/**
	 * Filters the retrieved list of pages.
	 *
	 * @since 2.1.0
	 *
	 * @param WP_Post[] $pages       Array of page objects.
	 * @param array     $parsed_args Array of get_pages() arguments.
	 */
	return apply_filters( 'get_pages', $pages, $parsed_args );
}

//
// Attachment functions.
//

/**
 * Determines whether an attachment URI is local and really an attachment.
 *
 * For more information on this and similar theme functions, check out
 * the {@link https://developer.wordpress.org/themes/basics/conditional-tags/
 * Conditional Tags} article in the Theme Developer Handbook.
 *
 * @since 2.0.0
 *
 * @param string $url URL to check
 * @return bool True on success, false on failure.
 */
function is_local_attachment( $url ) {
	if ( ! str_contains( $url, home_url() ) ) {
		return false;
	}
	if ( str_contains( $url, home_url( '/?attachment_id=' ) ) ) {
		return true;
	}

	$id = url_to_postid( $url );
	if ( $id ) {
		$post = get_post( $id );
		if ( 'attachment' === $post->post_type ) {
			return true;
		}
	}
	return false;
}

/**
 * Inserts an attachment.
 *
 * If you set the 'ID' in the $args parameter, it will mean that you are
 * updating and attempt to update the attachment. You can also set the
 * attachment name or title by setting the key 'post_name' or 'post_title'.
 *
 * You can set the dates for the attachment manually by setting the 'post_date'
 * and 'post_date_gmt' keys' values.
 *
 * By default, the comments will use the default settings for whether the
 * comments are allowed. You can close them manually or keep them open by
 * setting the value for the 'comment_status' key.
 *
 * @since 2.0.0
 * @since 4.7.0 Added the `$wp_error` parameter to allow a WP_Error to be returned on failure.
 * @since 5.6.0 Added the `$fire_after_hooks` parameter.
 *
 * @see wp_insert_post()
 *
 * @param string|array $args             Arguments for inserting an attachment.
 * @param string|false $file             Optional. Filename. Default false.
 * @param int          $parent_post_id   Optional. Parent post ID or 0 for no parent. Default 0.
 * @param bool         $wp_error         Optional. Whether to return a WP_Error on failure. Default false.
 * @param bool         $fire_after_hooks Optional. Whether to fire the after insert hooks. Default true.
 * @return int|WP_Error The attachment ID on success. The value 0 or WP_Error on failure.
 */
function wp_insert_attachment( $args, $file = false, $parent_post_id = 0, $wp_error = false, $fire_after_hooks = true ) {
	$defaults = array(
		'file'        => $file,
		'post_parent' => 0,
	);

	$data = wp_parse_args( $args, $defaults );

	if ( ! empty( $parent_post_id ) ) {
		$data['post_parent'] = $parent_post_id;
	}

	$data['post_type'] = 'attachment';

	return wp_insert_post( $data, $wp_error, $fire_after_hooks );
}

/**
 * Trashes or deletes an attachment.
 *
 * When an attachment is permanently deleted, the file will also be removed.
 * Deletion removes all post meta fields, taxonomy, comments, etc. associated
 * with the attachment (except the main post).
 *
 * The attachment is moved to the Trash instead of permanently deleted unless Trash
 * for media is disabled, item is already in the Trash, or $force_delete is true.
 *
 * @since 2.0.0
 *
 * @global wpdb $wpdb WordPress database abstraction object.
 *
 * @param int  $post_id      Attachment ID.
 * @param bool $force_delete Optional. Whether to bypass Trash and force deletion.
 *                           Default false.
 * @return WP_Post|false|null Post data on success, false or null on failure.
 */
function wp_delete_attachment( $post_id, $force_delete = false ) {
	global $wpdb;

	$post = $wpdb->get_row( $wpdb->prepare( "SELECT * FROM $wpdb->posts WHERE ID = %d", $post_id ) );

	if ( ! $post ) {
		return $post;
	}

	$post = get_post( $post );

	if ( 'attachment' !== $post->post_type ) {
		return false;
	}

	if ( ! $force_delete && EMPTY_TRASH_DAYS && MEDIA_TRASH && 'trash' !== $post->post_status ) {
		return wp_trash_post( $post_id );
	}

	/**
	 * Filters whether an attachment deletion should take place.
	 *
	 * @since 5.5.0
	 *
	 * @param WP_Post|false|null $delete       Whether to go forward with deletion.
	 * @param WP_Post            $post         Post object.
	 * @param bool               $force_delete Whether to bypass the Trash.
	 */
	$check = apply_filters( 'pre_delete_attachment', null, $post, $force_delete );
	if ( null !== $check ) {
		return $check;
	}

	delete_post_meta( $post_id, '_wp_trash_meta_status' );
	delete_post_meta( $post_id, '_wp_trash_meta_time' );

	$meta         = wp_get_attachment_metadata( $post_id );
	$backup_sizes = get_post_meta( $post->ID, '_wp_attachment_backup_sizes', true );
	$file         = get_attached_file( $post_id );

	if ( is_multisite() && is_string( $file ) && ! empty( $file ) ) {
		clean_dirsize_cache( $file );
	}

	/**
	 * Fires before an attachment is deleted, at the start of wp_delete_attachment().
	 *
	 * @since 2.0.0
	 * @since 5.5.0 Added the `$post` parameter.
	 *
	 * @param int     $post_id Attachment ID.
	 * @param WP_Post $post    Post object.
	 */
	do_action( 'delete_attachment', $post_id, $post );

	wp_delete_object_term_relationships( $post_id, array( 'category', 'post_tag' ) );
	wp_delete_object_term_relationships( $post_id, get_object_taxonomies( $post->post_type ) );

	// Delete all for any posts.
	delete_metadata( 'post', null, '_thumbnail_id', $post_id, true );

	wp_defer_comment_counting( true );

	$comment_ids = $wpdb->get_col( $wpdb->prepare( "SELECT comment_ID FROM $wpdb->comments WHERE comment_post_ID = %d ORDER BY comment_ID DESC", $post_id ) );
	foreach ( $comment_ids as $comment_id ) {
		wp_delete_comment( $comment_id, true );
	}

	wp_defer_comment_counting( false );

	$post_meta_ids = $wpdb->get_col( $wpdb->prepare( "SELECT meta_id FROM $wpdb->postmeta WHERE post_id = %d ", $post_id ) );
	foreach ( $post_meta_ids as $mid ) {
		delete_metadata_by_mid( 'post', $mid );
	}

	/** This action is documented in wp-includes/post.php */
	do_action( 'delete_post', $post_id, $post );
	$result = $wpdb->delete( $wpdb->posts, array( 'ID' => $post_id ) );
	if ( ! $result ) {
		return false;
	}
	/** This action is documented in wp-includes/post.php */
	do_action( 'deleted_post', $post_id, $post );

	wp_delete_attachment_files( $post_id, $meta, $backup_sizes, $file );

	clean_post_cache( $post );

	return $post;
}

/**
 * Deletes all files that belong to the given attachment.
 *
 * @since 4.9.7
 *
 * @global wpdb $wpdb WordPress database abstraction object.
 *
 * @param int    $post_id      Attachment ID.
 * @param array  $meta         The attachment's meta data.
 * @param array  $backup_sizes The meta data for the attachment's backup images.
 * @param string $file         Absolute path to the attachment's file.
 * @return bool True on success, false on failure.
 */
function wp_delete_attachment_files( $post_id, $meta, $backup_sizes, $file ) {
	global $wpdb;

	$uploadpath = wp_get_upload_dir();
	$deleted    = true;

	if ( ! empty( $meta['thumb'] ) ) {
		// Don't delete the thumb if another attachment uses it.
		if ( ! $wpdb->get_row( $wpdb->prepare( "SELECT meta_id FROM $wpdb->postmeta WHERE meta_key = '_wp_attachment_metadata' AND meta_value LIKE %s AND post_id <> %d", '%' . $wpdb->esc_like( $meta['thumb'] ) . '%', $post_id ) ) ) {
			$thumbfile = str_replace( wp_basename( $file ), $meta['thumb'], $file );

			if ( ! empty( $thumbfile ) ) {
				$thumbfile = path_join( $uploadpath['basedir'], $thumbfile );
				$thumbdir  = path_join( $uploadpath['basedir'], dirname( $file ) );

				if ( ! wp_delete_file_from_directory( $thumbfile, $thumbdir ) ) {
					$deleted = false;
				}
			}
		}
	}

	// Remove intermediate and backup images if there are any.
	if ( isset( $meta['sizes'] ) && is_array( $meta['sizes'] ) ) {
		$intermediate_dir = path_join( $uploadpath['basedir'], dirname( $file ) );

		foreach ( $meta['sizes'] as $size => $sizeinfo ) {
			$intermediate_file = str_replace( wp_basename( $file ), $sizeinfo['file'], $file );

			if ( ! empty( $intermediate_file ) ) {
				$intermediate_file = path_join( $uploadpath['basedir'], $intermediate_file );

				if ( ! wp_delete_file_from_directory( $intermediate_file, $intermediate_dir ) ) {
					$deleted = false;
				}
			}
		}
	}

	if ( ! empty( $meta['original_image'] ) ) {
		if ( empty( $intermediate_dir ) ) {
			$intermediate_dir = path_join( $uploadpath['basedir'], dirname( $file ) );
		}

		$original_image = str_replace( wp_basename( $file ), $meta['original_image'], $file );

		if ( ! empty( $original_image ) ) {
			$original_image = path_join( $uploadpath['basedir'], $original_image );

			if ( ! wp_delete_file_from_directory( $original_image, $intermediate_dir ) ) {
				$deleted = false;
			}
		}
	}

	if ( is_array( $backup_sizes ) ) {
		$del_dir = path_join( $uploadpath['basedir'], dirname( $meta['file'] ) );

		foreach ( $backup_sizes as $size ) {
			$del_file = path_join( dirname( $meta['file'] ), $size['file'] );

			if ( ! empty( $del_file ) ) {
				$del_file = path_join( $uploadpath['basedir'], $del_file );

				if ( ! wp_delete_file_from_directory( $del_file, $del_dir ) ) {
					$deleted = false;
				}
			}
		}
	}

	if ( ! wp_delete_file_from_directory( $file, $uploadpath['basedir'] ) ) {
		$deleted = false;
	}

	return $deleted;
}

/**
 * Retrieves attachment metadata for attachment ID.
 *
 * @since 2.1.0
 * @since 6.0.0 The `$filesize` value was added to the returned array.
 *
 * @param int  $attachment_id Attachment post ID. Defaults to global $post.
 * @param bool $unfiltered    Optional. If true, filters are not run. Default false.
 * @return array|false {
 *     Attachment metadata. False on failure.
 *
 *     @type int    $width      The width of the attachment.
 *     @type int    $height     The height of the attachment.
 *     @type string $file       The file path relative to `wp-content/uploads`.
 *     @type array  $sizes      Keys are size slugs, each value is an array containing
 *                              'file', 'width', 'height', and 'mime-type'.
 *     @type array  $image_meta Image metadata.
 *     @type int    $filesize   File size of the attachment.
 * }
 */
function wp_get_attachment_metadata( $attachment_id = 0, $unfiltered = false ) {
	$attachment_id = (int) $attachment_id;

	if ( ! $attachment_id ) {
		$post = get_post();

		if ( ! $post ) {
			return false;
		}

		$attachment_id = $post->ID;
	}

	$data = get_post_meta( $attachment_id, '_wp_attachment_metadata', true );

	if ( ! $data ) {
		return false;
	}

	if ( $unfiltered ) {
		return $data;
	}

	/**
	 * Filters the attachment meta data.
	 *
	 * @since 2.1.0
	 *
	 * @param array $data          Array of meta data for the given attachment.
	 * @param int   $attachment_id Attachment post ID.
	 */
	return apply_filters( 'wp_get_attachment_metadata', $data, $attachment_id );
}

/**
 * Updates metadata for an attachment.
 *
 * @since 2.1.0
 *
 * @param int   $attachment_id Attachment post ID.
 * @param array $data          Attachment meta data.
 * @return int|false False if $post is invalid.
 */
function wp_update_attachment_metadata( $attachment_id, $data ) {
	$attachment_id = (int) $attachment_id;

	$post = get_post( $attachment_id );

	if ( ! $post ) {
		return false;
	}

	/**
	 * Filters the updated attachment meta data.
	 *
	 * @since 2.1.0
	 *
	 * @param array $data          Array of updated attachment meta data.
	 * @param int   $attachment_id Attachment post ID.
	 */
	$data = apply_filters( 'wp_update_attachment_metadata', $data, $post->ID );
	if ( $data ) {
		return update_post_meta( $post->ID, '_wp_attachment_metadata', $data );
	} else {
		return delete_post_meta( $post->ID, '_wp_attachment_metadata' );
	}
}

/**
 * Retrieves the URL for an attachment.
 *
 * @since 2.1.0
 *
 * @global string $pagenow The filename of the current screen.
 *
 * @param int $attachment_id Optional. Attachment post ID. Defaults to global $post.
 * @return string|false Attachment URL, otherwise false.
 */
function wp_get_attachment_url( $attachment_id = 0 ) {
	global $pagenow;

	$attachment_id = (int) $attachment_id;

	$post = get_post( $attachment_id );

	if ( ! $post ) {
		return false;
	}

	if ( 'attachment' !== $post->post_type ) {
		return false;
	}

	$url = '';
	// Get attached file.
	$file = get_post_meta( $post->ID, '_wp_attached_file', true );
	if ( $file ) {
		// Get upload directory.
		$uploads = wp_get_upload_dir();
		if ( $uploads && false === $uploads['error'] ) {
			// Check that the upload base exists in the file location.
			if ( str_starts_with( $file, $uploads['basedir'] ) ) {
				// Replace file location with url location.
				$url = str_replace( $uploads['basedir'], $uploads['baseurl'], $file );
			} elseif ( str_contains( $file, 'wp-content/uploads' ) ) {
				// Get the directory name relative to the basedir (back compat for pre-2.7 uploads).
				$url = trailingslashit( $uploads['baseurl'] . '/' . _wp_get_attachment_relative_path( $file ) ) . wp_basename( $file );
			} else {
				// It's a newly-uploaded file, therefore $file is relative to the basedir.
				$url = $uploads['baseurl'] . "/$file";
			}
		}
	}

	/*
	 * If any of the above options failed, Fallback on the GUID as used pre-2.7,
	 * not recommended to rely upon this.
	 */
	if ( ! $url ) {
		$url = get_the_guid( $post->ID );
	}

	// On SSL front end, URLs should be HTTPS.
	if ( is_ssl() && ! is_admin() && 'wp-login.php' !== $pagenow ) {
		$url = set_url_scheme( $url );
	}

	/**
	 * Filters the attachment URL.
	 *
	 * @since 2.1.0
	 *
	 * @param string $url           URL for the given attachment.
	 * @param int    $attachment_id Attachment post ID.
	 */
	$url = apply_filters( 'wp_get_attachment_url', $url, $post->ID );

	if ( ! $url ) {
		return false;
	}

	return $url;
}

/**
 * Retrieves the caption for an attachment.
 *
 * @since 4.6.0
 *
 * @param int $post_id Optional. Attachment ID. Default is the ID of the global `$post`.
 * @return string|false Attachment caption on success, false on failure.
 */
function wp_get_attachment_caption( $post_id = 0 ) {
	$post_id = (int) $post_id;
	$post    = get_post( $post_id );

	if ( ! $post ) {
		return false;
	}

	if ( 'attachment' !== $post->post_type ) {
		return false;
	}

	$caption = $post->post_excerpt;

	/**
	 * Filters the attachment caption.
	 *
	 * @since 4.6.0
	 *
	 * @param string $caption Caption for the given attachment.
	 * @param int    $post_id Attachment ID.
	 */
	return apply_filters( 'wp_get_attachment_caption', $caption, $post->ID );
}

/**
 * Retrieves URL for an attachment thumbnail.
 *
 * @since 2.1.0
 * @since 6.1.0 Changed to use wp_get_attachment_image_url().
 *
 * @param int $post_id Optional. Attachment ID. Default is the ID of the global `$post`.
 * @return string|false Thumbnail URL on success, false on failure.
 */
function wp_get_attachment_thumb_url( $post_id = 0 ) {
	$post_id = (int) $post_id;

	/*
	 * This uses image_downsize() which also looks for the (very) old format $image_meta['thumb']
	 * when the newer format $image_meta['sizes']['thumbnail'] doesn't exist.
	 */
	$thumbnail_url = wp_get_attachment_image_url( $post_id, 'thumbnail' );

	if ( empty( $thumbnail_url ) ) {
		return false;
	}

	/**
	 * Filters the attachment thumbnail URL.
	 *
	 * @since 2.1.0
	 *
	 * @param string $thumbnail_url URL for the attachment thumbnail.
	 * @param int    $post_id       Attachment ID.
	 */
	return apply_filters( 'wp_get_attachment_thumb_url', $thumbnail_url, $post_id );
}

/**
 * Verifies an attachment is of a given type.
 *
 * @since 4.2.0
 *
 * @param string      $type Attachment type. Accepts 'image', 'audio', or 'video'.
 * @param int|WP_Post $post Optional. Attachment ID or object. Default is global $post.
 * @return bool True if one of the accepted types, false otherwise.
 */
function wp_attachment_is( $type, $post = null ) {
	$post = get_post( $post );

	if ( ! $post ) {
		return false;
	}

	$file = get_attached_file( $post->ID );

	if ( ! $file ) {
		return false;
	}

	if ( str_starts_with( $post->post_mime_type, $type . '/' ) ) {
		return true;
	}

	$check = wp_check_filetype( $file );

	if ( empty( $check['ext'] ) ) {
		return false;
	}

	$ext = $check['ext'];

	if ( 'import' !== $post->post_mime_type ) {
		return $type === $ext;
	}

	switch ( $type ) {
		case 'image':
			$image_exts = array( 'jpg', 'jpeg', 'jpe', 'gif', 'png', 'webp' );
			return in_array( $ext, $image_exts, true );

		case 'audio':
			return in_array( $ext, wp_get_audio_extensions(), true );

		case 'video':
			return in_array( $ext, wp_get_video_extensions(), true );

		default:
			return $type === $ext;
	}
}

/**
 * Determines whether an attachment is an image.
 *
 * For more information on this and similar theme functions, check out
 * the {@link https://developer.wordpress.org/themes/basics/conditional-tags/
 * Conditional Tags} article in the Theme Developer Handbook.
 *
 * @since 2.1.0
 * @since 4.2.0 Modified into wrapper for wp_attachment_is() and
 *              allowed WP_Post object to be passed.
 *
 * @param int|WP_Post $post Optional. Attachment ID or object. Default is global $post.
 * @return bool Whether the attachment is an image.
 */
function wp_attachment_is_image( $post = null ) {
	return wp_attachment_is( 'image', $post );
}

/**
 * Retrieves the icon for a MIME type or attachment.
 *
 * @since 2.1.0
 *
 * @param string|int $mime MIME type or attachment ID.
 * @return string|false Icon, false otherwise.
 */
function wp_mime_type_icon( $mime = 0 ) {
	if ( ! is_numeric( $mime ) ) {
		$icon = wp_cache_get( "mime_type_icon_$mime" );
	}

	$post_id = 0;
	if ( empty( $icon ) ) {
		$post_mimes = array();
		if ( is_numeric( $mime ) ) {
			$mime = (int) $mime;
			$post = get_post( $mime );
			if ( $post ) {
				$post_id = (int) $post->ID;
				$file    = get_attached_file( $post_id );
				$ext     = preg_replace( '/^.+?\.([^.]+)$/', '$1', $file );
				if ( ! empty( $ext ) ) {
					$post_mimes[] = $ext;
					$ext_type     = wp_ext2type( $ext );
					if ( $ext_type ) {
						$post_mimes[] = $ext_type;
					}
				}
				$mime = $post->post_mime_type;
			} else {
				$mime = 0;
			}
		} else {
			$post_mimes[] = $mime;
		}

		$icon_files = wp_cache_get( 'icon_files' );

		if ( ! is_array( $icon_files ) ) {
			/**
			 * Filters the icon directory path.
			 *
			 * @since 2.0.0
			 *
			 * @param string $path Icon directory absolute path.
			 */
			$icon_dir = apply_filters( 'icon_dir', ABSPATH . WPINC . '/images/media' );

			/**
			 * Filters the icon directory URI.
			 *
			 * @since 2.0.0
			 *
			 * @param string $uri Icon directory URI.
			 */
			$icon_dir_uri = apply_filters( 'icon_dir_uri', includes_url( 'images/media' ) );

			/**
			 * Filters the array of icon directory URIs.
			 *
			 * @since 2.5.0
			 *
			 * @param string[] $uris Array of icon directory URIs keyed by directory absolute path.
			 */
			$dirs       = apply_filters( 'icon_dirs', array( $icon_dir => $icon_dir_uri ) );
			$icon_files = array();
			while ( $dirs ) {
				$keys = array_keys( $dirs );
				$dir  = array_shift( $keys );
				$uri  = array_shift( $dirs );
				$dh   = opendir( $dir );
				if ( $dh ) {
					while ( false !== $file = readdir( $dh ) ) {
						$file = wp_basename( $file );
						if ( str_starts_with( $file, '.' ) ) {
							continue;
						}

						$ext = strtolower( substr( $file, -4 ) );
						if ( ! in_array( $ext, array( '.png', '.gif', '.jpg' ), true ) ) {
							if ( is_dir( "$dir/$file" ) ) {
								$dirs[ "$dir/$file" ] = "$uri/$file";
							}
							continue;
						}
						$icon_files[ "$dir/$file" ] = "$uri/$file";
					}
					closedir( $dh );
				}
			}
			wp_cache_add( 'icon_files', $icon_files, 'default', 600 );
		}

		$types = array();
		// Icon wp_basename - extension = MIME wildcard.
		foreach ( $icon_files as $file => $uri ) {
			$types[ preg_replace( '/^([^.]*).*$/', '$1', wp_basename( $file ) ) ] =& $icon_files[ $file ];
		}

		if ( ! empty( $mime ) ) {
			$post_mimes[] = substr( $mime, 0, strpos( $mime, '/' ) );
			$post_mimes[] = substr( $mime, strpos( $mime, '/' ) + 1 );
			$post_mimes[] = str_replace( '/', '_', $mime );
		}

		$matches            = wp_match_mime_types( array_keys( $types ), $post_mimes );
		$matches['default'] = array( 'default' );

		foreach ( $matches as $match => $wilds ) {
			foreach ( $wilds as $wild ) {
				if ( ! isset( $types[ $wild ] ) ) {
					continue;
				}

				$icon = $types[ $wild ];
				if ( ! is_numeric( $mime ) ) {
					wp_cache_add( "mime_type_icon_$mime", $icon );
				}
				break 2;
			}
		}
	}

	/**
	 * Filters the mime type icon.
	 *
	 * @since 2.1.0
	 *
	 * @param string $icon    Path to the mime type icon.
	 * @param string $mime    Mime type.
	 * @param int    $post_id Attachment ID. Will equal 0 if the function passed
	 *                        the mime type.
	 */
	return apply_filters( 'wp_mime_type_icon', $icon, $mime, $post_id );
}

/**
 * Checks for changed slugs for published post objects and save the old slug.
 *
 * The function is used when a post object of any type is updated,
 * by comparing the current and previous post objects.
 *
 * If the slug was changed and not already part of the old slugs then it will be
 * added to the post meta field ('_wp_old_slug') for storing old slugs for that
 * post.
 *
 * The most logically usage of this function is redirecting changed post objects, so
 * that those that linked to an changed post will be redirected to the new post.
 *
 * @since 2.1.0
 *
 * @param int     $post_id     Post ID.
 * @param WP_Post $post        The post object.
 * @param WP_Post $post_before The previous post object.
 */
function wp_check_for_changed_slugs( $post_id, $post, $post_before ) {
	// Don't bother if it hasn't changed.
	if ( $post->post_name == $post_before->post_name ) {
		return;
	}

	// We're only concerned with published, non-hierarchical objects.
	if ( ! ( 'publish' === $post->post_status || ( 'attachment' === get_post_type( $post ) && 'inherit' === $post->post_status ) ) || is_post_type_hierarchical( $post->post_type ) ) {
		return;
	}

	$old_slugs = (array) get_post_meta( $post_id, '_wp_old_slug' );

	// If we haven't added this old slug before, add it now.
	if ( ! empty( $post_before->post_name ) && ! in_array( $post_before->post_name, $old_slugs, true ) ) {
		add_post_meta( $post_id, '_wp_old_slug', $post_before->post_name );
	}

	// If the new slug was used previously, delete it from the list.
	if ( in_array( $post->post_name, $old_slugs, true ) ) {
		delete_post_meta( $post_id, '_wp_old_slug', $post->post_name );
	}
}

/**
 * Checks for changed dates for published post objects and save the old date.
 *
 * The function is used when a post object of any type is updated,
 * by comparing the current and previous post objects.
 *
 * If the date was changed and not already part of the old dates then it will be
 * added to the post meta field ('_wp_old_date') for storing old dates for that
 * post.
 *
 * The most logically usage of this function is redirecting changed post objects, so
 * that those that linked to an changed post will be redirected to the new post.
 *
 * @since 4.9.3
 *
 * @param int     $post_id     Post ID.
 * @param WP_Post $post        The post object.
 * @param WP_Post $post_before The previous post object.
 */
function wp_check_for_changed_dates( $post_id, $post, $post_before ) {
	$previous_date = gmdate( 'Y-m-d', strtotime( $post_before->post_date ) );
	$new_date      = gmdate( 'Y-m-d', strtotime( $post->post_date ) );

	// Don't bother if it hasn't changed.
	if ( $new_date == $previous_date ) {
		return;
	}

	// We're only concerned with published, non-hierarchical objects.
	if ( ! ( 'publish' === $post->post_status || ( 'attachment' === get_post_type( $post ) && 'inherit' === $post->post_status ) ) || is_post_type_hierarchical( $post->post_type ) ) {
		return;
	}

	$old_dates = (array) get_post_meta( $post_id, '_wp_old_date' );

	// If we haven't added this old date before, add it now.
	if ( ! empty( $previous_date ) && ! in_array( $previous_date, $old_dates, true ) ) {
		add_post_meta( $post_id, '_wp_old_date', $previous_date );
	}

	// If the new slug was used previously, delete it from the list.
	if ( in_array( $new_date, $old_dates, true ) ) {
		delete_post_meta( $post_id, '_wp_old_date', $new_date );
	}
}

/**
 * Retrieves the private post SQL based on capability.
 *
 * This function provides a standardized way to appropriately select on the
 * post_status of a post type. The function will return a piece of SQL code
 * that can be added to a WHERE clause; this SQL is constructed to allow all
 * published posts, and all private posts to which the user has access.
 *
 * @since 2.2.0
 * @since 4.3.0 Added the ability to pass an array to `$post_type`.
 *
 * @param string|array $post_type Single post type or an array of post types. Currently only supports 'post' or 'page'.
 * @return string SQL code that can be added to a where clause.
 */
function get_private_posts_cap_sql( $post_type ) {
	return get_posts_by_author_sql( $post_type, false );
}

/**
 * Retrieves the post SQL based on capability, author, and type.
 *
 * @since 3.0.0
 * @since 4.3.0 Introduced the ability to pass an array of post types to `$post_type`.
 *
 * @see get_private_posts_cap_sql()
 * @global wpdb $wpdb WordPress database abstraction object.
 *
 * @param string|string[] $post_type   Single post type or an array of post types.
 * @param bool            $full        Optional. Returns a full WHERE statement instead of just
 *                                     an 'andalso' term. Default true.
 * @param int             $post_author Optional. Query posts having a single author ID. Default null.
 * @param bool            $public_only Optional. Only return public posts. Skips cap checks for
 *                                     $current_user.  Default false.
 * @return string SQL WHERE code that can be added to a query.
 */
function get_posts_by_author_sql( $post_type, $full = true, $post_author = null, $public_only = false ) {
	global $wpdb;

	if ( is_array( $post_type ) ) {
		$post_types = $post_type;
	} else {
		$post_types = array( $post_type );
	}

	$post_type_clauses = array();
	foreach ( $post_types as $post_type ) {
		$post_type_obj = get_post_type_object( $post_type );

		if ( ! $post_type_obj ) {
			continue;
		}

		/**
		 * Filters the capability to read private posts for a custom post type
		 * when generating SQL for getting posts by author.
		 *
		 * @since 2.2.0
		 * @deprecated 3.2.0 The hook transitioned from "somewhat useless" to "totally useless".
		 *
		 * @param string $cap Capability.
		 */
		$cap = apply_filters_deprecated( 'pub_priv_sql_capability', array( '' ), '3.2.0' );

		if ( ! $cap ) {
			$cap = current_user_can( $post_type_obj->cap->read_private_posts );
		}

		// Only need to check the cap if $public_only is false.
		$post_status_sql = "post_status = 'publish'";

		if ( false === $public_only ) {
			if ( $cap ) {
				// Does the user have the capability to view private posts? Guess so.
				$post_status_sql .= " OR post_status = 'private'";
			} elseif ( is_user_logged_in() ) {
				// Users can view their own private posts.
				$id = get_current_user_id();
				if ( null === $post_author || ! $full ) {
					$post_status_sql .= " OR post_status = 'private' AND post_author = $id";
				} elseif ( $id == (int) $post_author ) {
					$post_status_sql .= " OR post_status = 'private'";
				} // Else none.
			} // Else none.
		}

		$post_type_clauses[] = "( post_type = '" . $post_type . "' AND ( $post_status_sql ) )";
	}

	if ( empty( $post_type_clauses ) ) {
		return $full ? 'WHERE 1 = 0' : '1 = 0';
	}

	$sql = '( ' . implode( ' OR ', $post_type_clauses ) . ' )';

	if ( null !== $post_author ) {
		$sql .= $wpdb->prepare( ' AND post_author = %d', $post_author );
	}

	if ( $full ) {
		$sql = 'WHERE ' . $sql;
	}

	return $sql;
}

/**
 * Retrieves the most recent time that a post on the site was published.
 *
 * The server timezone is the default and is the difference between GMT and
 * server time. The 'blog' value is the date when the last post was posted.
 * The 'gmt' is when the last post was posted in GMT formatted date.
 *
 * @since 0.71
 * @since 4.4.0 The `$post_type` argument was added.
 *
 * @param string $timezone  Optional. The timezone for the timestamp. Accepts 'server', 'blog', or 'gmt'.
 *                          'server' uses the server's internal timezone.
 *                          'blog' uses the `post_date` field, which proxies to the timezone set for the site.
 *                          'gmt' uses the `post_date_gmt` field.
 *                          Default 'server'.
 * @param string $post_type Optional. The post type to check. Default 'any'.
 * @return string The date of the last post, or false on failure.
 */
function get_lastpostdate( $timezone = 'server', $post_type = 'any' ) {
	$lastpostdate = _get_last_post_time( $timezone, 'date', $post_type );

	/**
	 * Filters the most recent time that a post on the site was published.
	 *
	 * @since 2.3.0
	 * @since 5.5.0 Added the `$post_type` parameter.
	 *
	 * @param string|false $lastpostdate The most recent time that a post was published,
	 *                                   in 'Y-m-d H:i:s' format. False on failure.
	 * @param string       $timezone     Location to use for getting the post published date.
	 *                                   See get_lastpostdate() for accepted `$timezone` values.
	 * @param string       $post_type    The post type to check.
	 */
	return apply_filters( 'get_lastpostdate', $lastpostdate, $timezone, $post_type );
}

/**
 * Gets the most recent time that a post on the site was modified.
 *
 * The server timezone is the default and is the difference between GMT and
 * server time. The 'blog' value is just when the last post was modified.
 * The 'gmt' is when the last post was modified in GMT time.
 *
 * @since 1.2.0
 * @since 4.4.0 The `$post_type` argument was added.
 *
 * @param string $timezone  Optional. The timezone for the timestamp. See get_lastpostdate()
 *                          for information on accepted values.
 *                          Default 'server'.
 * @param string $post_type Optional. The post type to check. Default 'any'.
 * @return string The timestamp in 'Y-m-d H:i:s' format, or false on failure.
 */
function get_lastpostmodified( $timezone = 'server', $post_type = 'any' ) {
	/**
	 * Pre-filter the return value of get_lastpostmodified() before the query is run.
	 *
	 * @since 4.4.0
	 *
	 * @param string|false $lastpostmodified The most recent time that a post was modified,
	 *                                       in 'Y-m-d H:i:s' format, or false. Returning anything
	 *                                       other than false will short-circuit the function.
	 * @param string       $timezone         Location to use for getting the post modified date.
	 *                                       See get_lastpostdate() for accepted `$timezone` values.
	 * @param string       $post_type        The post type to check.
	 */
	$lastpostmodified = apply_filters( 'pre_get_lastpostmodified', false, $timezone, $post_type );

	if ( false !== $lastpostmodified ) {
		return $lastpostmodified;
	}

	$lastpostmodified = _get_last_post_time( $timezone, 'modified', $post_type );
	$lastpostdate     = get_lastpostdate( $timezone, $post_type );

	if ( $lastpostdate > $lastpostmodified ) {
		$lastpostmodified = $lastpostdate;
	}

	/**
	 * Filters the most recent time that a post on the site was modified.
	 *
	 * @since 2.3.0
	 * @since 5.5.0 Added the `$post_type` parameter.
	 *
	 * @param string|false $lastpostmodified The most recent time that a post was modified,
	 *                                       in 'Y-m-d H:i:s' format. False on failure.
	 * @param string       $timezone         Location to use for getting the post modified date.
	 *                                       See get_lastpostdate() for accepted `$timezone` values.
	 * @param string       $post_type        The post type to check.
	 */
	return apply_filters( 'get_lastpostmodified', $lastpostmodified, $timezone, $post_type );
}

/**
 * Gets the timestamp of the last time any post was modified or published.
 *
 * @since 3.1.0
 * @since 4.4.0 The `$post_type` argument was added.
 * @access private
 *
 * @global wpdb $wpdb WordPress database abstraction object.
 *
 * @param string $timezone  The timezone for the timestamp. See get_lastpostdate().
 *                          for information on accepted values.
 * @param string $field     Post field to check. Accepts 'date' or 'modified'.
 * @param string $post_type Optional. The post type to check. Default 'any'.
 * @return string|false The timestamp in 'Y-m-d H:i:s' format, or false on failure.
 */
function _get_last_post_time( $timezone, $field, $post_type = 'any' ) {
	global $wpdb;

	if ( ! in_array( $field, array( 'date', 'modified' ), true ) ) {
		return false;
	}

	$timezone = strtolower( $timezone );

	$key = "lastpost{$field}:$timezone";
	if ( 'any' !== $post_type ) {
		$key .= ':' . sanitize_key( $post_type );
	}

	$date = wp_cache_get( $key, 'timeinfo' );
	if ( false !== $date ) {
		return $date;
	}

	if ( 'any' === $post_type ) {
		$post_types = get_post_types( array( 'public' => true ) );
		array_walk( $post_types, array( $wpdb, 'escape_by_ref' ) );
		$post_types = "'" . implode( "', '", $post_types ) . "'";
	} else {
		$post_types = "'" . sanitize_key( $post_type ) . "'";
	}

	switch ( $timezone ) {
		case 'gmt':
			$date = $wpdb->get_var( "SELECT post_{$field}_gmt FROM $wpdb->posts WHERE post_status = 'publish' AND post_type IN ({$post_types}) ORDER BY post_{$field}_gmt DESC LIMIT 1" );
			break;
		case 'blog':
			$date = $wpdb->get_var( "SELECT post_{$field} FROM $wpdb->posts WHERE post_status = 'publish' AND post_type IN ({$post_types}) ORDER BY post_{$field}_gmt DESC LIMIT 1" );
			break;
		case 'server':
			$add_seconds_server = gmdate( 'Z' );
			$date               = $wpdb->get_var( "SELECT DATE_ADD(post_{$field}_gmt, INTERVAL '$add_seconds_server' SECOND) FROM $wpdb->posts WHERE post_status = 'publish' AND post_type IN ({$post_types}) ORDER BY post_{$field}_gmt DESC LIMIT 1" );
			break;
	}

	if ( $date ) {
		wp_cache_set( $key, $date, 'timeinfo' );

		return $date;
	}

	return false;
}

/**
 * Updates posts in cache.
 *
 * @since 1.5.1
 *
 * @param WP_Post[] $posts Array of post objects (passed by reference).
 */
function update_post_cache( &$posts ) {
	if ( ! $posts ) {
		return;
	}

	$data = array();
	foreach ( $posts as $post ) {
		if ( empty( $post->filter ) || 'raw' !== $post->filter ) {
			$post = sanitize_post( $post, 'raw' );
		}
		$data[ $post->ID ] = $post;
	}
	wp_cache_add_multiple( $data, 'posts' );
}

/**
 * Will clean the post in the cache.
 *
 * Cleaning means delete from the cache of the post. Will call to clean the term
 * object cache associated with the post ID.
 *
 * This function not run if $_wp_suspend_cache_invalidation is not empty. See
 * wp_suspend_cache_invalidation().
 *
 * @since 2.0.0
 *
 * @global bool $_wp_suspend_cache_invalidation
 *
 * @param int|WP_Post $post Post ID or post object to remove from the cache.
 */
function clean_post_cache( $post ) {
	global $_wp_suspend_cache_invalidation;

	if ( ! empty( $_wp_suspend_cache_invalidation ) ) {
		return;
	}

	$post = get_post( $post );

	if ( ! $post ) {
		return;
	}

	wp_cache_delete( $post->ID, 'posts' );
	wp_cache_delete( $post->ID, 'post_meta' );
	wp_cache_delete( $post->ID, 'post_parent' );

	clean_object_term_cache( $post->ID, $post->post_type );

	wp_cache_delete( 'wp_get_archives', 'general' );

	/**
	 * Fires immediately after the given post's cache is cleaned.
	 *
	 * @since 2.5.0
	 *
	 * @param int     $post_id Post ID.
	 * @param WP_Post $post    Post object.
	 */
	do_action( 'clean_post_cache', $post->ID, $post );

	if ( 'page' === $post->post_type ) {
		wp_cache_delete( 'all_page_ids', 'posts' );

		/**
		 * Fires immediately after the given page's cache is cleaned.
		 *
		 * @since 2.5.0
		 *
		 * @param int $post_id Post ID.
		 */
		do_action( 'clean_page_cache', $post->ID );
	}

	wp_cache_set_posts_last_changed();
}

/**
 * Updates post, term, and metadata caches for a list of post objects.
 *
 * @since 1.5.0
 *
 * @param WP_Post[] $posts             Array of post objects (passed by reference).
 * @param string    $post_type         Optional. Post type. Default 'post'.
 * @param bool      $update_term_cache Optional. Whether to update the term cache. Default true.
 * @param bool      $update_meta_cache Optional. Whether to update the meta cache. Default true.
 */
function update_post_caches( &$posts, $post_type = 'post', $update_term_cache = true, $update_meta_cache = true ) {
	// No point in doing all this work if we didn't match any posts.
	if ( ! $posts ) {
		return;
	}

	update_post_cache( $posts );

	$post_ids = array();
	foreach ( $posts as $post ) {
		$post_ids[] = $post->ID;
	}

	if ( ! $post_type ) {
		$post_type = 'any';
	}

	if ( $update_term_cache ) {
		if ( is_array( $post_type ) ) {
			$ptypes = $post_type;
		} elseif ( 'any' === $post_type ) {
			$ptypes = array();
			// Just use the post_types in the supplied posts.
			foreach ( $posts as $post ) {
				$ptypes[] = $post->post_type;
			}
			$ptypes = array_unique( $ptypes );
		} else {
			$ptypes = array( $post_type );
		}

		if ( ! empty( $ptypes ) ) {
			update_object_term_cache( $post_ids, $ptypes );
		}
	}

	if ( $update_meta_cache ) {
		update_postmeta_cache( $post_ids );
	}
}

/**
 * Updates post author user caches for a list of post objects.
 *
 * @since 6.1.0
 *
 * @param WP_Post[] $posts Array of post objects.
 */
function update_post_author_caches( $posts ) {
	/*
	 * cache_users() is a pluggable function so is not available prior
	 * to the `plugins_loaded` hook firing. This is to ensure against
	 * fatal errors when the function is not available.
	 */
	if ( ! function_exists( 'cache_users' ) ) {
		return;
	}

	$author_ids = wp_list_pluck( $posts, 'post_author' );
	$author_ids = array_map( 'absint', $author_ids );
	$author_ids = array_unique( array_filter( $author_ids ) );

	cache_users( $author_ids );
}

/**
 * Updates parent post caches for a list of post objects.
 *
 * @since 6.1.0
 *
 * @param WP_Post[] $posts Array of post objects.
 */
function update_post_parent_caches( $posts ) {
	$parent_ids = wp_list_pluck( $posts, 'post_parent' );
	$parent_ids = array_map( 'absint', $parent_ids );
	$parent_ids = array_unique( array_filter( $parent_ids ) );

	if ( ! empty( $parent_ids ) ) {
		_prime_post_caches( $parent_ids, false );
	}
}

/**
 * Updates metadata cache for a list of post IDs.
 *
 * Performs SQL query to retrieve the metadata for the post IDs and updates the
 * metadata cache for the posts. Therefore, the functions, which call this
 * function, do not need to perform SQL queries on their own.
 *
 * @since 2.1.0
 *
 * @param int[] $post_ids Array of post IDs.
 * @return array|false An array of metadata on success, false if there is nothing to update.
 */
function update_postmeta_cache( $post_ids ) {
	return update_meta_cache( 'post', $post_ids );
}

/**
 * Will clean the attachment in the cache.
 *
 * Cleaning means delete from the cache. Optionally will clean the term
 * object cache associated with the attachment ID.
 *
 * This function will not run if $_wp_suspend_cache_invalidation is not empty.
 *
 * @since 3.0.0
 *
 * @global bool $_wp_suspend_cache_invalidation
 *
 * @param int  $id          The attachment ID in the cache to clean.
 * @param bool $clean_terms Optional. Whether to clean terms cache. Default false.
 */
function clean_attachment_cache( $id, $clean_terms = false ) {
	global $_wp_suspend_cache_invalidation;

	if ( ! empty( $_wp_suspend_cache_invalidation ) ) {
		return;
	}

	$id = (int) $id;

	wp_cache_delete( $id, 'posts' );
	wp_cache_delete( $id, 'post_meta' );

	if ( $clean_terms ) {
		clean_object_term_cache( $id, 'attachment' );
	}

	/**
	 * Fires after the given attachment's cache is cleaned.
	 *
	 * @since 3.0.0
	 *
	 * @param int $id Attachment ID.
	 */
	do_action( 'clean_attachment_cache', $id );
}

//
// Hooks.
//

/**
 * Hook for managing future post transitions to published.
 *
 * @since 2.3.0
 * @access private
 *
 * @see wp_clear_scheduled_hook()
 * @global wpdb $wpdb WordPress database abstraction object.
 *
 * @param string  $new_status New post status.
 * @param string  $old_status Previous post status.
 * @param WP_Post $post       Post object.
 */
function _transition_post_status( $new_status, $old_status, $post ) {
	global $wpdb;

	if ( 'publish' !== $old_status && 'publish' === $new_status ) {
		// Reset GUID if transitioning to publish and it is empty.
		if ( '' === get_the_guid( $post->ID ) ) {
			$wpdb->update( $wpdb->posts, array( 'guid' => get_permalink( $post->ID ) ), array( 'ID' => $post->ID ) );
		}

		/**
		 * Fires when a post's status is transitioned from private to published.
		 *
		 * @since 1.5.0
		 * @deprecated 2.3.0 Use {@see 'private_to_publish'} instead.
		 *
		 * @param int $post_id Post ID.
		 */
		do_action_deprecated( 'private_to_published', array( $post->ID ), '2.3.0', 'private_to_publish' );
	}

	// If published posts changed clear the lastpostmodified cache.
	if ( 'publish' === $new_status || 'publish' === $old_status ) {
		foreach ( array( 'server', 'gmt', 'blog' ) as $timezone ) {
			wp_cache_delete( "lastpostmodified:$timezone", 'timeinfo' );
			wp_cache_delete( "lastpostdate:$timezone", 'timeinfo' );
			wp_cache_delete( "lastpostdate:$timezone:{$post->post_type}", 'timeinfo' );
		}
	}

	if ( $new_status !== $old_status ) {
		wp_cache_delete( _count_posts_cache_key( $post->post_type ), 'counts' );
		wp_cache_delete( _count_posts_cache_key( $post->post_type, 'readable' ), 'counts' );
	}

	// Always clears the hook in case the post status bounced from future to draft.
	wp_clear_scheduled_hook( 'publish_future_post', array( $post->ID ) );
}

/**
 * Hook used to schedule publication for a post marked for the future.
 *
 * The $post properties used and must exist are 'ID' and 'post_date_gmt'.
 *
 * @since 2.3.0
 * @access private
 *
 * @param int     $deprecated Not used. Can be set to null. Never implemented. Not marked
 *                            as deprecated with _deprecated_argument() as it conflicts with
 *                            wp_transition_post_status() and the default filter for _future_post_hook().
 * @param WP_Post $post       Post object.
 */
function _future_post_hook( $deprecated, $post ) {
	wp_clear_scheduled_hook( 'publish_future_post', array( $post->ID ) );
	wp_schedule_single_event( strtotime( get_gmt_from_date( $post->post_date ) . ' GMT' ), 'publish_future_post', array( $post->ID ) );
}

/**
 * Hook to schedule pings and enclosures when a post is published.
 *
 * Uses XMLRPC_REQUEST and WP_IMPORTING constants.
 *
 * @since 2.3.0
 * @access private
 *
 * @param int $post_id The ID of the post being published.
 */
function _publish_post_hook( $post_id ) {
	if ( defined( 'XMLRPC_REQUEST' ) ) {
		/**
		 * Fires when _publish_post_hook() is called during an XML-RPC request.
		 *
		 * @since 2.1.0
		 *
		 * @param int $post_id Post ID.
		 */
		do_action( 'xmlrpc_publish_post', $post_id );
	}

	if ( defined( 'WP_IMPORTING' ) ) {
		return;
	}

	if ( get_option( 'default_pingback_flag' ) ) {
		add_post_meta( $post_id, '_pingme', '1', true );
	}
	add_post_meta( $post_id, '_encloseme', '1', true );

	$to_ping = get_to_ping( $post_id );
	if ( ! empty( $to_ping ) ) {
		add_post_meta( $post_id, '_trackbackme', '1' );
	}

	if ( ! wp_next_scheduled( 'do_pings' ) ) {
		wp_schedule_single_event( time(), 'do_pings' );
	}
}

/**
 * Returns the ID of the post's parent.
 *
 * @since 3.1.0
 * @since 5.9.0 The `$post` parameter was made optional.
 *
 * @param int|WP_Post|null $post Optional. Post ID or post object. Defaults to global $post.
 * @return int|false Post parent ID (which can be 0 if there is no parent),
 *                   or false if the post does not exist.
 */
function wp_get_post_parent_id( $post = null ) {
	$post = get_post( $post );

	if ( ! $post || is_wp_error( $post ) ) {
		return false;
	}

	return (int) $post->post_parent;
}

/**
 * Checks the given subset of the post hierarchy for hierarchy loops.
 *
 * Prevents loops from forming and breaks those that it finds. Attached
 * to the {@see 'wp_insert_post_parent'} filter.
 *
 * @since 3.1.0
 *
 * @see wp_find_hierarchy_loop()
 *
 * @param int $post_parent ID of the parent for the post we're checking.
 * @param int $post_id     ID of the post we're checking.
 * @return int The new post_parent for the post, 0 otherwise.
 */
function wp_check_post_hierarchy_for_loops( $post_parent, $post_id ) {
	// Nothing fancy here - bail.
	if ( ! $post_parent ) {
		return 0;
	}

	// New post can't cause a loop.
	if ( ! $post_id ) {
		return $post_parent;
	}

	// Can't be its own parent.
	if ( $post_parent == $post_id ) {
		return 0;
	}

	// Now look for larger loops.
	$loop = wp_find_hierarchy_loop( 'wp_get_post_parent_id', $post_id, $post_parent );
	if ( ! $loop ) {
		return $post_parent; // No loop.
	}

	// Setting $post_parent to the given value causes a loop.
	if ( isset( $loop[ $post_id ] ) ) {
		return 0;
	}

	// There's a loop, but it doesn't contain $post_id. Break the loop.
	foreach ( array_keys( $loop ) as $loop_member ) {
		wp_update_post(
			array(
				'ID'          => $loop_member,
				'post_parent' => 0,
			)
		);
	}

	return $post_parent;
}

/**
 * Sets the post thumbnail (featured image) for the given post.
 *
 * @since 3.1.0
 *
 * @param int|WP_Post $post         Post ID or post object where thumbnail should be attached.
 * @param int         $thumbnail_id Thumbnail to attach.
 * @return int|bool True on success, false on failure.
 */
function set_post_thumbnail( $post, $thumbnail_id ) {
	$post         = get_post( $post );
	$thumbnail_id = absint( $thumbnail_id );
	if ( $post && $thumbnail_id && get_post( $thumbnail_id ) ) {
		if ( wp_get_attachment_image( $thumbnail_id, 'thumbnail' ) ) {
			return update_post_meta( $post->ID, '_thumbnail_id', $thumbnail_id );
		} else {
			return delete_post_meta( $post->ID, '_thumbnail_id' );
		}
	}
	return false;
}

/**
 * Removes the thumbnail (featured image) from the given post.
 *
 * @since 3.3.0
 *
 * @param int|WP_Post $post Post ID or post object from which the thumbnail should be removed.
 * @return bool True on success, false on failure.
 */
function delete_post_thumbnail( $post ) {
	$post = get_post( $post );
	if ( $post ) {
		return delete_post_meta( $post->ID, '_thumbnail_id' );
	}
	return false;
}

/**
 * Deletes auto-drafts for new posts that are > 7 days old.
 *
 * @since 3.4.0
 *
 * @global wpdb $wpdb WordPress database abstraction object.
 */
function wp_delete_auto_drafts() {
	global $wpdb;

	// Cleanup old auto-drafts more than 7 days old.
	$old_posts = $wpdb->get_col( "SELECT ID FROM $wpdb->posts WHERE post_status = 'auto-draft' AND DATE_SUB( NOW(), INTERVAL 7 DAY ) > post_date" );
	foreach ( (array) $old_posts as $delete ) {
		// Force delete.
		wp_delete_post( $delete, true );
	}
}

/**
 * Queues posts for lazy-loading of term meta.
 *
 * @since 4.5.0
 *
 * @param WP_Post[] $posts Array of WP_Post objects.
 */
function wp_queue_posts_for_term_meta_lazyload( $posts ) {
	$post_type_taxonomies = array();
	$prime_post_terms     = array();
	foreach ( $posts as $post ) {
		if ( ! ( $post instanceof WP_Post ) ) {
			continue;
		}

		if ( ! isset( $post_type_taxonomies[ $post->post_type ] ) ) {
			$post_type_taxonomies[ $post->post_type ] = get_object_taxonomies( $post->post_type );
		}

		foreach ( $post_type_taxonomies[ $post->post_type ] as $taxonomy ) {
			$prime_post_terms[ $taxonomy ][] = $post->ID;
		}
	}

	$term_ids = array();
	if ( $prime_post_terms ) {
		foreach ( $prime_post_terms as $taxonomy => $post_ids ) {
			$cached_term_ids = wp_cache_get_multiple( $post_ids, "{$taxonomy}_relationships" );
			if ( is_array( $cached_term_ids ) ) {
				$cached_term_ids = array_filter( $cached_term_ids );
				foreach ( $cached_term_ids as $_term_ids ) {
					// Backward compatibility for if a plugin is putting objects into the cache, rather than IDs.
					foreach ( $_term_ids as $term_id ) {
						if ( is_numeric( $term_id ) ) {
							$term_ids[] = (int) $term_id;
						} elseif ( isset( $term_id->term_id ) ) {
							$term_ids[] = (int) $term_id->term_id;
						}
					}
				}
			}
		}
		$term_ids = array_unique( $term_ids );
	}

	wp_lazyload_term_meta( $term_ids );
}

/**
 * Updates the custom taxonomies' term counts when a post's status is changed.
 *
 * For example, default posts term counts (for custom taxonomies) don't include
 * private / draft posts.
 *
 * @since 3.3.0
 * @access private
 *
 * @param string  $new_status New post status.
 * @param string  $old_status Old post status.
 * @param WP_Post $post       Post object.
 */
function _update_term_count_on_transition_post_status( $new_status, $old_status, $post ) {
	// Update counts for the post's terms.
	foreach ( (array) get_object_taxonomies( $post->post_type ) as $taxonomy ) {
		$tt_ids = wp_get_object_terms( $post->ID, $taxonomy, array( 'fields' => 'tt_ids' ) );
		wp_update_term_count( $tt_ids, $taxonomy );
	}
}

/**
 * Adds any posts from the given IDs to the cache that do not already exist in cache.
 *
 * @since 3.4.0
 * @since 6.1.0 This function is no longer marked as "private".
 *
 * @see update_post_cache()
 * @see update_postmeta_cache()
 * @see update_object_term_cache()
 *
 * @global wpdb $wpdb WordPress database abstraction object.
 *
 * @param int[] $ids               ID list.
 * @param bool  $update_term_cache Optional. Whether to update the term cache. Default true.
 * @param bool  $update_meta_cache Optional. Whether to update the meta cache. Default true.
 */
function _prime_post_caches( $ids, $update_term_cache = true, $update_meta_cache = true ) {
	global $wpdb;

	$non_cached_ids = _get_non_cached_ids( $ids, 'posts' );
	if ( ! empty( $non_cached_ids ) ) {
		$fresh_posts = $wpdb->get_results( sprintf( "SELECT $wpdb->posts.* FROM $wpdb->posts WHERE ID IN (%s)", implode( ',', $non_cached_ids ) ) );

		if ( $fresh_posts ) {
			// Despite the name, update_post_cache() expects an array rather than a single post.
			update_post_cache( $fresh_posts );
		}
	}

	if ( $update_meta_cache ) {
		update_postmeta_cache( $ids );
	}

	if ( $update_term_cache ) {
		$post_types = array_map( 'get_post_type', $ids );
		$post_types = array_unique( $post_types );
		update_object_term_cache( $ids, $post_types );
	}
}

/**
 * Prime post parent caches.
 *
 * @global wpdb $wpdb WordPress database abstraction object.
 *
<<<<<<< HEAD
 *  @since 6.4.0
=======
 * @since 6.4.0
>>>>>>> 23c811e5
 *
 * @param int[] $ids ID list.
 */
function _prime_post_parents_caches( array $ids ) {
	global $wpdb;

	$non_cached_ids = _get_non_cached_ids( $ids, 'post_parent' );
	if ( ! empty( $non_cached_ids ) ) {
		$fresh_posts = $wpdb->get_results( sprintf( "SELECT $wpdb->posts.ID, $wpdb->posts.post_parent FROM $wpdb->posts WHERE ID IN (%s)", implode( ',', $non_cached_ids ) ) );

		if ( $fresh_posts ) {
			$post_parent_data = array();
			foreach ( $fresh_posts as $fresh_post ) {
				$post_parent_data[ (int) $fresh_post->ID ] = (int) $fresh_post->post_parent;
			}

			wp_cache_add_multiple( $post_parent_data, 'post_parent' );
		}
	}
}

/**
 * Adds a suffix if any trashed posts have a given slug.
 *
 * Store its desired (i.e. current) slug so it can try to reclaim it
 * if the post is untrashed.
 *
 * For internal use.
 *
 * @since 4.5.0
 * @access private
 *
 * @param string $post_name Post slug.
 * @param int    $post_id   Optional. Post ID that should be ignored. Default 0.
 */
function wp_add_trashed_suffix_to_post_name_for_trashed_posts( $post_name, $post_id = 0 ) {
	$trashed_posts_with_desired_slug = get_posts(
		array(
			'name'         => $post_name,
			'post_status'  => 'trash',
			'post_type'    => 'any',
			'nopaging'     => true,
			'post__not_in' => array( $post_id ),
		)
	);

	if ( ! empty( $trashed_posts_with_desired_slug ) ) {
		foreach ( $trashed_posts_with_desired_slug as $_post ) {
			wp_add_trashed_suffix_to_post_name_for_post( $_post );
		}
	}
}

/**
 * Adds a trashed suffix for a given post.
 *
 * Store its desired (i.e. current) slug so it can try to reclaim it
 * if the post is untrashed.
 *
 * For internal use.
 *
 * @since 4.5.0
 * @access private
 *
 * @global wpdb $wpdb WordPress database abstraction object.
 *
 * @param WP_Post $post The post.
 * @return string New slug for the post.
 */
function wp_add_trashed_suffix_to_post_name_for_post( $post ) {
	global $wpdb;

	$post = get_post( $post );

	if ( str_ends_with( $post->post_name, '__trashed' ) ) {
		return $post->post_name;
	}
	add_post_meta( $post->ID, '_wp_desired_post_slug', $post->post_name );
	$post_name = _truncate_post_slug( $post->post_name, 191 ) . '__trashed';
	$wpdb->update( $wpdb->posts, array( 'post_name' => $post_name ), array( 'ID' => $post->ID ) );
	clean_post_cache( $post->ID );
	return $post_name;
}

/**
 * Sets the last changed time for the 'posts' cache group.
 *
 * @since 5.0.0
 */
function wp_cache_set_posts_last_changed() {
	wp_cache_set_last_changed( 'posts' );
}

/**
 * Gets all available post MIME types for a given post type.
 *
 * @since 2.5.0
 *
 * @global wpdb $wpdb WordPress database abstraction object.
 *
 * @param string $type
 * @return string[] An array of MIME types.
 */
function get_available_post_mime_types( $type = 'attachment' ) {
	global $wpdb;

	/**
	 * Filters the list of available post MIME types for the given post type.
	 *
	 * @since 6.4.0
	 *
	 * @param string[]|null $mime_types An array of MIME types. Default null.
	 * @param string        $type       The post type name. Usually 'attachment' but can be any post type.
	 */
	$mime_types = apply_filters( 'pre_get_available_post_mime_types', null, $type );

	if ( ! is_array( $mime_types ) ) {
		$mime_types = $wpdb->get_col( $wpdb->prepare( "SELECT DISTINCT post_mime_type FROM $wpdb->posts WHERE post_type = %s", $type ) );
	}

	return $mime_types;
}

/**
 * Retrieves the path to an uploaded image file.
 *
 * Similar to `get_attached_file()` however some images may have been processed after uploading
 * to make them suitable for web use. In this case the attached "full" size file is usually replaced
 * with a scaled down version of the original image. This function always returns the path
 * to the originally uploaded image file.
 *
 * @since 5.3.0
 * @since 5.4.0 Added the `$unfiltered` parameter.
 *
 * @param int  $attachment_id Attachment ID.
 * @param bool $unfiltered Optional. Passed through to `get_attached_file()`. Default false.
 * @return string|false Path to the original image file or false if the attachment is not an image.
 */
function wp_get_original_image_path( $attachment_id, $unfiltered = false ) {
	if ( ! wp_attachment_is_image( $attachment_id ) ) {
		return false;
	}

	$image_meta = wp_get_attachment_metadata( $attachment_id );
	$image_file = get_attached_file( $attachment_id, $unfiltered );

	if ( empty( $image_meta['original_image'] ) ) {
		$original_image = $image_file;
	} else {
		$original_image = path_join( dirname( $image_file ), $image_meta['original_image'] );
	}

	/**
	 * Filters the path to the original image.
	 *
	 * @since 5.3.0
	 *
	 * @param string $original_image Path to original image file.
	 * @param int    $attachment_id  Attachment ID.
	 */
	return apply_filters( 'wp_get_original_image_path', $original_image, $attachment_id );
}

/**
 * Retrieves the URL to an original attachment image.
 *
 * Similar to `wp_get_attachment_url()` however some images may have been
 * processed after uploading. In this case this function returns the URL
 * to the originally uploaded image file.
 *
 * @since 5.3.0
 *
 * @param int $attachment_id Attachment post ID.
 * @return string|false Attachment image URL, false on error or if the attachment is not an image.
 */
function wp_get_original_image_url( $attachment_id ) {
	if ( ! wp_attachment_is_image( $attachment_id ) ) {
		return false;
	}

	$image_url = wp_get_attachment_url( $attachment_id );

	if ( ! $image_url ) {
		return false;
	}

	$image_meta = wp_get_attachment_metadata( $attachment_id );

	if ( empty( $image_meta['original_image'] ) ) {
		$original_image_url = $image_url;
	} else {
		$original_image_url = path_join( dirname( $image_url ), $image_meta['original_image'] );
	}

	/**
	 * Filters the URL to the original attachment image.
	 *
	 * @since 5.3.0
	 *
	 * @param string $original_image_url URL to original image.
	 * @param int    $attachment_id      Attachment ID.
	 */
	return apply_filters( 'wp_get_original_image_url', $original_image_url, $attachment_id );
}

/**
 * Filters callback which sets the status of an untrashed post to its previous status.
 *
 * This can be used as a callback on the `wp_untrash_post_status` filter.
 *
 * @since 5.6.0
 *
 * @param string $new_status      The new status of the post being restored.
 * @param int    $post_id         The ID of the post being restored.
 * @param string $previous_status The status of the post at the point where it was trashed.
 * @return string The new status of the post.
 */
function wp_untrash_post_set_previous_status( $new_status, $post_id, $previous_status ) {
	return $previous_status;
}

/**
 * Returns whether the post can be edited in the block editor.
 *
 * @since 5.0.0
 * @since 6.1.0 Moved to wp-includes from wp-admin.
 *
 * @param int|WP_Post $post Post ID or WP_Post object.
 * @return bool Whether the post can be edited in the block editor.
 */
function use_block_editor_for_post( $post ) {
	$post = get_post( $post );

	if ( ! $post ) {
		return false;
	}

	// We're in the meta box loader, so don't use the block editor.
	if ( is_admin() && isset( $_GET['meta-box-loader'] ) ) {
		check_admin_referer( 'meta-box-loader', 'meta-box-loader-nonce' );
		return false;
	}

	$use_block_editor = use_block_editor_for_post_type( $post->post_type );

	/**
	 * Filters whether a post is able to be edited in the block editor.
	 *
	 * @since 5.0.0
	 *
	 * @param bool    $use_block_editor Whether the post can be edited or not.
	 * @param WP_Post $post             The post being checked.
	 */
	return apply_filters( 'use_block_editor_for_post', $use_block_editor, $post );
}

/**
 * Returns whether a post type is compatible with the block editor.
 *
 * The block editor depends on the REST API, and if the post type is not shown in the
 * REST API, then it won't work with the block editor.
 *
 * @since 5.0.0
 * @since 6.1.0 Moved to wp-includes from wp-admin.
 *
 * @param string $post_type The post type.
 * @return bool Whether the post type can be edited with the block editor.
 */
function use_block_editor_for_post_type( $post_type ) {
	if ( ! post_type_exists( $post_type ) ) {
		return false;
	}

	if ( ! post_type_supports( $post_type, 'editor' ) ) {
		return false;
	}

	$post_type_object = get_post_type_object( $post_type );
	if ( $post_type_object && ! $post_type_object->show_in_rest ) {
		return false;
	}

	/**
	 * Filters whether a post is able to be edited in the block editor.
	 *
	 * @since 5.0.0
	 *
	 * @param bool   $use_block_editor  Whether the post type can be edited or not. Default true.
	 * @param string $post_type         The post type being checked.
	 */
	return apply_filters( 'use_block_editor_for_post_type', true, $post_type );
}

/**
 * Registers any additional post meta fields.
 *
 * @since 6.3.0 Adds `wp_pattern_sync_status` meta field to the wp_block post type so an unsynced option can be added.
 *
 * @link https://github.com/WordPress/gutenberg/pull/51144
 */
function wp_create_initial_post_meta() {
	register_post_meta(
		'wp_block',
		'wp_pattern_sync_status',
		array(
			'sanitize_callback' => 'sanitize_text_field',
			'single'            => true,
			'type'              => 'string',
			'show_in_rest'      => array(
				'schema' => array(
					'type' => 'string',
					'enum' => array( 'partial', 'unsynced' ),
				),
			),
		)
	);
}<|MERGE_RESOLUTION|>--- conflicted
+++ resolved
@@ -7805,11 +7805,7 @@
  *
  * @global wpdb $wpdb WordPress database abstraction object.
  *
-<<<<<<< HEAD
- *  @since 6.4.0
-=======
  * @since 6.4.0
->>>>>>> 23c811e5
  *
  * @param int[] $ids ID list.
  */
