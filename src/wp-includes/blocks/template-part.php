<?php
/**
 * Server-side rendering of the `core/template-part` block.
 *
 * @package WordPress
 */

/**
 * Renders the `core/template-part` block on the server.
 *
 * @param array $attributes The block attributes.
 *
 * @return string The render.
 */
function render_block_core_template_part( $attributes ) {
	static $seen_ids = array();

	$template_part_id = null;
	$content          = null;
	$area             = WP_TEMPLATE_PART_AREA_UNCATEGORIZED;

	if (
		isset( $attributes['slug'] ) &&
		isset( $attributes['theme'] ) &&
		get_stylesheet() === $attributes['theme']
	) {
		$template_part_id    = $attributes['theme'] . '//' . $attributes['slug'];
		$template_part_query = new WP_Query(
			array(
				'post_type'           => 'wp_template_part',
				'post_status'         => 'publish',
				'post_name__in'       => array( $attributes['slug'] ),
				'tax_query'           => array(
					array(
						'taxonomy' => 'wp_theme',
						'field'    => 'name',
						'terms'    => $attributes['theme'],
					),
				),
				'posts_per_page'      => 1,
				'no_found_rows'       => true,
				'lazy_load_term_meta' => false, // Do not lazy load term meta, as template parts only have one term.
			)
		);
		$template_part_post  = $template_part_query->have_posts() ? $template_part_query->next_post() : null;
		if ( $template_part_post ) {
			// A published post might already exist if this template part was customized elsewhere
			// or if it's part of a customized template.
			$content    = $template_part_post->post_content;
			$area_terms = get_the_terms( $template_part_post, 'wp_template_part_area' );
			if ( ! is_wp_error( $area_terms ) && false !== $area_terms ) {
				$area = $area_terms[0]->name;
			}
			/**
			 * Fires when a block template part is loaded from a template post stored in the database.
			 *
			 * @since 5.9.0
			 *
			 * @param string  $template_part_id   The requested template part namespaced to the theme.
			 * @param array   $attributes         The block attributes.
			 * @param WP_Post $template_part_post The template part post object.
			 * @param string  $content            The template part content.
			 */
			do_action( 'render_block_core_template_part_post', $template_part_id, $attributes, $template_part_post, $content );
		} else {
			$template_part_file_path = '';
			// Else, if the template part was provided by the active theme,
			// render the corresponding file content.
			$template_part_file_path = '';
			if ( 0 === validate_file( $attributes['slug'] ) ) {
<<<<<<< HEAD
				$template_data = _get_block_template_file( 'wp_template_part', $attributes['slug'] );
				if ( $template_data ) {
					$template_part_file_path = $template_data['path'];
					$area                    = $template_data['area'];
					$content                 = (string) file_get_contents( $template_part_file_path );
					$content                 = '' !== $content ? _inject_theme_attribute_in_block_template_content( $content ) : '';
=======
				$block_template_file = _get_block_template_file( 'wp_template_part', $attributes['slug'] );
				if ( $block_template_file ) {
					$template_part_file_path = $block_template_file['path'];
					$content                 = (string) file_get_contents( $template_part_file_path );
					$content                 = '' !== $content ? _inject_theme_attribute_in_block_template_content( $content ) : '';
					if ( isset( $block_template_file['area'] ) ) {
						$area = $block_template_file['area'];
					}
>>>>>>> 3df7a53c
				}
			}

			if ( '' !== $content && null !== $content ) {
				/**
				 * Fires when a block template part is loaded from a template part in the theme.
				 *
				 * @since 5.9.0
				 *
				 * @param string $template_part_id        The requested template part namespaced to the theme.
				 * @param array  $attributes              The block attributes.
				 * @param string $template_part_file_path Absolute path to the template path.
				 * @param string $content                 The template part content.
				 */
				do_action( 'render_block_core_template_part_file', $template_part_id, $attributes, $template_part_file_path, $content );
			} else {
				/**
				 * Fires when a requested block template part does not exist in the database nor in the theme.
				 *
				 * @since 5.9.0
				 *
				 * @param string $template_part_id        The requested template part namespaced to the theme.
				 * @param array  $attributes              The block attributes.
				 * @param string $template_part_file_path Absolute path to the not found template path.
				 */
				do_action( 'render_block_core_template_part_none', $template_part_id, $attributes, $template_part_file_path );
			}
		}
	}

	// WP_DEBUG_DISPLAY must only be honored when WP_DEBUG. This precedent
	// is set in `wp_debug_mode()`.
	$is_debug = WP_DEBUG && WP_DEBUG_DISPLAY;

	if ( is_null( $content ) && $is_debug ) {
		if ( ! isset( $attributes['slug'] ) ) {
			// If there is no slug this is a placeholder and we dont want to return any message.
			return;
		}
		return sprintf(
			/* translators: %s: Template part slug. */
			__( 'Template part has been deleted or is unavailable: %s' ),
			$attributes['slug']
		);
	}

	if ( isset( $seen_ids[ $template_part_id ] ) ) {
		return $is_debug ?
			// translators: Visible only in the front end, this warning takes the place of a faulty block.
			__( '[block rendering halted]' ) :
			'';
	}

	// Look up area definition.
	$area_definition = null;
	$defined_areas   = get_allowed_block_template_part_areas();
	foreach ( $defined_areas as $defined_area ) {
		if ( $defined_area['area'] === $area ) {
			$area_definition = $defined_area;
			break;
		}
	}

	// If $area is not allowed, set it back to the uncategorized default.
	if ( ! $area_definition ) {
		$area = WP_TEMPLATE_PART_AREA_UNCATEGORIZED;
	}

	// Run through the actions that are typically taken on the_content.
	$content                       = shortcode_unautop( $content );
	$content                       = do_shortcode( $content );
	$seen_ids[ $template_part_id ] = true;
	$content                       = do_blocks( $content );
	unset( $seen_ids[ $template_part_id ] );
	$content = wptexturize( $content );
	$content = convert_smilies( $content );
	$content = wp_filter_content_tags( $content, "template_part_{$area}" );

	// Handle embeds for block template parts.
	global $wp_embed;
	$content = $wp_embed->autoembed( $content );

	if ( empty( $attributes['tagName'] ) ) {
		$area_tag = 'div';
		if ( $area_definition && isset( $area_definition['area_tag'] ) ) {
			$area_tag = $area_definition['area_tag'];
		}
		$html_tag = $area_tag;
	} else {
		$html_tag = esc_attr( $attributes['tagName'] );
	}
	$wrapper_attributes = get_block_wrapper_attributes();

	return "<$html_tag $wrapper_attributes>" . str_replace( ']]>', ']]&gt;', $content ) . "</$html_tag>";
}

/**
 * Returns an array of area variation objects for the template part block.
 *
 * @param array $instance_variations The variations for instances.
 *
 * @return array Array containing the block variation objects.
 */
function build_template_part_block_area_variations( $instance_variations ) {
	$variations    = array();
	$defined_areas = get_allowed_block_template_part_areas();

	foreach ( $defined_areas as $area ) {
		if ( 'uncategorized' !== $area['area'] ) {
			$has_instance_for_area = false;
			foreach ( $instance_variations as $variation ) {
				if ( $variation['attributes']['area'] === $area['area'] ) {
					$has_instance_for_area = true;
					break;
				}
			}

			$scope = $has_instance_for_area ? array() : array( 'inserter' );

			$variations[] = array(
				'name'        => 'area_' . $area['area'],
				'title'       => $area['label'],
				'description' => $area['description'],
				'attributes'  => array(
					'area' => $area['area'],
				),
				'scope'       => $scope,
				'icon'        => $area['icon'],
			);
		}
	}
	return $variations;
}

/**
 * Returns an array of instance variation objects for the template part block
 *
 * @return array Array containing the block variation objects.
 */
function build_template_part_block_instance_variations() {
	// Block themes are unavailable during installation.
	if ( wp_installing() ) {
		return array();
	}

	if ( ! current_theme_supports( 'block-templates' ) && ! current_theme_supports( 'block-template-parts' ) ) {
		return array();
	}

	$variations     = array();
	$template_parts = get_block_templates(
		array(
			'post_type' => 'wp_template_part',
		),
		'wp_template_part'
	);

	$defined_areas = get_allowed_block_template_part_areas();
	$icon_by_area  = array_combine( array_column( $defined_areas, 'area' ), array_column( $defined_areas, 'icon' ) );

	foreach ( $template_parts as $template_part ) {
		$variations[] = array(
			'name'        => 'instance_' . sanitize_title( $template_part->slug ),
			'title'       => $template_part->title,
			// If there's no description for the template part don't show the
			// block description. This is a bit hacky, but prevent the fallback
			// by using a non-breaking space so that the value of description
			// isn't falsey.
			'description' => $template_part->description || '&nbsp;',
			'attributes'  => array(
				'slug'  => $template_part->slug,
				'theme' => $template_part->theme,
				'area'  => $template_part->area,
			),
			'scope'       => array( 'inserter' ),
			'icon'        => $icon_by_area[ $template_part->area ],
			'example'     => array(
				'attributes' => array(
					'slug'  => $template_part->slug,
					'theme' => $template_part->theme,
					'area'  => $template_part->area,
				),
			),
		);
	}
	return $variations;
}

/**
 * Returns an array of all template part block variations.
 *
 * @return array Array containing the block variation objects.
 */
function build_template_part_block_variations() {
	$instance_variations = build_template_part_block_instance_variations();
	$area_variations     = build_template_part_block_area_variations( $instance_variations );
	return array_merge( $area_variations, $instance_variations );
}

/**
 * Registers the `core/template-part` block on the server.
 */
function register_block_core_template_part() {
	register_block_type_from_metadata(
		__DIR__ . '/template-part',
		array(
			'render_callback' => 'render_block_core_template_part',
			'variations'      => build_template_part_block_variations(),
		)
	);
}
add_action( 'init', 'register_block_core_template_part' );<|MERGE_RESOLUTION|>--- conflicted
+++ resolved
@@ -68,14 +68,6 @@
 			// render the corresponding file content.
 			$template_part_file_path = '';
 			if ( 0 === validate_file( $attributes['slug'] ) ) {
-<<<<<<< HEAD
-				$template_data = _get_block_template_file( 'wp_template_part', $attributes['slug'] );
-				if ( $template_data ) {
-					$template_part_file_path = $template_data['path'];
-					$area                    = $template_data['area'];
-					$content                 = (string) file_get_contents( $template_part_file_path );
-					$content                 = '' !== $content ? _inject_theme_attribute_in_block_template_content( $content ) : '';
-=======
 				$block_template_file = _get_block_template_file( 'wp_template_part', $attributes['slug'] );
 				if ( $block_template_file ) {
 					$template_part_file_path = $block_template_file['path'];
@@ -84,7 +76,6 @@
 					if ( isset( $block_template_file['area'] ) ) {
 						$area = $block_template_file['area'];
 					}
->>>>>>> 3df7a53c
 				}
 			}
 
