--- conflicted
+++ resolved
@@ -91,7 +91,7 @@
 	 * @return true|WP_Error True if the request has read access, WP_Error object otherwise.
 	 */
 	public function get_items_permissions_check( $request ) {
-		$this->retrieve_widgets();
+		$this->sync_registered_widgets();
 		foreach ( wp_get_sidebars_widgets() as $id => $widgets ) {
 			$sidebar = $this->get_sidebar( $id );
 
@@ -116,14 +116,10 @@
 	 * @return WP_REST_Response Response object on success.
 	 */
 	public function get_items( $request ) {
-<<<<<<< HEAD
-		$this->retrieve_widgets();
+		$this->sync_registered_widgets();
 
 		$data              = array();
 		$permissions_check = $this->do_permissions_check();
-=======
-		sync_registered_widgets();
->>>>>>> 40edc2ad
 
 		foreach ( wp_get_sidebars_widgets() as $id => $widgets ) {
 			$sidebar = $this->get_sidebar( $id );
@@ -153,7 +149,7 @@
 	 * @return true|WP_Error True if the request has read access, WP_Error object otherwise.
 	 */
 	public function get_item_permissions_check( $request ) {
-		$this->retrieve_widgets();
+		$this->sync_registered_widgets();
 
 		$sidebar = $this->get_sidebar( $request['id'] );
 		if ( $sidebar && $this->check_read_permission( $sidebar ) ) {
@@ -184,11 +180,7 @@
 	 * @return WP_REST_Response|WP_Error Response object on success, or WP_Error object on failure.
 	 */
 	public function get_item( $request ) {
-<<<<<<< HEAD
-		$this->retrieve_widgets();
-=======
-		sync_registered_widgets();
->>>>>>> 40edc2ad
+		$this->sync_registered_widgets();
 
 		$sidebar = $this->get_sidebar( $request['id'] );
 		if ( ! $sidebar ) {
@@ -298,11 +290,11 @@
 	 *
 	 * @return void
 	 */
-	protected function retrieve_widgets() {
+	protected function sync_registered_widgets() {
 		if ( $this->widgets_retrieved ) {
 			return;
 		}
-		retrieve_widgets();
+		sync_registered_widgets();
 		$this->widgets_retrieved = true;
 	}
 
