<?php
/**
 * REST API: WP_REST_Themes_Controller class
 *
 * @package WordPress
 * @subpackage REST_API
 * @since 5.0.0
 */

/**
 * Core class used to manage themes via the REST API.
 *
 * @since 5.0.0
 *
 * @see WP_REST_Controller
 */
class WP_REST_Themes_Controller extends WP_REST_Controller {

	/**
	 * Constructor.
	 *
	 * @since 5.0.0
	 */
	public function __construct() {
		$this->namespace = 'wp/v2';
		$this->rest_base = 'themes';
	}

	/**
	 * Registers the routes for the objects of the controller.
	 *
	 * @since 5.0.0
	 *
	 * @see register_rest_route()
	 */
	public function register_routes() {
		register_rest_route(
			$this->namespace,
			'/' . $this->rest_base,
			array(
				array(
					'methods'             => WP_REST_Server::READABLE,
					'callback'            => array( $this, 'get_items' ),
					'permission_callback' => array( $this, 'get_items_permissions_check' ),
					'args'                => $this->get_collection_params(),
				),
				'schema' => array( $this, 'get_item_schema' ),
			)
		);
	}

	/**
	 * Checks if a given request has access to read the theme.
	 *
	 * @since 5.0.0
	 *
	 * @param WP_REST_Request $request Full details about the request.
	 * @return true|WP_Error True if the request has read access for the item, otherwise WP_Error object.
	 */
	public function get_items_permissions_check( $request ) {
		$registered = $this->get_collection_params();

		if ( isset( $registered['status'], $request['status'] ) && is_array( $request['status'] ) && array( 'active' ) === $request['status'] ) {
			if ( current_user_can( 'edit_posts' ) ) {
				return true;
			}

			foreach ( get_post_types( array( 'show_in_rest' => true ), 'objects' ) as $post_type ) {
				if ( current_user_can( $post_type->cap->edit_posts ) ) {
					return true;
				}
			}
		}

		if ( current_user_can( 'switch_themes' ) || current_user_can( 'manage_network_themes' ) ) {
			return true;
		}

		return new WP_Error(
			'rest_user_cannot_view',
			__( 'Sorry, you are not allowed to view themes.' ),
			array( 'status' => rest_authorization_required_code() )
		);
	}

	/**
	 * Retrieves a collection of themes.
	 *
	 * @since 5.0.0
	 *
	 * @param WP_REST_Request $request Full details about the request.
	 * @return WP_REST_Response|WP_Error Response object on success, or WP_Error object on failure.
	 */
	public function get_items( $request ) {
		$themes = array();

		$active_themes = wp_get_themes();
		$current_theme = wp_get_theme();
		$status        = $request['status'];

		foreach ( $active_themes as $theme_name => $theme ) {
			$theme_status = ( $this->is_current_theme( $theme, $current_theme ) ) ? 'active' : 'inactive';
			if ( is_array( $status ) && ! in_array( $theme_status, $status, true ) ) {
				continue;
			}
			$_theme   = $this->prepare_item_for_response( $theme, $request );
			$themes[] = $this->prepare_response_for_collection( $_theme );
		}

		$response = rest_ensure_response( $themes );

		$response->header( 'X-WP-Total', count( $themes ) );
		$response->header( 'X-WP-TotalPages', 1 );

		return $response;
	}

	/**
	 * Prepares a single theme output for response.
	 *
	 * @since 5.0.0
	 *
	 * @param WP_Theme        $theme   Theme object.
	 * @param WP_REST_Request $request Request object.
	 * @return WP_REST_Response Response object.
	 */
	public function prepare_item_for_response( $theme, $request ) {
		$data   = array();
		$fields = $this->get_fields_for_response( $request );

		if ( rest_is_field_included( 'stylesheet', $fields ) ) {
			$data['stylesheet'] = $theme->get_stylesheet();
		}

		if ( rest_is_field_included( 'template', $fields ) ) {
			/**
			 * Use the get_template() method, not the 'Template' header, for finding the template.
			 * The 'Template' header is only good for what was written in the style.css, while
			 * get_template() takes into account where WordPress actually located the theme and
			 * whether it is actually valid.
			 */
			$data['template'] = $theme->get_template();
		}

		$plain_field_mappings = array(
			'requires_php' => 'RequiresPHP',
			'requires_wp'  => 'RequiresWP',
			'textdomain'   => 'TextDomain',
			'version'      => 'Version',
		);

		foreach ( $plain_field_mappings as $field => $header ) {
			if ( rest_is_field_included( $field, $fields ) ) {
				$data[ $field ] = $theme->get( $header );
			}
		}

		if ( rest_is_field_included( 'screenshot', $fields ) ) {
			// Using $theme->get_screenshot() with no args to get absolute URL.
			$data['screenshot'] = $theme->get_screenshot() ? $theme->get_screenshot() : '';
		}

		$rich_field_mappings = array(
			'author'      => 'Author',
			'author_uri'  => 'AuthorURI',
			'description' => 'Description',
			'name'        => 'Name',
			'tags'        => 'Tags',
			'theme_uri'   => 'ThemeURI',
		);

		foreach ( $rich_field_mappings as $field => $header ) {
			if ( rest_is_field_included( "{$field}.raw", $fields ) ) {
				$data[ $field ]['raw'] = $theme->display( $header, false, true );
			}

			if ( rest_is_field_included( "{$field}.rendered", $fields ) ) {
				$data[ $field ]['rendered'] = $theme->display( $header );
			}
		}
		$current_theme = wp_get_theme();
		if ( rest_is_field_included( 'status', $fields ) ) {
			$data['status'] = ( $this->is_current_theme( $theme, $current_theme ) ) ? 'active' : 'inactive';
		}

		if ( rest_is_field_included( 'theme_supports', $fields ) && $this->is_current_theme( $theme, $current_theme ) ) {

<<<<<<< HEAD
			$item_schemas   = $this->get_item_schema();
			$theme_supports = $item_schemas['properties']['theme_supports']['properties'];
			foreach ( $theme_supports as $name => $schema ) {
				if ( ! rest_is_field_included( "theme_supports.{$name}", $fields ) ) {
=======
		if ( rest_is_field_included( 'theme_supports', $fields ) ) {
			foreach ( get_registered_theme_features() as $feature => $config ) {
				if ( ! is_array( $config['show_in_rest'] ) ) {
>>>>>>> 7ce1ba7f
					continue;
				}

				$name = $config['show_in_rest']['name'];

				if ( ! rest_is_field_included( "theme_supports.{$name}", $fields ) ) {
					continue;
				}

				if ( ! current_theme_supports( $feature ) ) {
					$data['theme_supports'][ $name ] = $config['show_in_rest']['schema']['default'];
					continue;
				}

				$support = get_theme_support( $feature );

				if ( isset( $config['show_in_rest']['prepare_callback'] ) ) {
					$prepare = $config['show_in_rest']['prepare_callback'];
				} else {
					$prepare = array( $this, 'prepare_theme_support' );
				}

				$prepared = $prepare( $support, $config, $feature, $request );

				if ( is_wp_error( $prepared ) ) {
					continue;
				}

				$data['theme_supports'][ $name ] = $prepared;
			}
		}

		$data = $this->add_additional_fields_to_object( $data, $request );

		// Wrap the data in a response object.
		$response = rest_ensure_response( $data );

		/**
		 * Filters theme data returned from the REST API.
		 *
		 * @since 5.0.0
		 *
		 * @param WP_REST_Response $response The response object.
		 * @param WP_Theme         $theme    Theme object used to create response.
		 * @param WP_REST_Request  $request  Request object.
		 */
		return apply_filters( 'rest_prepare_theme', $response, $theme, $request );
	}

	/**
<<<<<<< HEAD
	 * Helper function to compare theme to current theme.
	 *
	 * @param WP_Theme $theme  Theme to compare to active theme.
	 * @param WP_Theme $current_theme Current active theme.
	 *
	 * @return bool
	 */
	protected function is_current_theme( $theme, $current_theme ) {
		return (string) $theme === (string) $current_theme;
=======
	 * Prepares the theme support value for inclusion in the REST API response.
	 *
	 * @since 5.5.0
	 *
	 * @param mixed           $support The raw value from {@see get_theme_support()}
	 * @param array           $args    The feature's registration args.
	 * @param string          $feature The feature name.
	 * @param WP_REST_Request $request The request object.
	 * @return mixed The prepared support value.
	 */
	protected function prepare_theme_support( $support, $args, $feature, $request ) {
		$schema = $args['show_in_rest']['schema'];

		if ( 'boolean' === $schema['type'] ) {
			return true;
		}

		if ( is_array( $support ) ) {
			if ( ! $args['variadic'] ) {
				$support = $support[0];
			}

			// Multi-type theme-support schema definitions always list boolean first.
			if ( is_array( $schema['type'] ) && 'boolean' === $schema['type'][0] ) {
				// Pass the non-boolean type through to the sanitizer, which cannot itself
				// determine the intended type if the value is invalid (for example if an
				// object includes non-safelisted properties). See #50300.
				$schema['type'] = $schema['type'][1];
			}
		}

		return rest_sanitize_value_from_schema( $support, $schema );
>>>>>>> 7ce1ba7f
	}

	/**
	 * Retrieves the theme's schema, conforming to JSON Schema.
	 *
	 * @since 5.0.0
	 *
	 * @return array Item schema data.
	 */
	public function get_item_schema() {
		if ( $this->schema ) {
			return $this->add_additional_fields_schema( $this->schema );
		}

		$schema = array(
			'$schema'    => 'http://json-schema.org/draft-04/schema#',
			'title'      => 'theme',
			'type'       => 'object',
			'properties' => array(
				'stylesheet'     => array(
					'description' => __( 'The theme\'s stylesheet. This uniquely identifies the theme.' ),
					'type'        => 'string',
					'readonly'    => true,
				),
				'template'       => array(
					'description' => __( 'The theme\'s template. If this is a child theme, this refers to the parent theme, otherwise this is the same as the theme\'s stylesheet.' ),
					'type'        => 'string',
					'readonly'    => true,
				),
				'author'         => array(
					'description' => __( 'The theme author.' ),
					'type'        => 'object',
					'readonly'    => true,
					'properties'  => array(
						'raw'      => array(
							'description' => __( 'The theme author\'s name, as found in the theme header.' ),
							'type'        => 'string',
						),
						'rendered' => array(
							'description' => __( 'HTML for the theme author, transformed for display.' ),
							'type'        => 'string',
						),
					),
				),
				'author_uri'     => array(
					'description' => __( 'The website of the theme author.' ),
					'type'        => 'object',
					'readonly'    => true,
					'properties'  => array(
						'raw'      => array(
							'description' => __( 'The website of the theme author, as found in the theme header.' ),
							'type'        => 'string',
							'format'      => 'uri',
						),
						'rendered' => array(
							'description' => __( 'The website of the theme author, transformed for display.' ),
							'type'        => 'string',
							'format'      => 'uri',
						),
					),
				),
				'description'    => array(
					'description' => __( 'A description of the theme.' ),
					'type'        => 'object',
					'readonly'    => true,
					'properties'  => array(
						'raw'      => array(
							'description' => __( 'The theme description, as found in the theme header.' ),
							'type'        => 'string',
						),
						'rendered' => array(
							'description' => __( 'The theme description, transformed for display.' ),
							'type'        => 'string',
						),
					),
				),
				'name'           => array(
					'description' => __( 'The name of the theme.' ),
					'type'        => 'object',
					'readonly'    => true,
					'properties'  => array(
						'raw'      => array(
							'description' => __( 'The theme name, as found in the theme header.' ),
							'type'        => 'string',
						),
						'rendered' => array(
							'description' => __( 'The theme name, transformed for display.' ),
							'type'        => 'string',
						),
					),
				),
				'requires_php'   => array(
					'description' => __( 'The minimum PHP version required for the theme to work.' ),
					'type'        => 'string',
					'readonly'    => true,
				),
				'requires_wp'    => array(
					'description' => __( 'The minimum WordPress version required for the theme to work.' ),
					'type'        => 'string',
					'readonly'    => true,
				),
				'screenshot'     => array(
					'description' => __( 'The theme\'s screenshot URL.' ),
					'type'        => 'string',
					'format'      => 'uri',
					'readonly'    => true,
				),
				'tags'           => array(
					'description' => __( 'Tags indicating styles and features of the theme.' ),
					'type'        => 'object',
					'readonly'    => true,
					'properties'  => array(
						'raw'      => array(
							'description' => __( 'The theme tags, as found in the theme header.' ),
							'type'        => 'array',
							'items'       => array(
								'type' => 'string',
							),
						),
						'rendered' => array(
							'description' => __( 'The theme tags, transformed for display.' ),
							'type'        => 'string',
						),
					),
				),
				'textdomain'     => array(
					'description' => __( 'The theme\'s textdomain.' ),
					'type'        => 'string',
					'readonly'    => true,
				),
				'theme_supports' => array(
					'description' => __( 'Features supported by this theme.' ),
					'type'        => 'object',
					'readonly'    => true,
					'properties'  => array(),
				),
				'theme_uri'      => array(
					'description' => __( 'The URI of the theme\'s webpage.' ),
					'type'        => 'object',
					'readonly'    => true,
					'properties'  => array(
						'raw'      => array(
							'description' => __( 'The URI of the theme\'s webpage, as found in the theme header.' ),
							'type'        => 'string',
							'format'      => 'uri',
						),
						'rendered' => array(
							'description' => __( 'The URI of the theme\'s webpage, transformed for display.' ),
							'type'        => 'string',
							'format'      => 'uri',
						),
					),
				),
				'version'        => array(
					'description' => __( 'The theme\'s current version.' ),
					'type'        => 'string',
					'readonly'    => true,
				),
				'status'         => array(
					'description' => __( 'A named status for the theme.' ),
					'type'        => 'string',
					'enum'        => array( 'inactive', 'active' ),
				),
			),
		);

		foreach ( get_registered_theme_features() as $feature => $config ) {
			if ( ! is_array( $config['show_in_rest'] ) ) {
				continue;
			}

			$name = $config['show_in_rest']['name'];

			$schema['properties']['theme_supports']['properties'][ $name ] = $config['show_in_rest']['schema'];
		}

		$this->schema = $schema;

		return $this->add_additional_fields_schema( $this->schema );
	}

	/**
	 * Retrieves the search params for the themes collection.
	 *
	 * @since 5.0.0
	 *
	 * @return array Collection parameters.
	 */
	public function get_collection_params() {
		$query_params = parent::get_collection_params();

		$query_params['status'] = array(
			'description'       => __( 'Limit result set to themes assigned one or more statuses.' ),
			'type'              => 'array',
			'items'             => array(
				'enum' => array( 'active', 'inactive' ),
				'type' => 'string',
			),
			'sanitize_callback' => array( $this, 'sanitize_theme_status' ),
		);

		/**
		 * Filter collection parameters for the themes controller.
		 *
		 * @since 5.0.0
		 *
		 * @param array $query_params JSON Schema-formatted collection parameters.
		 */
		return apply_filters( 'rest_themes_collection_params', $query_params );
	}

	/**
	 * Sanitizes and validates the list of theme status.
	 *
	 * @since 5.0.0
	 *
	 * @param string|array    $statuses  One or more theme statuses.
	 * @param WP_REST_Request $request   Full details about the request.
	 * @param string          $parameter Additional parameter to pass to validation.
	 * @return array|WP_Error A list of valid statuses, otherwise WP_Error object.
	 */
	public function sanitize_theme_status( $statuses, $request, $parameter ) {
		$statuses = wp_parse_slug_list( $statuses );

		foreach ( $statuses as $status ) {
			$result = rest_validate_request_arg( $status, $request, $parameter );

			if ( is_wp_error( $result ) ) {
				return $result;
			}
		}

		return $statuses;
	}
}<|MERGE_RESOLUTION|>--- conflicted
+++ resolved
@@ -185,16 +185,9 @@
 
 		if ( rest_is_field_included( 'theme_supports', $fields ) && $this->is_current_theme( $theme, $current_theme ) ) {
 
-<<<<<<< HEAD
-			$item_schemas   = $this->get_item_schema();
-			$theme_supports = $item_schemas['properties']['theme_supports']['properties'];
-			foreach ( $theme_supports as $name => $schema ) {
-				if ( ! rest_is_field_included( "theme_supports.{$name}", $fields ) ) {
-=======
 		if ( rest_is_field_included( 'theme_supports', $fields ) ) {
 			foreach ( get_registered_theme_features() as $feature => $config ) {
 				if ( ! is_array( $config['show_in_rest'] ) ) {
->>>>>>> 7ce1ba7f
 					continue;
 				}
 
@@ -245,7 +238,6 @@
 	}
 
 	/**
-<<<<<<< HEAD
 	 * Helper function to compare theme to current theme.
 	 *
 	 * @param WP_Theme $theme  Theme to compare to active theme.
@@ -255,7 +247,10 @@
 	 */
 	protected function is_current_theme( $theme, $current_theme ) {
 		return (string) $theme === (string) $current_theme;
-=======
+  }
+   
+  /**     
+   *     
 	 * Prepares the theme support value for inclusion in the REST API response.
 	 *
 	 * @since 5.5.0
@@ -288,7 +283,6 @@
 		}
 
 		return rest_sanitize_value_from_schema( $support, $schema );
->>>>>>> 7ce1ba7f
 	}
 
 	/**
