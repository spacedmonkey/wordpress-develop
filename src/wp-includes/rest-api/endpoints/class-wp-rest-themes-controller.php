<?php
/**
 * REST API: WP_REST_Themes_Controller class
 *
 * @package WordPress
 * @subpackage REST_API
 * @since 5.0.0
 */

/**
 * Core class used to manage themes via the REST API.
 *
 * @since 5.0.0
 *
 * @see WP_REST_Controller
 */
class WP_REST_Themes_Controller extends WP_REST_Controller {

	/**
	 * Constructor.
	 *
	 * @since 5.0.0
	 */
	public function __construct() {
		$this->namespace = 'wp/v2';
		$this->rest_base = 'themes';
	}

	/**
	 * Registers the routes for the objects of the controller.
	 *
	 * @since 5.0.0
	 *
	 * @see register_rest_route()
	 */
	public function register_routes() {
		register_rest_route(
			$this->namespace,
			'/' . $this->rest_base,
			array(
				array(
					'methods'             => WP_REST_Server::READABLE,
					'callback'            => array( $this, 'get_items' ),
					'permission_callback' => array( $this, 'get_items_permissions_check' ),
					'args'                => $this->get_collection_params(),
				),
				'schema' => array( $this, 'get_item_schema' ),
			)
		);

		register_rest_route(
			$this->namespace,
<<<<<<< HEAD
			'/' . $this->rest_base . '/(?P<name>[\w-]+)',
			array(
				'args'   => array(
					'name' => array(
						'description' => __( 'Slug name of the theme.' ),
=======
			'/' . $this->rest_base . '/(?P<stylesheet>[\w-]+)',
			array(
				'args'   => array(
					'stylesheet' => array(
						'description' => __( "The theme's stylesheet. This uniquely identifies the theme." ),
>>>>>>> 138f9ebf
						'type'        => 'string',
					),
				),
				array(
					'methods'             => WP_REST_Server::READABLE,
					'callback'            => array( $this, 'get_item' ),
					'permission_callback' => array( $this, 'get_item_permissions_check' ),
					'args'                => array(
						'context' => $this->get_context_param( array( 'default' => 'view' ) ),
					),
				),
				'schema' => array( $this, 'get_public_item_schema' ),
			)
		);
	}

	/**
	 * Checks if a given request has access to read the theme.
	 *
	 * @since 5.0.0
	 *
	 * @param WP_REST_Request $request Full details about the request.
	 * @return bool|WP_Error True if the request has read access for the item, otherwise WP_Error object.
	 */
	public function get_items_permissions_check( $request ) {
		if ( current_user_can( 'switch_themes' ) || current_user_can( 'manage_network_themes' ) ) {
<<<<<<< HEAD
=======
			return true;
		}

		$registered = $this->get_collection_params();
		if ( isset( $registered['status'], $request['status'] ) && is_array( $request['status'] ) && array( 'active' ) === $request['status'] ) {
			return $this->check_read_active_theme_permission();
		}

		return new WP_Error(
			'rest_user_cannot_view',
			__( 'Sorry, you are not allowed to view themes.' ),
			array( 'status' => rest_authorization_required_code() )
		);
	}

	/**
	 * Checks if a given request has access to read the theme.
	 *
	 * @since 5.7.0
	 *
	 * @param WP_REST_Request $request Full details about the request.
	 * @return bool|WP_Error True if the request has read access for the item, otherwise WP_Error object.
	 */
	public function get_item_permissions_check( $request ) {
		if ( current_user_can( 'switch_themes' ) || current_user_can( 'manage_network_themes' ) ) {
			return true;
		}

		$wp_theme      = wp_get_theme( $request['name'] );
		$current_theme = wp_get_theme();
		if ( $this->is_same_theme( $wp_theme, $current_theme ) && true === $this->check_read_active_theme_permission() ) {
			return true;
		}

		return new WP_Error(
			'rest_cannot_view_active_theme',
			__( 'Sorry, you are not allowed to view themes.' ),
			array( 'status' => rest_authorization_required_code() )
		);
	}

	/**
	 * Checks if a theme can be read.
	 *
	 * @since 5.7.0
	 *
	 * @return bool|WP_Error Whether the theme can be read.
	 */
	protected function check_read_active_theme_permission() {
		if ( current_user_can( 'edit_posts' ) ) {
>>>>>>> 138f9ebf
			return true;
		}

		$registered = $this->get_collection_params();
		if ( isset( $registered['status'], $request['status'] ) && is_array( $request['status'] ) && array( 'active' ) === $request['status'] ) {
			return $this->check_read_active_theme_permission();
		}

		return new WP_Error(
			'rest_user_cannot_view',
			__( 'Sorry, you are not allowed to view themes.' ),
			array( 'status' => rest_authorization_required_code() )
		);
	}

	/**
	 * Checks if a given request has access to read the theme.
	 *
	 * @since 5.5.0
	 *
	 * @param WP_REST_Request $request Full details about the request.
	 * @return bool|WP_Error True if the request has read access for the item, otherwise WP_Error object.
	 */
	public function get_item_permissions_check( $request ) {
		if ( current_user_can( 'switch_themes' ) || current_user_can( 'manage_network_themes' ) ) {
			return true;
		}

		$wp_theme      = wp_get_theme( $request['name'] );
		$current_theme = wp_get_theme();
		if ( $this->is_current_theme( $wp_theme, $current_theme ) && $this->check_read_active_theme_permission() ) {
			return true;
		}

		return new WP_Error(
			'rest_cannot_view_active_theme',
			__( 'Sorry, you are not allowed to view active theme.' ),
			array( 'status' => rest_authorization_required_code() )
		);
	}

	/**
<<<<<<< HEAD
	 * Checks if a theme can be read.
	 *
	 * @since 5.5.0
	 *
	 * @return bool Whether the theme can be read.
	 */
	protected function check_read_active_theme_permission() {
		if ( current_user_can( 'edit_posts' ) ) {
			return true;
		}

		foreach ( get_post_types( array( 'show_in_rest' => true ), 'objects' ) as $post_type ) {
			if ( current_user_can( $post_type->cap->edit_posts ) ) {
				return true;
			}
		}

		return false;
	}

	/**
	 * Retrieves a single theme.
	 *
	 * @since 5.5.0
=======
	 * Retrieves a single theme.
	 *
	 * @since 5.7.0
>>>>>>> 138f9ebf
	 *
	 * @param WP_REST_Request $request Full details about the request.
	 * @return WP_REST_Response|WP_Error Response object on success, or WP_Error object on failure.
	 */
	public function get_item( $request ) {
<<<<<<< HEAD
		$wp_theme = wp_get_theme( $request['name'] );
=======
		$wp_theme = wp_get_theme( $request['stylesheet'] );
>>>>>>> 138f9ebf
		if ( ! $wp_theme->exists() ) {
			return new WP_Error(
				'rest_theme_invalid_slug',
				__( 'Invalid theme slug.' ),
				array( 'status' => 404 )
			);
		}
		$data = $this->prepare_item_for_response( $wp_theme, $request );

		return rest_ensure_response( $data );
	}

	/**
	 * Retrieves a collection of themes.
	 *
	 * @since 5.0.0
	 *
	 * @param WP_REST_Request $request Full details about the request.
	 * @return WP_REST_Response|WP_Error Response object on success, or WP_Error object on failure.
	 */
	public function get_items( $request ) {
		$themes = array();
<<<<<<< HEAD

		$active_themes = wp_get_themes();
		$current_theme = wp_get_theme();
		$status        = $request['status'];

		foreach ( $active_themes as $theme_name => $theme ) {
			$theme_status = ( $this->is_current_theme( $theme, $current_theme ) ) ? 'active' : 'inactive';
=======

		$active_themes = wp_get_themes();
		$current_theme = wp_get_theme();
		$status        = $request['status'];

		foreach ( $active_themes as $theme_name => $theme ) {
			$theme_status = ( $this->is_same_theme( $theme, $current_theme ) ) ? 'active' : 'inactive';
>>>>>>> 138f9ebf
			if ( is_array( $status ) && ! in_array( $theme_status, $status, true ) ) {
				continue;
			}
			$_theme   = $this->prepare_item_for_response( $theme, $request );
			$themes[] = $this->prepare_response_for_collection( $_theme );
		}

		$response = rest_ensure_response( $themes );

		$response->header( 'X-WP-Total', count( $themes ) );
		$response->header( 'X-WP-TotalPages', 1 );

		return $response;
	}

	/**
	 * Prepares a single theme output for response.
	 *
	 * @since 5.0.0
	 *
	 * @param WP_Theme        $theme   Theme object.
	 * @param WP_REST_Request $request Request object.
	 * @return WP_REST_Response Response object.
	 */
	public function prepare_item_for_response( $theme, $request ) {
		$data   = array();
		$fields = $this->get_fields_for_response( $request );

		if ( rest_is_field_included( 'stylesheet', $fields ) ) {
			$data['stylesheet'] = $theme->get_stylesheet();
		}

		if ( rest_is_field_included( 'template', $fields ) ) {
			/**
			 * Use the get_template() method, not the 'Template' header, for finding the template.
			 * The 'Template' header is only good for what was written in the style.css, while
			 * get_template() takes into account where WordPress actually located the theme and
			 * whether it is actually valid.
			 */
			$data['template'] = $theme->get_template();
		}

		$plain_field_mappings = array(
			'requires_php' => 'RequiresPHP',
			'requires_wp'  => 'RequiresWP',
			'textdomain'   => 'TextDomain',
			'version'      => 'Version',
		);

		foreach ( $plain_field_mappings as $field => $header ) {
			if ( rest_is_field_included( $field, $fields ) ) {
				$data[ $field ] = $theme->get( $header );
			}
		}

		if ( rest_is_field_included( 'screenshot', $fields ) ) {
			// Using $theme->get_screenshot() with no args to get absolute URL.
			$data['screenshot'] = $theme->get_screenshot() ? $theme->get_screenshot() : '';
		}

		$rich_field_mappings = array(
			'author'      => 'Author',
			'author_uri'  => 'AuthorURI',
			'description' => 'Description',
			'name'        => 'Name',
			'tags'        => 'Tags',
			'theme_uri'   => 'ThemeURI',
		);

		foreach ( $rich_field_mappings as $field => $header ) {
			if ( rest_is_field_included( "{$field}.raw", $fields ) ) {
				$data[ $field ]['raw'] = $theme->display( $header, false, true );
			}

			if ( rest_is_field_included( "{$field}.rendered", $fields ) ) {
				$data[ $field ]['rendered'] = $theme->display( $header );
			}
		}
		$current_theme = wp_get_theme();
		if ( rest_is_field_included( 'status', $fields ) ) {
			$data['status'] = ( $this->is_current_theme( $theme, $current_theme ) ) ? 'active' : 'inactive';
		}

<<<<<<< HEAD
		if ( rest_is_field_included( 'theme_supports', $fields ) && $this->is_current_theme( $theme, $current_theme ) ) {
=======
		$current_theme = wp_get_theme();
		if ( rest_is_field_included( 'status', $fields ) ) {
			$data['status'] = ( $this->is_same_theme( $theme, $current_theme ) ) ? 'active' : 'inactive';
		}

		if ( rest_is_field_included( 'theme_supports', $fields ) && $this->is_same_theme( $theme, $current_theme ) ) {
>>>>>>> 138f9ebf
			foreach ( get_registered_theme_features() as $feature => $config ) {
				if ( ! is_array( $config['show_in_rest'] ) ) {
					continue;
				}

				$name = $config['show_in_rest']['name'];

				if ( ! rest_is_field_included( "theme_supports.{$name}", $fields ) ) {
					continue;
				}

				if ( ! current_theme_supports( $feature ) ) {
					$data['theme_supports'][ $name ] = $config['show_in_rest']['schema']['default'];
					continue;
				}

				$support = get_theme_support( $feature );

				if ( isset( $config['show_in_rest']['prepare_callback'] ) ) {
					$prepare = $config['show_in_rest']['prepare_callback'];
				} else {
					$prepare = array( $this, 'prepare_theme_support' );
				}

				$prepared = $prepare( $support, $config, $feature, $request );

				if ( is_wp_error( $prepared ) ) {
					continue;
				}

				$data['theme_supports'][ $name ] = $prepared;
			}
		}

		$data = $this->add_additional_fields_to_object( $data, $request );

		// Wrap the data in a response object.
		$response = rest_ensure_response( $data );

		$response->add_links( $this->prepare_links( $theme ) );

		/**
		 * Filters theme data returned from the REST API.
		 *
		 * @since 5.0.0
		 *
		 * @param WP_REST_Response $response The response object.
		 * @param WP_Theme         $theme    Theme object used to create response.
		 * @param WP_REST_Request  $request  Request object.
		 */
		return apply_filters( 'rest_prepare_theme', $response, $theme, $request );
	}

	/**
	 * Prepares links for the request.
	 *
<<<<<<< HEAD
	 * @since 5.5.0
=======
	 * @since 5.7.0
>>>>>>> 138f9ebf
	 *
	 * @param WP_Theme $theme Theme data.
	 * @return array Links for the given block type.
	 */
	protected function prepare_links( $theme ) {
		return array(
			'collection' => array(
				'href' => rest_url( sprintf( '%s/%s', $this->namespace, $this->rest_base ) ),
			),
			'self'       => array(
				'href' => rest_url( sprintf( '%s/%s/%s', $this->namespace, $this->rest_base, $theme->get_template() ) ),
			),
		);
	}

	/**
	 * Helper function to compare theme to current theme.
	 *
<<<<<<< HEAD
=======
	 * @since 5.7.0
	 *
>>>>>>> 138f9ebf
	 * @param WP_Theme $theme  Theme to compare to active theme.
	 * @param WP_Theme $current_theme Current active theme.
	 *
	 * @return bool
	 */
<<<<<<< HEAD
	protected function is_current_theme( $theme, $current_theme ) {
=======
	protected function is_same_theme( $theme, $current_theme ) {
>>>>>>> 138f9ebf
		return (string) $theme === (string) $current_theme;
	}

	/**
	 *
	 * Prepares the theme support value for inclusion in the REST API response.
	 *
	 * @since 5.5.0
	 *
	 * @param mixed           $support The raw value from get_theme_support().
	 * @param array           $args    The feature's registration args.
	 * @param string          $feature The feature name.
	 * @param WP_REST_Request $request The request object.
	 * @return mixed The prepared support value.
	 */
	protected function prepare_theme_support( $support, $args, $feature, $request ) {
		$schema = $args['show_in_rest']['schema'];

		if ( 'boolean' === $schema['type'] ) {
			return true;
		}

		if ( is_array( $support ) && ! $args['variadic'] ) {
			$support = $support[0];
		}

		return rest_sanitize_value_from_schema( $support, $schema );
	}

	/**
	 * Retrieves the theme's schema, conforming to JSON Schema.
	 *
	 * @since 5.0.0
	 *
	 * @return array Item schema data.
	 */
	public function get_item_schema() {
		if ( $this->schema ) {
			return $this->add_additional_fields_schema( $this->schema );
		}

		$schema = array(
			'$schema'    => 'http://json-schema.org/draft-04/schema#',
			'title'      => 'theme',
			'type'       => 'object',
			'properties' => array(
				'stylesheet'     => array(
					'description' => __( 'The theme\'s stylesheet. This uniquely identifies the theme.' ),
					'type'        => 'string',
					'readonly'    => true,
				),
				'template'       => array(
					'description' => __( 'The theme\'s template. If this is a child theme, this refers to the parent theme, otherwise this is the same as the theme\'s stylesheet.' ),
					'type'        => 'string',
					'readonly'    => true,
				),
				'author'         => array(
					'description' => __( 'The theme author.' ),
					'type'        => 'object',
					'readonly'    => true,
					'properties'  => array(
						'raw'      => array(
							'description' => __( 'The theme author\'s name, as found in the theme header.' ),
							'type'        => 'string',
						),
						'rendered' => array(
							'description' => __( 'HTML for the theme author, transformed for display.' ),
							'type'        => 'string',
						),
					),
				),
				'author_uri'     => array(
					'description' => __( 'The website of the theme author.' ),
					'type'        => 'object',
					'readonly'    => true,
					'properties'  => array(
						'raw'      => array(
							'description' => __( 'The website of the theme author, as found in the theme header.' ),
							'type'        => 'string',
							'format'      => 'uri',
						),
						'rendered' => array(
							'description' => __( 'The website of the theme author, transformed for display.' ),
							'type'        => 'string',
							'format'      => 'uri',
						),
					),
				),
				'description'    => array(
					'description' => __( 'A description of the theme.' ),
					'type'        => 'object',
					'readonly'    => true,
					'properties'  => array(
						'raw'      => array(
							'description' => __( 'The theme description, as found in the theme header.' ),
							'type'        => 'string',
						),
						'rendered' => array(
							'description' => __( 'The theme description, transformed for display.' ),
							'type'        => 'string',
						),
					),
				),
				'name'           => array(
					'description' => __( 'The name of the theme.' ),
					'type'        => 'object',
					'readonly'    => true,
					'properties'  => array(
						'raw'      => array(
							'description' => __( 'The theme name, as found in the theme header.' ),
							'type'        => 'string',
						),
						'rendered' => array(
							'description' => __( 'The theme name, transformed for display.' ),
							'type'        => 'string',
						),
					),
				),
				'requires_php'   => array(
					'description' => __( 'The minimum PHP version required for the theme to work.' ),
					'type'        => 'string',
					'readonly'    => true,
				),
				'requires_wp'    => array(
					'description' => __( 'The minimum WordPress version required for the theme to work.' ),
					'type'        => 'string',
					'readonly'    => true,
				),
				'screenshot'     => array(
					'description' => __( 'The theme\'s screenshot URL.' ),
					'type'        => 'string',
					'format'      => 'uri',
					'readonly'    => true,
				),
				'tags'           => array(
					'description' => __( 'Tags indicating styles and features of the theme.' ),
					'type'        => 'object',
					'readonly'    => true,
					'properties'  => array(
						'raw'      => array(
							'description' => __( 'The theme tags, as found in the theme header.' ),
							'type'        => 'array',
							'items'       => array(
								'type' => 'string',
							),
						),
						'rendered' => array(
							'description' => __( 'The theme tags, transformed for display.' ),
							'type'        => 'string',
						),
					),
				),
				'textdomain'     => array(
					'description' => __( 'The theme\'s text domain.' ),
					'type'        => 'string',
					'readonly'    => true,
				),
				'theme_supports' => array(
					'description' => __( 'Features supported by this theme.' ),
					'type'        => 'object',
					'readonly'    => true,
					'properties'  => array(),
				),
				'theme_uri'      => array(
					'description' => __( 'The URI of the theme\'s webpage.' ),
					'type'        => 'object',
					'readonly'    => true,
					'properties'  => array(
						'raw'      => array(
							'description' => __( 'The URI of the theme\'s webpage, as found in the theme header.' ),
							'type'        => 'string',
							'format'      => 'uri',
						),
						'rendered' => array(
							'description' => __( 'The URI of the theme\'s webpage, transformed for display.' ),
							'type'        => 'string',
							'format'      => 'uri',
						),
					),
				),
				'version'        => array(
					'description' => __( 'The theme\'s current version.' ),
					'type'        => 'string',
					'readonly'    => true,
				),
				'status'         => array(
					'description' => __( 'A named status for the theme.' ),
					'type'        => 'string',
					'enum'        => array( 'inactive', 'active' ),
				),
			),
		);

		foreach ( get_registered_theme_features() as $feature => $config ) {
			if ( ! is_array( $config['show_in_rest'] ) ) {
				continue;
			}

			$name = $config['show_in_rest']['name'];

			$schema['properties']['theme_supports']['properties'][ $name ] = $config['show_in_rest']['schema'];
		}

		$this->schema = $schema;

		return $this->add_additional_fields_schema( $this->schema );
	}

	/**
	 * Retrieves the search params for the themes collection.
	 *
	 * @since 5.0.0
	 *
	 * @return array Collection parameters.
	 */
	public function get_collection_params() {
		$query_params = parent::get_collection_params();

		$query_params['status'] = array(
			'description'       => __( 'Limit result set to themes assigned one or more statuses.' ),
			'type'              => 'array',
			'items'             => array(
				'enum' => array( 'active', 'inactive' ),
				'type' => 'string',
			),
			'sanitize_callback' => array( $this, 'sanitize_theme_status' ),
		);

		/**
		 * Filters collection parameters for the themes controller.
		 *
		 * @since 5.0.0
		 *
		 * @param array $query_params JSON Schema-formatted collection parameters.
		 */
		return apply_filters( 'rest_themes_collection_params', $query_params );
	}

	/**
	 * Sanitizes and validates the list of theme status.
	 *
	 * @since 5.0.0
	 *
	 * @param string|array    $statuses  One or more theme statuses.
	 * @param WP_REST_Request $request   Full details about the request.
	 * @param string          $parameter Additional parameter to pass to validation.
	 * @return array|WP_Error A list of valid statuses, otherwise WP_Error object.
	 */
	public function sanitize_theme_status( $statuses, $request, $parameter ) {
		$statuses = wp_parse_slug_list( $statuses );

		foreach ( $statuses as $status ) {
			$result = rest_validate_request_arg( $status, $request, $parameter );

			if ( is_wp_error( $result ) ) {
				return $result;
			}
		}

		return $statuses;
	}
}<|MERGE_RESOLUTION|>--- conflicted
+++ resolved
@@ -50,19 +50,11 @@
 
 		register_rest_route(
 			$this->namespace,
-<<<<<<< HEAD
-			'/' . $this->rest_base . '/(?P<name>[\w-]+)',
-			array(
-				'args'   => array(
-					'name' => array(
-						'description' => __( 'Slug name of the theme.' ),
-=======
 			'/' . $this->rest_base . '/(?P<stylesheet>[\w-]+)',
 			array(
 				'args'   => array(
 					'stylesheet' => array(
 						'description' => __( "The theme's stylesheet. This uniquely identifies the theme." ),
->>>>>>> 138f9ebf
 						'type'        => 'string',
 					),
 				),
@@ -85,12 +77,10 @@
 	 * @since 5.0.0
 	 *
 	 * @param WP_REST_Request $request Full details about the request.
-	 * @return bool|WP_Error True if the request has read access for the item, otherwise WP_Error object.
+	 * @return true|WP_Error True if the request has read access for the item, otherwise WP_Error object.
 	 */
 	public function get_items_permissions_check( $request ) {
 		if ( current_user_can( 'switch_themes' ) || current_user_can( 'manage_network_themes' ) ) {
-<<<<<<< HEAD
-=======
 			return true;
 		}
 
@@ -141,39 +131,13 @@
 	 */
 	protected function check_read_active_theme_permission() {
 		if ( current_user_can( 'edit_posts' ) ) {
->>>>>>> 138f9ebf
 			return true;
 		}
 
-		$registered = $this->get_collection_params();
-		if ( isset( $registered['status'], $request['status'] ) && is_array( $request['status'] ) && array( 'active' ) === $request['status'] ) {
-			return $this->check_read_active_theme_permission();
-		}
-
-		return new WP_Error(
-			'rest_user_cannot_view',
-			__( 'Sorry, you are not allowed to view themes.' ),
-			array( 'status' => rest_authorization_required_code() )
-		);
-	}
-
-	/**
-	 * Checks if a given request has access to read the theme.
-	 *
-	 * @since 5.5.0
-	 *
-	 * @param WP_REST_Request $request Full details about the request.
-	 * @return bool|WP_Error True if the request has read access for the item, otherwise WP_Error object.
-	 */
-	public function get_item_permissions_check( $request ) {
-		if ( current_user_can( 'switch_themes' ) || current_user_can( 'manage_network_themes' ) ) {
-			return true;
-		}
-
-		$wp_theme      = wp_get_theme( $request['name'] );
-		$current_theme = wp_get_theme();
-		if ( $this->is_current_theme( $wp_theme, $current_theme ) && $this->check_read_active_theme_permission() ) {
-			return true;
+		foreach ( get_post_types( array( 'show_in_rest' => true ), 'objects' ) as $post_type ) {
+			if ( current_user_can( $post_type->cap->edit_posts ) ) {
+				return true;
+			}
 		}
 
 		return new WP_Error(
@@ -184,46 +148,15 @@
 	}
 
 	/**
-<<<<<<< HEAD
-	 * Checks if a theme can be read.
-	 *
-	 * @since 5.5.0
-	 *
-	 * @return bool Whether the theme can be read.
-	 */
-	protected function check_read_active_theme_permission() {
-		if ( current_user_can( 'edit_posts' ) ) {
-			return true;
-		}
-
-		foreach ( get_post_types( array( 'show_in_rest' => true ), 'objects' ) as $post_type ) {
-			if ( current_user_can( $post_type->cap->edit_posts ) ) {
-				return true;
-			}
-		}
-
-		return false;
-	}
-
-	/**
 	 * Retrieves a single theme.
 	 *
-	 * @since 5.5.0
-=======
-	 * Retrieves a single theme.
-	 *
 	 * @since 5.7.0
->>>>>>> 138f9ebf
 	 *
 	 * @param WP_REST_Request $request Full details about the request.
 	 * @return WP_REST_Response|WP_Error Response object on success, or WP_Error object on failure.
 	 */
 	public function get_item( $request ) {
-<<<<<<< HEAD
-		$wp_theme = wp_get_theme( $request['name'] );
-=======
 		$wp_theme = wp_get_theme( $request['stylesheet'] );
->>>>>>> 138f9ebf
 		if ( ! $wp_theme->exists() ) {
 			return new WP_Error(
 				'rest_theme_invalid_slug',
@@ -246,23 +179,13 @@
 	 */
 	public function get_items( $request ) {
 		$themes = array();
-<<<<<<< HEAD
 
 		$active_themes = wp_get_themes();
 		$current_theme = wp_get_theme();
 		$status        = $request['status'];
 
 		foreach ( $active_themes as $theme_name => $theme ) {
-			$theme_status = ( $this->is_current_theme( $theme, $current_theme ) ) ? 'active' : 'inactive';
-=======
-
-		$active_themes = wp_get_themes();
-		$current_theme = wp_get_theme();
-		$status        = $request['status'];
-
-		foreach ( $active_themes as $theme_name => $theme ) {
 			$theme_status = ( $this->is_same_theme( $theme, $current_theme ) ) ? 'active' : 'inactive';
->>>>>>> 138f9ebf
 			if ( is_array( $status ) && ! in_array( $theme_status, $status, true ) ) {
 				continue;
 			}
@@ -341,21 +264,13 @@
 				$data[ $field ]['rendered'] = $theme->display( $header );
 			}
 		}
-		$current_theme = wp_get_theme();
-		if ( rest_is_field_included( 'status', $fields ) ) {
-			$data['status'] = ( $this->is_current_theme( $theme, $current_theme ) ) ? 'active' : 'inactive';
-		}
-
-<<<<<<< HEAD
-		if ( rest_is_field_included( 'theme_supports', $fields ) && $this->is_current_theme( $theme, $current_theme ) ) {
-=======
+
 		$current_theme = wp_get_theme();
 		if ( rest_is_field_included( 'status', $fields ) ) {
 			$data['status'] = ( $this->is_same_theme( $theme, $current_theme ) ) ? 'active' : 'inactive';
 		}
 
 		if ( rest_is_field_included( 'theme_supports', $fields ) && $this->is_same_theme( $theme, $current_theme ) ) {
->>>>>>> 138f9ebf
 			foreach ( get_registered_theme_features() as $feature => $config ) {
 				if ( ! is_array( $config['show_in_rest'] ) ) {
 					continue;
@@ -412,11 +327,7 @@
 	/**
 	 * Prepares links for the request.
 	 *
-<<<<<<< HEAD
-	 * @since 5.5.0
-=======
 	 * @since 5.7.0
->>>>>>> 138f9ebf
 	 *
 	 * @param WP_Theme $theme Theme data.
 	 * @return array Links for the given block type.
@@ -435,21 +346,14 @@
 	/**
 	 * Helper function to compare theme to current theme.
 	 *
-<<<<<<< HEAD
-=======
 	 * @since 5.7.0
 	 *
->>>>>>> 138f9ebf
 	 * @param WP_Theme $theme  Theme to compare to active theme.
 	 * @param WP_Theme $current_theme Current active theme.
 	 *
 	 * @return bool
 	 */
-<<<<<<< HEAD
-	protected function is_current_theme( $theme, $current_theme ) {
-=======
 	protected function is_same_theme( $theme, $current_theme ) {
->>>>>>> 138f9ebf
 		return (string) $theme === (string) $current_theme;
 	}
 
