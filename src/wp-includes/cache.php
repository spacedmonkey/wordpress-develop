<?php
/**
 * Object Cache API
 *
 * @link https://codex.wordpress.org/Class_Reference/WP_Object_Cache
 *
 * @package WordPress
 * @subpackage Cache
 */

/** WP_Object_Cache class */
require_once ABSPATH . WPINC . '/class-wp-object-cache.php';

/**
 * Adds data to the cache, if the cache key doesn't already exist.
 *
 * @since 2.0.0
 *
 * @see WP_Object_Cache::add()
 * @global WP_Object_Cache $wp_object_cache Object cache global instance.
 *
 * @param int|string $key    The cache key to use for retrieval later.
 * @param mixed      $data   The data to add to the cache.
 * @param string     $group  Optional. The group to add the cache to. Enables the same key
 *                           to be used across groups. Default empty.
 * @param int        $expire Optional. When the cache data should expire, in seconds.
 *                           Default 0 (no expiration).
 * @return bool True on success, false if cache key and group already exist.
 */
function wp_cache_add( $key, $data, $group = '', $expire = 0 ) {
	global $wp_object_cache;

	return $wp_object_cache->add( $key, $data, $group, (int) $expire );
}

/**
 * Closes the cache.
 *
 * This function has ceased to do anything since WordPress 2.5. The
 * functionality was removed along with the rest of the persistent cache.
 *
 * This does not mean that plugins can't implement this function when they need
 * to make sure that the cache is cleaned up after WordPress no longer needs it.
 *
 * @since 2.0.0
 *
 * @return true Always returns true.
 */
function wp_cache_close() {
	return true;
}

/**
 * Decrements numeric cache item's value.
 *
 * @since 3.3.0
 *
 * @see WP_Object_Cache::decr()
 * @global WP_Object_Cache $wp_object_cache Object cache global instance.
 *
 * @param int|string $key    The cache key to decrement.
 * @param int        $offset Optional. The amount by which to decrement the item's value. Default 1.
 * @param string     $group  Optional. The group the key is in. Default empty.
 * @return int|false The item's new value on success, false on failure.
 */
function wp_cache_decr( $key, $offset = 1, $group = '' ) {
	global $wp_object_cache;

	return $wp_object_cache->decr( $key, $offset, $group );
}

/**
 * Removes the cache contents matching key and group.
 *
 * @since 2.0.0
 *
 * @see WP_Object_Cache::delete()
 * @global WP_Object_Cache $wp_object_cache Object cache global instance.
 *
 * @param int|string $key   What the contents in the cache are called.
 * @param string     $group Optional. Where the cache contents are grouped. Default empty.
 * @return bool True on successful removal, false on failure.
 */
function wp_cache_delete( $key, $group = '' ) {
	global $wp_object_cache;

	return $wp_object_cache->delete( $key, $group );
}

/**
 * Removes all cache items.
 *
 * @since 2.0.0
 *
 * @see WP_Object_Cache::flush()
 * @global WP_Object_Cache $wp_object_cache Object cache global instance.
 *
 * @return bool True on success, false on failure.
 */
function wp_cache_flush() {
	global $wp_object_cache;

	return $wp_object_cache->flush();
}

/**
 * Retrieves the cache contents from the cache by key and group.
 *
 * @since 2.0.0
 *
 * @see WP_Object_Cache::get()
 * @global WP_Object_Cache $wp_object_cache Object cache global instance.
 *
 * @param int|string $key   The key under which the cache contents are stored.
 * @param string     $group Optional. Where the cache contents are grouped. Default empty.
 * @param bool       $force Optional. Whether to force an update of the local cache
 *                          from the persistent cache. Default false.
 * @param bool       $found Optional. Whether the key was found in the cache (passed by reference).
 *                          Disambiguates a return of false, a storable value. Default null.
 * @return mixed|false The cache contents on success, false on failure to retrieve contents.
 */
function wp_cache_get( $key, $group = '', $force = false, &$found = null ) {
	global $wp_object_cache;

	return $wp_object_cache->get( $key, $group, $force, $found );
}

/**
 * Retrieves multiple values from the cache in one call.
 *
 * @since 5.5.0
 *
 * @see WP_Object_Cache::get_multiple()
 * @global WP_Object_Cache $wp_object_cache Object cache global instance.
 *
 * @param array  $keys  Array of keys under which the cache contents are stored.
 * @param string $group Optional. Where the cache contents are grouped. Default empty.
 * @param bool   $force Optional. Whether to force an update of the local cache
 *                      from the persistent cache. Default false.
 * @return array Array of values organized into groups.
 */
function wp_cache_get_multiple( $keys, $group = '', $force = false ) {
	global $wp_object_cache;

	return $wp_object_cache->get_multiple( $keys, $group, $force );
}


/**
<<<<<<< HEAD
 * Retrieves multiple values from the cache in one call.
=======
 * Delete multiple values from the cache in one call.
>>>>>>> 4689322d
 *
 * @since 6.0.0
 *
 * @see WP_Object_Cache::delete_multiple()
 * @global WP_Object_Cache $wp_object_cache Object cache global instance.
 *
 * @param array  $keys  Array of keys under which the cache to deleted.
 * @param string $group Optional. Where the cache contents are grouped. Default empty.
 * @return array Array of return values organized into groups.
 */
<<<<<<< HEAD
function wp_cache_delete_multiple( $keys, $group = '' ) {
=======
function wp_cache_delete_multiple( array $keys, $group = '' ) {
>>>>>>> 4689322d
	global $wp_object_cache;

	return $wp_object_cache->delete_multiple( $keys, $group );
}

/**
<<<<<<< HEAD
 * Add multiple values from the cache in one call.
=======
 * Add multiple values to the cache in one call.
>>>>>>> 4689322d
 *
 * @since 6.0.0
 *
 * @see WP_Object_Cache::add_multiple()
 * @global WP_Object_Cache $wp_object_cache Object cache global instance.
 *
 * @param array  $data  Array of key and value to be set.
 * @param string $group Optional. Where the cache contents are grouped. Default empty.
 * @param int    $expire Optional. When to expire the cache contents, in seconds.
 *                           Default 0 (no expiration).
<<<<<<< HEAD
 * @return array Array of return values organized into groups.
 */
function wp_cache_add_multiple( $data, $group = '', $expire = 0 ) {
=======
 * @return array Array of return values.
 */
function wp_cache_add_multiple( array $data, $group = '', $expire = 0 ) {
>>>>>>> 4689322d
	global $wp_object_cache;

	return $wp_object_cache->add_multiple( $data, $group, $expire );
}

/**
<<<<<<< HEAD
 * Set multiple values from the cache in one call.
=======
 * Set multiple values to the cache in one call.
 *
 * @since 6.0.0
>>>>>>> 4689322d
 *
 * @see WP_Object_Cache::set_multiple()
 * @global WP_Object_Cache $wp_object_cache Object cache global instance.
 *
 * @param array  $data  Array of key and value to be set.
 * @param string $group Optional. Where the cache contents are grouped. Default empty.
 * @param int    $expire Optional. When to expire the cache contents, in seconds.
 *                           Default 0 (no expiration).
<<<<<<< HEAD
 * @return array Array of return values organized into groups.
 */
function wp_cache_set_multiple( $data, $group = '', $expire = 0 ) {
=======
 * @return array Array of return values.
 */
function wp_cache_set_multiple( array $data, $group = '', $expire = 0 ) {
>>>>>>> 4689322d
	global $wp_object_cache;

	return $wp_object_cache->set_multiple( $data, $group, $expire );
}

/**
 * Increment numeric cache item's value
 *
 * @since 3.3.0
 *
 * @see WP_Object_Cache::incr()
 * @global WP_Object_Cache $wp_object_cache Object cache global instance.
 *
 * @param int|string $key    The key for the cache contents that should be incremented.
 * @param int        $offset Optional. The amount by which to increment the item's value. Default 1.
 * @param string     $group  Optional. The group the key is in. Default empty.
 * @return int|false The item's new value on success, false on failure.
 */
function wp_cache_incr( $key, $offset = 1, $group = '' ) {
	global $wp_object_cache;

	return $wp_object_cache->incr( $key, $offset, $group );
}

/**
 * Sets up Object Cache Global and assigns it.
 *
 * @since 2.0.0
 *
 * @global WP_Object_Cache $wp_object_cache
 */
function wp_cache_init() {
	$GLOBALS['wp_object_cache'] = new WP_Object_Cache();
}

/**
 * Replaces the contents of the cache with new data.
 *
 * @since 2.0.0
 *
 * @see WP_Object_Cache::replace()
 * @global WP_Object_Cache $wp_object_cache Object cache global instance.
 *
 * @param int|string $key    The key for the cache data that should be replaced.
 * @param mixed      $data   The new data to store in the cache.
 * @param string     $group  Optional. The group for the cache data that should be replaced.
 *                           Default empty.
 * @param int        $expire Optional. When to expire the cache contents, in seconds.
 *                           Default 0 (no expiration).
 * @return bool False if original value does not exist, true if contents were replaced
 */
function wp_cache_replace( $key, $data, $group = '', $expire = 0 ) {
	global $wp_object_cache;

	return $wp_object_cache->replace( $key, $data, $group, (int) $expire );
}

/**
 * Saves the data to the cache.
 *
 * Differs from wp_cache_add() and wp_cache_replace() in that it will always write data.
 *
 * @since 2.0.0
 *
 * @see WP_Object_Cache::set()
 * @global WP_Object_Cache $wp_object_cache Object cache global instance.
 *
 * @param int|string $key    The cache key to use for retrieval later.
 * @param mixed      $data   The contents to store in the cache.
 * @param string     $group  Optional. Where to group the cache contents. Enables the same key
 *                           to be used across groups. Default empty.
 * @param int        $expire Optional. When to expire the cache contents, in seconds.
 *                           Default 0 (no expiration).
 * @return bool True on success, false on failure.
 */
function wp_cache_set( $key, $data, $group = '', $expire = 0 ) {
	global $wp_object_cache;

	return $wp_object_cache->set( $key, $data, $group, (int) $expire );
}

/**
 * Switches the internal blog ID.
 *
 * This changes the blog id used to create keys in blog specific groups.
 *
 * @since 3.5.0
 *
 * @see WP_Object_Cache::switch_to_blog()
 * @global WP_Object_Cache $wp_object_cache Object cache global instance.
 *
 * @param int $blog_id Site ID.
 */
function wp_cache_switch_to_blog( $blog_id ) {
	global $wp_object_cache;

	$wp_object_cache->switch_to_blog( $blog_id );
}

/**
 * Adds a group or set of groups to the list of global groups.
 *
 * @since 2.6.0
 *
 * @see WP_Object_Cache::add_global_groups()
 * @global WP_Object_Cache $wp_object_cache Object cache global instance.
 *
 * @param string|string[] $groups A group or an array of groups to add.
 */
function wp_cache_add_global_groups( $groups ) {
	global $wp_object_cache;

	$wp_object_cache->add_global_groups( $groups );
}

/**
 * Adds a group or set of groups to the list of non-persistent groups.
 *
 * @since 2.6.0
 *
 * @param string|string[] $groups A group or an array of groups to add.
 */
function wp_cache_add_non_persistent_groups( $groups ) {
	// Default cache doesn't persist so nothing to do here.
}

/**
 * Reset internal cache keys and structures.
 *
 * If the cache back end uses global blog or site IDs as part of its cache keys,
 * this function instructs the back end to reset those keys and perform any cleanup
 * since blog or site IDs have changed since cache init.
 *
 * This function is deprecated. Use wp_cache_switch_to_blog() instead of this
 * function when preparing the cache for a blog switch. For clearing the cache
 * during unit tests, consider using wp_cache_init(). wp_cache_init() is not
 * recommended outside of unit tests as the performance penalty for using it is
 * high.
 *
 * @since 2.6.0
 * @deprecated 3.5.0 WP_Object_Cache::reset()
 * @see WP_Object_Cache::reset()
 *
 * @global WP_Object_Cache $wp_object_cache Object cache global instance.
 */
function wp_cache_reset() {
	_deprecated_function( __FUNCTION__, '3.5.0', 'WP_Object_Cache::reset()' );

	global $wp_object_cache;

	$wp_object_cache->reset();
}<|MERGE_RESOLUTION|>--- conflicted
+++ resolved
@@ -145,13 +145,8 @@
 	return $wp_object_cache->get_multiple( $keys, $group, $force );
 }
 
-
-/**
-<<<<<<< HEAD
- * Retrieves multiple values from the cache in one call.
-=======
+/**
  * Delete multiple values from the cache in one call.
->>>>>>> 4689322d
  *
  * @since 6.0.0
  *
@@ -162,22 +157,14 @@
  * @param string $group Optional. Where the cache contents are grouped. Default empty.
  * @return array Array of return values organized into groups.
  */
-<<<<<<< HEAD
-function wp_cache_delete_multiple( $keys, $group = '' ) {
-=======
 function wp_cache_delete_multiple( array $keys, $group = '' ) {
->>>>>>> 4689322d
 	global $wp_object_cache;
 
 	return $wp_object_cache->delete_multiple( $keys, $group );
 }
 
 /**
-<<<<<<< HEAD
- * Add multiple values from the cache in one call.
-=======
  * Add multiple values to the cache in one call.
->>>>>>> 4689322d
  *
  * @since 6.0.0
  *
@@ -188,28 +175,18 @@
  * @param string $group Optional. Where the cache contents are grouped. Default empty.
  * @param int    $expire Optional. When to expire the cache contents, in seconds.
  *                           Default 0 (no expiration).
-<<<<<<< HEAD
- * @return array Array of return values organized into groups.
- */
-function wp_cache_add_multiple( $data, $group = '', $expire = 0 ) {
-=======
  * @return array Array of return values.
  */
 function wp_cache_add_multiple( array $data, $group = '', $expire = 0 ) {
->>>>>>> 4689322d
 	global $wp_object_cache;
 
 	return $wp_object_cache->add_multiple( $data, $group, $expire );
 }
 
 /**
-<<<<<<< HEAD
- * Set multiple values from the cache in one call.
-=======
  * Set multiple values to the cache in one call.
  *
  * @since 6.0.0
->>>>>>> 4689322d
  *
  * @see WP_Object_Cache::set_multiple()
  * @global WP_Object_Cache $wp_object_cache Object cache global instance.
@@ -218,15 +195,9 @@
  * @param string $group Optional. Where the cache contents are grouped. Default empty.
  * @param int    $expire Optional. When to expire the cache contents, in seconds.
  *                           Default 0 (no expiration).
-<<<<<<< HEAD
- * @return array Array of return values organized into groups.
- */
-function wp_cache_set_multiple( $data, $group = '', $expire = 0 ) {
-=======
  * @return array Array of return values.
  */
 function wp_cache_set_multiple( array $data, $group = '', $expire = 0 ) {
->>>>>>> 4689322d
 	global $wp_object_cache;
 
 	return $wp_object_cache->set_multiple( $data, $group, $expire );
