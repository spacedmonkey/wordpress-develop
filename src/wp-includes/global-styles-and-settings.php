--- conflicted
+++ resolved
@@ -83,9 +83,6 @@
  * @return string Stylesheet.
  */
 function wp_get_global_stylesheet( $types = array() ) {
-<<<<<<< HEAD
-	// Ignore cache when `WP_DEBUG` is enabled, so it doesn't interfere with the theme developers workflow.
-=======
 	/*
 	 *
 	 * Ignore cache when `WP_DEBUG` is enabled, so it doesn't interfere with the theme
@@ -93,7 +90,6 @@
 	 *
 	 * @todo Replace `WP_DEBUG` once an "in development mode" check is available in Core.
 	 */
->>>>>>> af0cb515
 	$can_use_cached = empty( $types ) && ! WP_DEBUG;
 	/*
 	 * By using the 'theme_json' group, this data is marked to be non-persistent across requests.
@@ -119,15 +115,10 @@
 			return $cached;
 		}
 	}
-<<<<<<< HEAD
-	$tree                = WP_Theme_JSON_Resolver::get_merged_data();
-	$supports_theme_json = WP_Theme_JSON_Resolver::theme_has_support();
-=======
 
 	$tree = WP_Theme_JSON_Resolver::get_merged_data();
 
 	$supports_theme_json = wp_theme_has_theme_json();
->>>>>>> af0cb515
 	if ( empty( $types ) && ! $supports_theme_json ) {
 		$types = array( 'variables', 'presets', 'base-layout-styles' );
 	} elseif ( empty( $types ) ) {
@@ -272,7 +263,6 @@
 }
 
 /**
-<<<<<<< HEAD
  * Private function to clean the caches under the theme_json group.
  *
  * @since 6.1.2
@@ -281,7 +271,9 @@
 function _wp_clean_theme_json_caches() {
 	wp_cache_delete( 'wp_get_global_stylesheet', 'theme_json' );
 	wp_cache_delete( 'wp_get_global_styles_svg_filters', 'theme_json' );
-=======
+	WP_Theme_JSON_Resolver::clean_cached_data();
+}
+
  * Checks whether a theme or its parent has a theme.json file.
  *
  * @since 6.2.0
@@ -298,14 +290,4 @@
 	}
 
 	return $theme_has_support;
-}
-
-/**
- * Cleans the caches under the theme_json group.
- *
- * @since 6.2.0
- */
-function wp_clean_theme_json_cache() {
->>>>>>> af0cb515
-	WP_Theme_JSON_Resolver::clean_cached_data();
 }