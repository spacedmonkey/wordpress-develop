<?php
/**
 * WordPress Administration Scheme API
 *
 * Here we keep the DB structure and option values.
 *
 * @package WordPress
 * @subpackage Administration
 */

/**
 * Declare these as global in case schema.php is included from a function.
 *
 * @global wpdb   $wpdb            WordPress database abstraction object.
 * @global array  $wp_queries
 * @global string $charset_collate
 */
global $wpdb, $wp_queries, $charset_collate;

/**
 * The database character collate.
 */
$charset_collate = $wpdb->get_charset_collate();

/**
 * Retrieve the SQL for creating database tables.
 *
 * @since 3.3.0
 *
 * @global wpdb $wpdb WordPress database abstraction object.
 *
 * @param string $scope   Optional. The tables for which to retrieve SQL. Can be all, global, ms_global, or blog tables. Defaults to all.
 * @param int    $blog_id Optional. The site ID for which to retrieve SQL. Default is the current site ID.
 * @return string The SQL needed to create the requested tables.
 */
function wp_get_db_schema( $scope = 'all', $blog_id = null ) {
	global $wpdb;

	$charset_collate = $wpdb->get_charset_collate();

	if ( $blog_id && $blog_id != $wpdb->blogid ) {
		$old_blog_id = $wpdb->set_blog_id( $blog_id );
	}

	// Engage multisite if in the middle of turning it on from network.php.
	$is_multisite = is_multisite() || ( defined( 'WP_INSTALLING_NETWORK' ) && WP_INSTALLING_NETWORK );

	/*
	 * Indexes have a maximum size of 767 bytes. Historically, we haven't need to be concerned about that.
	 * As of 4.2, however, we moved to utf8mb4, which uses 4 bytes per character. This means that an index which
	 * used to have room for floor(767/3) = 255 characters, now only has room for floor(767/4) = 191 characters.
	 */
	$max_index_length = 191;

	// Blog-specific tables.
	$blog_tables = "CREATE TABLE $wpdb->termmeta (
	meta_id bigint(20) unsigned NOT NULL auto_increment,
	term_id bigint(20) unsigned NOT NULL default '0',
	meta_key varchar(255) default NULL,
	meta_value longtext,
	PRIMARY KEY  (meta_id),
	KEY term_id (term_id),
	KEY meta_key (meta_key($max_index_length))
) $charset_collate;
CREATE TABLE $wpdb->terms (
 term_id bigint(20) unsigned NOT NULL auto_increment,
 name varchar(200) NOT NULL default '',
 slug varchar(200) NOT NULL default '',
 term_group bigint(10) NOT NULL default 0,
 PRIMARY KEY  (term_id),
 KEY slug (slug($max_index_length)),
 KEY name (name($max_index_length))
) $charset_collate;
CREATE TABLE $wpdb->term_taxonomy (
 term_taxonomy_id bigint(20) unsigned NOT NULL auto_increment,
 term_id bigint(20) unsigned NOT NULL default 0,
 taxonomy varchar(32) NOT NULL default '',
 description longtext NOT NULL,
 parent bigint(20) unsigned NOT NULL default 0,
 count bigint(20) NOT NULL default 0,
 PRIMARY KEY  (term_taxonomy_id),
 UNIQUE KEY term_id_taxonomy (term_id,taxonomy),
 KEY taxonomy (taxonomy)
) $charset_collate;
CREATE TABLE $wpdb->term_relationships (
 object_id bigint(20) unsigned NOT NULL default 0,
 term_taxonomy_id bigint(20) unsigned NOT NULL default 0,
 term_order int(11) NOT NULL default 0,
 PRIMARY KEY  (object_id,term_taxonomy_id),
 KEY term_taxonomy_id (term_taxonomy_id)
) $charset_collate;
CREATE TABLE $wpdb->commentmeta (
	meta_id bigint(20) unsigned NOT NULL auto_increment,
	comment_id bigint(20) unsigned NOT NULL default '0',
	meta_key varchar(255) default NULL,
	meta_value longtext,
	PRIMARY KEY  (meta_id),
	KEY comment_id (comment_id),
	KEY meta_key (meta_key($max_index_length))
) $charset_collate;
CREATE TABLE $wpdb->comments (
	comment_ID bigint(20) unsigned NOT NULL auto_increment,
	comment_post_ID bigint(20) unsigned NOT NULL default '0',
	comment_author tinytext NOT NULL,
	comment_author_email varchar(100) NOT NULL default '',
	comment_author_url varchar(200) NOT NULL default '',
	comment_author_IP varchar(100) NOT NULL default '',
	comment_date datetime NOT NULL default '0000-00-00 00:00:00',
	comment_date_gmt datetime NOT NULL default '0000-00-00 00:00:00',
	comment_content text NOT NULL,
	comment_karma int(11) NOT NULL default '0',
	comment_approved varchar(20) NOT NULL default '1',
	comment_agent varchar(255) NOT NULL default '',
	comment_type varchar(20) NOT NULL default 'comment',
	comment_parent bigint(20) unsigned NOT NULL default '0',
	user_id bigint(20) unsigned NOT NULL default '0',
	PRIMARY KEY  (comment_ID),
	KEY comment_post_ID (comment_post_ID),
	KEY comment_approved_date_gmt (comment_approved,comment_date_gmt),
	KEY comment_date_gmt (comment_date_gmt),
	KEY comment_parent (comment_parent),
	KEY comment_author_email (comment_author_email(10))
) $charset_collate;
CREATE TABLE $wpdb->links (
	link_id bigint(20) unsigned NOT NULL auto_increment,
	link_url varchar(255) NOT NULL default '',
	link_name varchar(255) NOT NULL default '',
	link_image varchar(255) NOT NULL default '',
	link_target varchar(25) NOT NULL default '',
	link_description varchar(255) NOT NULL default '',
	link_visible varchar(20) NOT NULL default 'Y',
	link_owner bigint(20) unsigned NOT NULL default '1',
	link_rating int(11) NOT NULL default '0',
	link_updated datetime NOT NULL default '0000-00-00 00:00:00',
	link_rel varchar(255) NOT NULL default '',
	link_notes mediumtext NOT NULL,
	link_rss varchar(255) NOT NULL default '',
	PRIMARY KEY  (link_id),
	KEY link_visible (link_visible)
) $charset_collate;
CREATE TABLE $wpdb->options (
	option_id bigint(20) unsigned NOT NULL auto_increment,
	option_name varchar(191) NOT NULL default '',
	option_value longtext NOT NULL,
	autoload varchar(20) NOT NULL default 'yes',
	PRIMARY KEY  (option_id),
	UNIQUE KEY option_name (option_name),
	KEY autoload (autoload)
) $charset_collate;
CREATE TABLE $wpdb->postmeta (
	meta_id bigint(20) unsigned NOT NULL auto_increment,
	post_id bigint(20) unsigned NOT NULL default '0',
	meta_key varchar(255) default NULL,
	meta_value longtext,
	PRIMARY KEY  (meta_id),
	KEY post_id (post_id),
	KEY meta_key (meta_key($max_index_length))
) $charset_collate;
CREATE TABLE $wpdb->posts (
	ID bigint(20) unsigned NOT NULL auto_increment,
	post_author bigint(20) unsigned NOT NULL default '0',
	post_date datetime NOT NULL default '0000-00-00 00:00:00',
	post_date_gmt datetime NOT NULL default '0000-00-00 00:00:00',
	post_content longtext NOT NULL,
	post_title text NOT NULL,
	post_excerpt text NOT NULL,
	post_status varchar(20) NOT NULL default 'publish',
	comment_status varchar(20) NOT NULL default 'open',
	ping_status varchar(20) NOT NULL default 'open',
	post_password varchar(255) NOT NULL default '',
	post_name varchar(200) NOT NULL default '',
	to_ping text NOT NULL,
	pinged text NOT NULL,
	post_modified datetime NOT NULL default '0000-00-00 00:00:00',
	post_modified_gmt datetime NOT NULL default '0000-00-00 00:00:00',
	post_content_filtered longtext NOT NULL,
	post_parent bigint(20) unsigned NOT NULL default '0',
	guid varchar(255) NOT NULL default '',
	menu_order int(11) NOT NULL default '0',
	post_type varchar(20) NOT NULL default 'post',
	post_mime_type varchar(100) NOT NULL default '',
	comment_count bigint(20) NOT NULL default '0',
	PRIMARY KEY  (ID),
	KEY post_name (post_name($max_index_length)),
	KEY type_status_date (post_type,post_status,post_date,ID),
	KEY post_parent (post_parent),
	KEY post_author (post_author)
) $charset_collate;\n";

	// Single site users table. The multisite flavor of the users table is handled below.
	$users_single_table = "CREATE TABLE $wpdb->users (
	ID bigint(20) unsigned NOT NULL auto_increment,
	user_login varchar(60) NOT NULL default '',
	user_pass varchar(255) NOT NULL default '',
	user_nicename varchar(50) NOT NULL default '',
	user_email varchar(100) NOT NULL default '',
	user_url varchar(100) NOT NULL default '',
	user_registered datetime NOT NULL default '0000-00-00 00:00:00',
	user_activation_key varchar(255) NOT NULL default '',
	user_status int(11) NOT NULL default '0',
	display_name varchar(250) NOT NULL default '',
	PRIMARY KEY  (ID),
	KEY user_login_key (user_login),
	KEY user_nicename (user_nicename),
	KEY user_email (user_email)
) $charset_collate;\n";

	// Multisite users table.
	$users_multi_table = "CREATE TABLE $wpdb->users (
	ID bigint(20) unsigned NOT NULL auto_increment,
	user_login varchar(60) NOT NULL default '',
	user_pass varchar(255) NOT NULL default '',
	user_nicename varchar(50) NOT NULL default '',
	user_email varchar(100) NOT NULL default '',
	user_url varchar(100) NOT NULL default '',
	user_registered datetime NOT NULL default '0000-00-00 00:00:00',
	user_activation_key varchar(255) NOT NULL default '',
	user_status int(11) NOT NULL default '0',
	display_name varchar(250) NOT NULL default '',
	spam tinyint(2) NOT NULL default '0',
	deleted tinyint(2) NOT NULL default '0',
	PRIMARY KEY  (ID),
	KEY user_login_key (user_login),
	KEY user_nicename (user_nicename),
	KEY user_email (user_email)
) $charset_collate;\n";

	// Usermeta.
	$usermeta_table = "CREATE TABLE $wpdb->usermeta (
	umeta_id bigint(20) unsigned NOT NULL auto_increment,
	user_id bigint(20) unsigned NOT NULL default '0',
	meta_key varchar(255) default NULL,
	meta_value longtext,
	PRIMARY KEY  (umeta_id),
	KEY user_id (user_id),
	KEY meta_key (meta_key($max_index_length))
) $charset_collate;\n";

	// Global tables.
	if ( $is_multisite ) {
		$global_tables = $users_multi_table . $usermeta_table;
	} else {
		$global_tables = $users_single_table . $usermeta_table;
	}

	// Multisite global tables.
	$ms_global_tables = "CREATE TABLE $wpdb->blogs (
	blog_id bigint(20) NOT NULL auto_increment,
	site_id bigint(20) NOT NULL default '0',
	domain varchar(200) NOT NULL default '',
	path varchar(100) NOT NULL default '',
	registered datetime NOT NULL default '0000-00-00 00:00:00',
	last_updated datetime NOT NULL default '0000-00-00 00:00:00',
	public tinyint(2) NOT NULL default '1',
	archived tinyint(2) NOT NULL default '0',
	mature tinyint(2) NOT NULL default '0',
	spam tinyint(2) NOT NULL default '0',
	deleted tinyint(2) NOT NULL default '0',
	lang_id int(11) NOT NULL default '0',
	PRIMARY KEY  (blog_id),
	KEY domain (domain(50),path(5)),
	KEY lang_id (lang_id)
) $charset_collate;
CREATE TABLE $wpdb->blogmeta (
	meta_id bigint(20) unsigned NOT NULL auto_increment,
	blog_id bigint(20) NOT NULL default '0',
	meta_key varchar(255) default NULL,
	meta_value longtext,
	PRIMARY KEY  (meta_id),
	KEY meta_key (meta_key($max_index_length)),
	KEY blog_id (blog_id)
) $charset_collate;
CREATE TABLE $wpdb->registration_log (
	ID bigint(20) NOT NULL auto_increment,
	email varchar(255) NOT NULL default '',
	IP varchar(30) NOT NULL default '',
	blog_id bigint(20) NOT NULL default '0',
	date_registered datetime NOT NULL default '0000-00-00 00:00:00',
	PRIMARY KEY  (ID),
	KEY IP (IP)
) $charset_collate;
CREATE TABLE $wpdb->site (
	id bigint(20) NOT NULL auto_increment,
	domain varchar(200) NOT NULL default '',
	path varchar(100) NOT NULL default '',
	PRIMARY KEY  (id),
	KEY domain (domain(140),path(51))
) $charset_collate;
CREATE TABLE $wpdb->sitemeta (
	meta_id bigint(20) NOT NULL auto_increment,
	site_id bigint(20) NOT NULL default '0',
	meta_key varchar(255) default NULL,
	meta_value longtext,
	PRIMARY KEY  (meta_id),
	KEY meta_key (meta_key($max_index_length)),
	KEY site_id (site_id)
) $charset_collate;
CREATE TABLE $wpdb->signups (
	signup_id bigint(20) NOT NULL auto_increment,
	domain varchar(200) NOT NULL default '',
	path varchar(100) NOT NULL default '',
	title longtext NOT NULL,
	user_login varchar(60) NOT NULL default '',
	user_email varchar(100) NOT NULL default '',
	registered datetime NOT NULL default '0000-00-00 00:00:00',
	activated datetime NOT NULL default '0000-00-00 00:00:00',
	active tinyint(1) NOT NULL default '0',
	activation_key varchar(50) NOT NULL default '',
	meta longtext,
	PRIMARY KEY  (signup_id),
	KEY activation_key (activation_key),
	KEY user_email (user_email),
	KEY user_login_email (user_login,user_email),
	KEY domain_path (domain(140),path(51))
) $charset_collate;";

	switch ( $scope ) {
		case 'blog':
			$queries = $blog_tables;
			break;
		case 'global':
			$queries = $global_tables;
			if ( $is_multisite ) {
				$queries .= $ms_global_tables;
			}
			break;
		case 'ms_global':
			$queries = $ms_global_tables;
			break;
		case 'all':
		default:
			$queries = $global_tables . $blog_tables;
			if ( $is_multisite ) {
				$queries .= $ms_global_tables;
			}
			break;
	}

	if ( isset( $old_blog_id ) ) {
		$wpdb->set_blog_id( $old_blog_id );
	}

	return $queries;
}

// Populate for back compat.
$wp_queries = wp_get_db_schema( 'all' );

/**
 * Create WordPress options and set the default values.
 *
 * @since 1.5.0
 * @since 5.1.0 The $options parameter has been added.
 *
 * @global wpdb $wpdb                  WordPress database abstraction object.
 * @global int  $wp_db_version         WordPress database version.
 * @global int  $wp_current_db_version The old (current) database version.
 *
 * @param array $options Optional. Custom option $key => $value pairs to use. Default empty array.
 */
function populate_options( array $options = array() ) {
	global $wpdb, $wp_db_version, $wp_current_db_version;

	$guessurl = wp_guess_url();
	/**
	 * Fires before creating WordPress options and populating their default values.
	 *
	 * @since 2.6.0
	 */
	do_action( 'populate_options' );

	// If WP_DEFAULT_THEME doesn't exist, fall back to the latest core default theme.
	$stylesheet = WP_DEFAULT_THEME;
	$template   = WP_DEFAULT_THEME;
	$theme      = wp_get_theme( WP_DEFAULT_THEME );
	if ( ! $theme->exists() ) {
		$theme = WP_Theme::get_core_default_theme();
	}

	// If we can't find a core default theme, WP_DEFAULT_THEME is the best we can do.
	if ( $theme ) {
		$stylesheet = $theme->get_stylesheet();
		$template   = $theme->get_template();
	}

	$timezone_string = '';
	$gmt_offset      = 0;
	/*
	 * translators: default GMT offset or timezone string. Must be either a valid offset (-12 to 14)
	 * or a valid timezone string (America/New_York). See https://www.php.net/manual/en/timezones.php
	 * for all timezone strings currently supported by PHP.
	 *
	 * Important: When a previous timezone string, like `Europe/Kiev`, has been superseded by an
	 * updated one, like `Europe/Kyiv`, as a rule of thumb, the **old** timezone name should be used
	 * in the "translation" to allow for the default timezone setting to be PHP cross-version compatible,
	 * as old timezone names will be recognized in new PHP versions, while new timezone names cannot
	 * be recognized in old PHP versions.
	 *
	 * To verify which timezone strings are available in the _oldest_ PHP version supported, you can
	 * use https://3v4l.org/6YQAt#v5.6.20 and replace the "BR" (Brazil) in the code line with the
	 * country code for which you want to look up the supported timezone names.
	 */
	$offset_or_tz = _x( '0', 'default GMT offset or timezone string' );
	if ( is_numeric( $offset_or_tz ) ) {
		$gmt_offset = $offset_or_tz;
	} elseif ( $offset_or_tz && in_array( $offset_or_tz, timezone_identifiers_list( DateTimeZone::ALL_WITH_BC ), true ) ) {
		$timezone_string = $offset_or_tz;
	}

	$defaults = array(
		'siteurl'                         => $guessurl,
		'home'                            => $guessurl,
		'blogname'                        => __( 'My Site' ),
		'blogdescription'                 => '',
		'users_can_register'              => 0,
		'admin_email'                     => 'you@example.com',
		/* translators: Default start of the week. 0 = Sunday, 1 = Monday. */
		'start_of_week'                   => _x( '1', 'start of week' ),
		'use_balanceTags'                 => 0,
		'use_smilies'                     => 1,
		'require_name_email'              => 1,
		'comments_notify'                 => 1,
		'posts_per_rss'                   => 10,
		'rss_use_excerpt'                 => 0,
		'mailserver_url'                  => 'mail.example.com',
		'mailserver_login'                => 'login@example.com',
		'mailserver_pass'                 => 'password',
		'mailserver_port'                 => 110,
		'default_category'                => 1,
		'default_comment_status'          => 'open',
		'default_ping_status'             => 'open',
		'default_pingback_flag'           => 1,
		'posts_per_page'                  => 10,
		/* translators: Default date format, see https://www.php.net/manual/datetime.format.php */
		'date_format'                     => __( 'F j, Y' ),
		/* translators: Default time format, see https://www.php.net/manual/datetime.format.php */
		'time_format'                     => __( 'g:i a' ),
		/* translators: Links last updated date format, see https://www.php.net/manual/datetime.format.php */
		'links_updated_date_format'       => __( 'F j, Y g:i a' ),
		'comment_moderation'              => 0,
		'moderation_notify'               => 1,
		'permalink_structure'             => '',
		'rewrite_rules'                   => '',
		'hack_file'                       => 0,
		'blog_charset'                    => 'UTF-8',
		'moderation_keys'                 => '',
		'active_plugins'                  => array(),
		'category_base'                   => '',
		'ping_sites'                      => 'http://rpc.pingomatic.com/',
		'comment_max_links'               => 2,
		'gmt_offset'                      => $gmt_offset,

		// 1.5.0
		'default_email_category'          => 1,
		'recently_edited'                 => '',
		'template'                        => $template,
		'stylesheet'                      => $stylesheet,
		'comment_registration'            => 0,
		'html_type'                       => 'text/html',

		// 1.5.1
		'use_trackback'                   => 0,

		// 2.0.0
		'default_role'                    => 'subscriber',
		'db_version'                      => $wp_db_version,

		// 2.0.1
		'uploads_use_yearmonth_folders'   => 1,
		'upload_path'                     => '',

		// 2.1.0
		'blog_public'                     => '1',
		'default_link_category'           => 2,
		'show_on_front'                   => 'posts',

		// 2.2.0
		'tag_base'                        => '',

		// 2.5.0
		'show_avatars'                    => '1',
		'avatar_rating'                   => 'G',
		'upload_url_path'                 => '',
		'thumbnail_size_w'                => 150,
		'thumbnail_size_h'                => 150,
		'thumbnail_crop'                  => 1,
		'medium_size_w'                   => 300,
		'medium_size_h'                   => 300,

		// 2.6.0
		'avatar_default'                  => 'mystery',

		// 2.7.0
		'large_size_w'                    => 1024,
		'large_size_h'                    => 1024,
		'image_default_link_type'         => 'none',
		'image_default_size'              => '',
		'image_default_align'             => '',
		'close_comments_for_old_posts'    => 0,
		'close_comments_days_old'         => 14,
		'thread_comments'                 => 1,
		'thread_comments_depth'           => 5,
		'page_comments'                   => 0,
		'comments_per_page'               => 50,
		'default_comments_page'           => 'newest',
		'comment_order'                   => 'asc',
		'sticky_posts'                    => array(),
		'widget_categories'               => array(),
		'widget_text'                     => array(),
		'widget_rss'                      => array(),
		'uninstall_plugins'               => array(),

		// 2.8.0
		'timezone_string'                 => $timezone_string,

		// 3.0.0
		'page_for_posts'                  => 0,
		'page_on_front'                   => 0,

		// 3.1.0
		'default_post_format'             => 0,

		// 3.5.0
		'link_manager_enabled'            => 0,

		// 4.3.0
		'finished_splitting_shared_terms' => 1,
		'site_icon'                       => 0,

		// 4.4.0
		'medium_large_size_w'             => 768,
		'medium_large_size_h'             => 0,

		// 4.9.6
		'wp_page_for_privacy_policy'      => 0,

		// 4.9.8
		'show_comments_cookies_opt_in'    => 1,

		// 5.3.0
		'admin_email_lifespan'            => ( time() + 6 * MONTH_IN_SECONDS ),

		// 5.5.0
		'disallowed_keys'                 => '',
		'comment_previously_approved'     => 1,
		'auto_plugin_theme_update_emails' => array(),

		// 5.6.0
		'auto_update_core_dev'            => 'enabled',
		'auto_update_core_minor'          => 'enabled',
		// Default to enabled for new installs.
		// See https://core.trac.wordpress.org/ticket/51742.
		'auto_update_core_major'          => 'enabled',

		// 5.8.0
		'wp_force_deactivated_plugins'    => array(),
	);

	// 3.3.0
	if ( ! is_multisite() ) {
		$defaults['initial_db_version'] = ! empty( $wp_current_db_version ) && $wp_current_db_version < $wp_db_version
			? $wp_current_db_version : $wp_db_version;
	}

	// 3.0.0 multisite.
	if ( is_multisite() ) {
		$defaults['permalink_structure'] = '/%year%/%monthnum%/%day%/%postname%/';
	}

	$options = wp_parse_args( $options, $defaults );

	// Set autoload to no for these options.
	$fat_options = array(
		'moderation_keys',
		'recently_edited',
		'disallowed_keys',
		'uninstall_plugins',
		'auto_plugin_theme_update_emails',
	);

	$keys             = "'" . implode( "', '", array_keys( $options ) ) . "'";
	$existing_options = $wpdb->get_col( "SELECT option_name FROM $wpdb->options WHERE option_name in ( $keys )" ); // phpcs:ignore WordPress.DB.PreparedSQL.NotPrepared

	$insert = '';

	foreach ( $options as $option => $value ) {
		if ( in_array( $option, $existing_options, true ) ) {
			continue;
		}

		if ( in_array( $option, $fat_options, true ) ) {
			$autoload = 'no';
		} else {
			$autoload = 'yes';
		}

		if ( is_array( $value ) ) {
			$value = serialize( $value );
		}

		if ( ! empty( $insert ) ) {
			$insert .= ', ';
		}

		$insert .= $wpdb->prepare( '(%s, %s, %s)', $option, $value, $autoload );
	}

	if ( ! empty( $insert ) ) {
		$wpdb->query( "INSERT INTO $wpdb->options (option_name, option_value, autoload) VALUES " . $insert ); // phpcs:ignore WordPress.DB.PreparedSQL.NotPrepared
	}

	// In case it is set, but blank, update "home".
	if ( ! __get_option( 'home' ) ) {
		update_option( 'home', $guessurl );
	}

	// Delete unused options.
	$unusedoptions = array(
		'blodotgsping_url',
		'bodyterminator',
		'emailtestonly',
		'phoneemail_separator',
		'smilies_directory',
		'subjectprefix',
		'use_bbcode',
		'use_blodotgsping',
		'use_phoneemail',
		'use_quicktags',
		'use_weblogsping',
		'weblogs_cache_file',
		'use_preview',
		'use_htmltrans',
		'smilies_directory',
		'fileupload_allowedusers',
		'use_phoneemail',
		'default_post_status',
		'default_post_category',
		'archive_mode',
		'time_difference',
		'links_minadminlevel',
		'links_use_adminlevels',
		'links_rating_type',
		'links_rating_char',
		'links_rating_ignore_zero',
		'links_rating_single_image',
		'links_rating_image0',
		'links_rating_image1',
		'links_rating_image2',
		'links_rating_image3',
		'links_rating_image4',
		'links_rating_image5',
		'links_rating_image6',
		'links_rating_image7',
		'links_rating_image8',
		'links_rating_image9',
		'links_recently_updated_time',
		'links_recently_updated_prepend',
		'links_recently_updated_append',
		'weblogs_cacheminutes',
		'comment_allowed_tags',
		'search_engine_friendly_urls',
		'default_geourl_lat',
		'default_geourl_lon',
		'use_default_geourl',
		'weblogs_xml_url',
		'new_users_can_blog',
		'_wpnonce',
		'_wp_http_referer',
		'Update',
		'action',
		'rich_editing',
		'autosave_interval',
		'deactivated_plugins',
		'can_compress_scripts',
		'page_uris',
		'update_core',
		'update_plugins',
		'update_themes',
		'doing_cron',
		'random_seed',
		'rss_excerpt_length',
		'secret',
		'use_linksupdate',
		'default_comment_status_page',
		'wporg_popular_tags',
		'what_to_show',
		'rss_language',
		'language',
		'enable_xmlrpc',
		'enable_app',
		'embed_autourls',
		'default_post_edit_rows',
		'gzipcompression',
		'advanced_edit',
	);
	foreach ( $unusedoptions as $option ) {
		delete_option( $option );
	}

	// Delete obsolete magpie stuff.
	$wpdb->query( "DELETE FROM $wpdb->options WHERE option_name REGEXP '^rss_[0-9a-f]{32}(_ts)?$'" );

	// Clear expired transients.
	delete_expired_transients( true );
}

/**
 * Execute WordPress role creation for the various WordPress versions.
 *
 * @since 2.0.0
 */
function populate_roles() {
	populate_roles_160();
	populate_roles_210();
	populate_roles_230();
	populate_roles_250();
	populate_roles_260();
	populate_roles_270();
	populate_roles_280();
	populate_roles_300();
}

/**
 * Create the roles for WordPress 2.0
 *
 * @since 2.0.0
 */
function populate_roles_160() {
	// Add roles.
	add_role( 'administrator', 'Administrator' );
	add_role( 'editor', 'Editor' );
	add_role( 'author', 'Author' );
	add_role( 'contributor', 'Contributor' );
	add_role( 'subscriber', 'Subscriber' );

	// Add caps for Administrator role.
	$role = get_role( 'administrator' );
	$role->add_cap( 'switch_themes' );
	$role->add_cap( 'edit_themes' );
	$role->add_cap( 'activate_plugins' );
	$role->add_cap( 'edit_plugins' );
	$role->add_cap( 'edit_users' );
	$role->add_cap( 'edit_files' );
	$role->add_cap( 'manage_options' );
	$role->add_cap( 'moderate_comments' );
	$role->add_cap( 'manage_categories' );
	$role->add_cap( 'manage_links' );
	$role->add_cap( 'upload_files' );
	$role->add_cap( 'import' );
	$role->add_cap( 'unfiltered_html' );
	$role->add_cap( 'edit_posts' );
	$role->add_cap( 'edit_others_posts' );
	$role->add_cap( 'edit_published_posts' );
	$role->add_cap( 'publish_posts' );
	$role->add_cap( 'edit_pages' );
	$role->add_cap( 'read' );
	$role->add_cap( 'level_10' );
	$role->add_cap( 'level_9' );
	$role->add_cap( 'level_8' );
	$role->add_cap( 'level_7' );
	$role->add_cap( 'level_6' );
	$role->add_cap( 'level_5' );
	$role->add_cap( 'level_4' );
	$role->add_cap( 'level_3' );
	$role->add_cap( 'level_2' );
	$role->add_cap( 'level_1' );
	$role->add_cap( 'level_0' );

	// Add caps for Editor role.
	$role = get_role( 'editor' );
	$role->add_cap( 'moderate_comments' );
	$role->add_cap( 'manage_categories' );
	$role->add_cap( 'manage_links' );
	$role->add_cap( 'upload_files' );
	$role->add_cap( 'unfiltered_html' );
	$role->add_cap( 'edit_posts' );
	$role->add_cap( 'edit_others_posts' );
	$role->add_cap( 'edit_published_posts' );
	$role->add_cap( 'publish_posts' );
	$role->add_cap( 'edit_pages' );
	$role->add_cap( 'read' );
	$role->add_cap( 'level_7' );
	$role->add_cap( 'level_6' );
	$role->add_cap( 'level_5' );
	$role->add_cap( 'level_4' );
	$role->add_cap( 'level_3' );
	$role->add_cap( 'level_2' );
	$role->add_cap( 'level_1' );
	$role->add_cap( 'level_0' );

	// Add caps for Author role.
	$role = get_role( 'author' );
	$role->add_cap( 'upload_files' );
	$role->add_cap( 'edit_posts' );
	$role->add_cap( 'edit_published_posts' );
	$role->add_cap( 'publish_posts' );
	$role->add_cap( 'read' );
	$role->add_cap( 'level_2' );
	$role->add_cap( 'level_1' );
	$role->add_cap( 'level_0' );

	// Add caps for Contributor role.
	$role = get_role( 'contributor' );
	$role->add_cap( 'edit_posts' );
	$role->add_cap( 'read' );
	$role->add_cap( 'level_1' );
	$role->add_cap( 'level_0' );

	// Add caps for Subscriber role.
	$role = get_role( 'subscriber' );
	$role->add_cap( 'read' );
	$role->add_cap( 'level_0' );
}

/**
 * Create and modify WordPress roles for WordPress 2.1.
 *
 * @since 2.1.0
 */
function populate_roles_210() {
	$roles = array( 'administrator', 'editor' );
	foreach ( $roles as $role ) {
		$role = get_role( $role );
		if ( empty( $role ) ) {
			continue;
		}

		$role->add_cap( 'edit_others_pages' );
		$role->add_cap( 'edit_published_pages' );
		$role->add_cap( 'publish_pages' );
		$role->add_cap( 'delete_pages' );
		$role->add_cap( 'delete_others_pages' );
		$role->add_cap( 'delete_published_pages' );
		$role->add_cap( 'delete_posts' );
		$role->add_cap( 'delete_others_posts' );
		$role->add_cap( 'delete_published_posts' );
		$role->add_cap( 'delete_private_posts' );
		$role->add_cap( 'edit_private_posts' );
		$role->add_cap( 'read_private_posts' );
		$role->add_cap( 'delete_private_pages' );
		$role->add_cap( 'edit_private_pages' );
		$role->add_cap( 'read_private_pages' );
	}

	$role = get_role( 'administrator' );
	if ( ! empty( $role ) ) {
		$role->add_cap( 'delete_users' );
		$role->add_cap( 'create_users' );
	}

	$role = get_role( 'author' );
	if ( ! empty( $role ) ) {
		$role->add_cap( 'delete_posts' );
		$role->add_cap( 'delete_published_posts' );
	}

	$role = get_role( 'contributor' );
	if ( ! empty( $role ) ) {
		$role->add_cap( 'delete_posts' );
	}
}

/**
 * Create and modify WordPress roles for WordPress 2.3.
 *
 * @since 2.3.0
 */
function populate_roles_230() {
	$role = get_role( 'administrator' );

	if ( ! empty( $role ) ) {
		$role->add_cap( 'unfiltered_upload' );
	}
}

/**
 * Create and modify WordPress roles for WordPress 2.5.
 *
 * @since 2.5.0
 */
function populate_roles_250() {
	$role = get_role( 'administrator' );

	if ( ! empty( $role ) ) {
		$role->add_cap( 'edit_dashboard' );
	}
}

/**
 * Create and modify WordPress roles for WordPress 2.6.
 *
 * @since 2.6.0
 */
function populate_roles_260() {
	$role = get_role( 'administrator' );

	if ( ! empty( $role ) ) {
		$role->add_cap( 'update_plugins' );
		$role->add_cap( 'delete_plugins' );
	}
}

/**
 * Create and modify WordPress roles for WordPress 2.7.
 *
 * @since 2.7.0
 */
function populate_roles_270() {
	$role = get_role( 'administrator' );

	if ( ! empty( $role ) ) {
		$role->add_cap( 'install_plugins' );
		$role->add_cap( 'update_themes' );
	}
}

/**
 * Create and modify WordPress roles for WordPress 2.8.
 *
 * @since 2.8.0
 */
function populate_roles_280() {
	$role = get_role( 'administrator' );

	if ( ! empty( $role ) ) {
		$role->add_cap( 'install_themes' );
	}
}

/**
 * Create and modify WordPress roles for WordPress 3.0.
 *
 * @since 3.0.0
 */
function populate_roles_300() {
	$role = get_role( 'administrator' );

	if ( ! empty( $role ) ) {
		$role->add_cap( 'update_core' );
		$role->add_cap( 'list_users' );
		$role->add_cap( 'remove_users' );
		$role->add_cap( 'promote_users' );
		$role->add_cap( 'edit_theme_options' );
		$role->add_cap( 'delete_themes' );
		$role->add_cap( 'export' );
	}
}

if ( ! function_exists( 'install_network' ) ) :
	/**
	 * Install Network.
	 *
	 * @since 3.0.0
	 */
	function install_network() {
		if ( ! defined( 'WP_INSTALLING_NETWORK' ) ) {
			define( 'WP_INSTALLING_NETWORK', true );
		}

		dbDelta( wp_get_db_schema( 'global' ) );
	}
endif;

/**
 * Populate network settings.
 *
 * @since 3.0.0
 *
 * @global wpdb       $wpdb         WordPress database abstraction object.
 * @global object     $current_site
 * @global WP_Rewrite $wp_rewrite   WordPress rewrite component.
 *
 * @param int    $network_id        ID of network to populate.
 * @param string $domain            The domain name for the network. Example: "example.com".
 * @param string $email             Email address for the network administrator.
 * @param string $site_name         The name of the network.
 * @param string $path              Optional. The path to append to the network's domain name. Default '/'.
 * @param bool   $subdomain_install Optional. Whether the network is a subdomain installation or a subdirectory installation.
 *                                  Default false, meaning the network is a subdirectory installation.
 * @return bool|WP_Error True on success, or WP_Error on warning (with the installation otherwise successful,
 *                       so the error code must be checked) or failure.
 */
function populate_network( $network_id = 1, $domain = '', $email = '', $site_name = '', $path = '/', $subdomain_install = false ) {
	global $wpdb, $current_site, $wp_rewrite;

	$errors = new WP_Error();
	if ( '' === $domain ) {
		$errors->add( 'empty_domain', __( 'You must provide a domain name.' ) );
	}
	if ( '' === $site_name ) {
		$errors->add( 'empty_sitename', __( 'You must provide a name for your network of sites.' ) );
	}

	// Check for network collision.
	$network_exists = false;
	if ( is_multisite() ) {
		if ( get_network( (int) $network_id ) ) {
			$errors->add( 'siteid_exists', __( 'The network already exists.' ) );
		}
	} else {
		if ( $network_id == $wpdb->get_var( $wpdb->prepare( "SELECT id FROM $wpdb->site WHERE id = %d", $network_id ) ) ) {
			$errors->add( 'siteid_exists', __( 'The network already exists.' ) );
		}
	}

	if ( ! is_email( $email ) ) {
		$errors->add( 'invalid_email', __( 'You must provide a valid email address.' ) );
	}

	if ( $errors->has_errors() ) {
		return $errors;
	}

	if ( 1 == $network_id ) {
		$wpdb->insert(
			$wpdb->site,
			array(
				'domain' => $domain,
				'path'   => $path,
			)
		);
		$network_id = $wpdb->insert_id;
	} else {
		$wpdb->insert(
			$wpdb->site,
			array(
				'domain' => $domain,
				'path'   => $path,
				'id'     => $network_id,
			)
		);
	}

	populate_network_meta(
		$network_id,
		array(
			'admin_email'       => $email,
			'site_name'         => $site_name,
			'subdomain_install' => $subdomain_install,
		)
	);

	$site_user = get_userdata( (int) $wpdb->get_var( $wpdb->prepare( "SELECT meta_value FROM $wpdb->sitemeta WHERE meta_key = %s AND site_id = %d", 'admin_user_id', $network_id ) ) );

	/*
	 * When upgrading from single to multisite, assume the current site will
	 * become the main site of the network. When using populate_network()
	 * to create another network in an existing multisite environment, skip
	 * these steps since the main site of the new network has not yet been
	 * created.
	 */
	if ( ! is_multisite() ) {
		$current_site            = new stdClass;
		$current_site->domain    = $domain;
		$current_site->path      = $path;
		$current_site->site_name = ucfirst( $domain );
		$wpdb->insert(
			$wpdb->blogs,
			array(
				'site_id'    => $network_id,
				'blog_id'    => 1,
				'domain'     => $domain,
				'path'       => $path,
				'registered' => current_time( 'mysql' ),
			)
		);
		$current_site->blog_id = $wpdb->insert_id;
		update_user_meta( $site_user->ID, 'source_domain', $domain );
		update_user_meta( $site_user->ID, 'primary_blog', $current_site->blog_id );

<<<<<<< HEAD
=======
		// Unable to use update_network_option() while populating the network.
>>>>>>> e25fb855
		$wpdb->insert(
			$wpdb->sitemeta,
			array(
				'site_id'    => $network_id,
				'meta_key'   => 'main_site',
				'meta_value' => $current_site->blog_id,
			)
		);

		if ( $subdomain_install ) {
			$wp_rewrite->set_permalink_structure( '/%year%/%monthnum%/%day%/%postname%/' );
		} else {
			$wp_rewrite->set_permalink_structure( '/blog/%year%/%monthnum%/%day%/%postname%/' );
		}

		flush_rewrite_rules();

		if ( ! $subdomain_install ) {
			return true;
		}

		$vhost_ok = false;
		$errstr   = '';
		$hostname = substr( md5( time() ), 0, 6 ) . '.' . $domain; // Very random hostname!
		$page     = wp_remote_get(
			'http://' . $hostname,
			array(
				'timeout'     => 5,
				'httpversion' => '1.1',
			)
		);
		if ( is_wp_error( $page ) ) {
			$errstr = $page->get_error_message();
		} elseif ( 200 == wp_remote_retrieve_response_code( $page ) ) {
				$vhost_ok = true;
		}

		if ( ! $vhost_ok ) {
			$msg = '<p><strong>' . __( 'Warning! Wildcard DNS may not be configured correctly!' ) . '</strong></p>';

			$msg .= '<p>' . sprintf(
				/* translators: %s: Host name. */
				__( 'The installer attempted to contact a random hostname (%s) on your domain.' ),
				'<code>' . $hostname . '</code>'
			);
			if ( ! empty( $errstr ) ) {
				/* translators: %s: Error message. */
				$msg .= ' ' . sprintf( __( 'This resulted in an error message: %s' ), '<code>' . $errstr . '</code>' );
			}
			$msg .= '</p>';

			$msg .= '<p>' . sprintf(
				/* translators: %s: Asterisk symbol (*). */
				__( 'To use a subdomain configuration, you must have a wildcard entry in your DNS. This usually means adding a %s hostname record pointing at your web server in your DNS configuration tool.' ),
				'<code>*</code>'
			) . '</p>';

			$msg .= '<p>' . __( 'You can still use your site but any subdomain you create may not be accessible. If you know your DNS is correct, ignore this message.' ) . '</p>';

			return new WP_Error( 'no_wildcard_dns', $msg );
		}
	}

	return true;
}

/**
 * Creates WordPress network meta and sets the default values.
 *
 * @since 5.1.0
 *
 * @global wpdb $wpdb          WordPress database abstraction object.
 * @global int  $wp_db_version WordPress database version.
 *
 * @param int   $network_id Network ID to populate meta for.
 * @param array $meta       Optional. Custom meta $key => $value pairs to use. Default empty array.
 */
function populate_network_meta( $network_id, array $meta = array() ) {
	global $wpdb, $wp_db_version;

	$network_id = (int) $network_id;

	$email             = ! empty( $meta['admin_email'] ) ? $meta['admin_email'] : '';
	$subdomain_install = isset( $meta['subdomain_install'] ) ? (int) $meta['subdomain_install'] : 0;

	// If a user with the provided email does not exist, default to the current user as the new network admin.
	$site_user = ! empty( $email ) ? get_user_by( 'email', $email ) : false;
	if ( false === $site_user ) {
		$site_user = wp_get_current_user();
	}

	if ( empty( $email ) ) {
		$email = $site_user->user_email;
	}

	$template       = get_option( 'template' );
	$stylesheet     = get_option( 'stylesheet' );
	$allowed_themes = array( $stylesheet => true );

	if ( $template != $stylesheet ) {
		$allowed_themes[ $template ] = true;
	}

	if ( WP_DEFAULT_THEME != $stylesheet && WP_DEFAULT_THEME != $template ) {
		$allowed_themes[ WP_DEFAULT_THEME ] = true;
	}

	// If WP_DEFAULT_THEME doesn't exist, also include the latest core default theme.
	if ( ! wp_get_theme( WP_DEFAULT_THEME )->exists() ) {
		$core_default = WP_Theme::get_core_default_theme();
		if ( $core_default ) {
			$allowed_themes[ $core_default->get_stylesheet() ] = true;
		}
	}

	if ( function_exists( 'clean_network_cache' ) ) {
		clean_network_cache( $network_id );
	} else {
		wp_cache_delete( $network_id, 'networks' );
	}

	if ( ! is_multisite() ) {
		$site_admins = array( $site_user->user_login );
		$users       = get_users(
			array(
				'fields' => array( 'user_login' ),
				'role'   => 'administrator',
			)
		);
		if ( $users ) {
			foreach ( $users as $user ) {
				$site_admins[] = $user->user_login;
			}

			$site_admins = array_unique( $site_admins );
		}
	} else {
		$site_admins = get_site_option( 'site_admins' );
	}

	/* translators: Do not translate USERNAME, SITE_NAME, BLOG_URL, PASSWORD: those are placeholders. */
	$welcome_email = __(
		'Howdy USERNAME,

Your new SITE_NAME site has been successfully set up at:
BLOG_URL

You can log in to the administrator account with the following information:

Username: USERNAME
Password: PASSWORD
Log in here: BLOG_URLwp-login.php

We hope you enjoy your new site. Thanks!

--The Team @ SITE_NAME'
	);

	$misc_exts        = array(
		// Images.
		'jpg',
		'jpeg',
		'png',
		'gif',
		'webp',
		// Video.
		'mov',
		'avi',
		'mpg',
		'3gp',
		'3g2',
		// "audio".
		'midi',
		'mid',
		// Miscellaneous.
		'pdf',
		'doc',
		'ppt',
		'odt',
		'pptx',
		'docx',
		'pps',
		'ppsx',
		'xls',
		'xlsx',
		'key',
	);
	$audio_exts       = wp_get_audio_extensions();
	$video_exts       = wp_get_video_extensions();
	$upload_filetypes = array_unique( array_merge( $misc_exts, $audio_exts, $video_exts ) );

	$sitemeta = array(
		'site_name'                   => __( 'My Network' ),
		'admin_email'                 => $email,
		'admin_user_id'               => $site_user->ID,
		'registration'                => 'none',
		'upload_filetypes'            => implode( ' ', $upload_filetypes ),
		'blog_upload_space'           => 100,
		'fileupload_maxk'             => 1500,
		'site_admins'                 => $site_admins,
		'allowedthemes'               => $allowed_themes,
		'illegal_names'               => array( 'www', 'web', 'root', 'admin', 'main', 'invite', 'administrator', 'files' ),
		'wpmu_upgrade_site'           => $wp_db_version,
		'welcome_email'               => $welcome_email,
		/* translators: %s: Site link. */
		'first_post'                  => __( 'Welcome to %s. This is your first post. Edit or delete it, then start writing!' ),
		// @todo - Network admins should have a method of editing the network siteurl (used for cookie hash).
		'siteurl'                     => get_option( 'siteurl' ) . '/',
		'add_new_users'               => '0',
		'upload_space_check_disabled' => is_multisite() ? get_site_option( 'upload_space_check_disabled' ) : '1',
		'subdomain_install'           => $subdomain_install,
		'ms_files_rewriting'          => is_multisite() ? get_site_option( 'ms_files_rewriting' ) : '0',
		'user_count'                  => get_site_option( 'user_count' ),
		'initial_db_version'          => get_option( 'initial_db_version' ),
		'active_sitewide_plugins'     => array(),
		'WPLANG'                      => get_locale(),
	);
	if ( ! $subdomain_install ) {
		$sitemeta['illegal_names'][] = 'blog';
	}

	$sitemeta = wp_parse_args( $meta, $sitemeta );

	/**
	 * Filters meta for a network on creation.
	 *
	 * @since 3.7.0
	 *
	 * @param array $sitemeta   Associative array of network meta keys and values to be inserted.
	 * @param int   $network_id ID of network to populate.
	 */
	$sitemeta = apply_filters( 'populate_network_meta', $sitemeta, $network_id );

	$insert = '';
	foreach ( $sitemeta as $meta_key => $meta_value ) {
		if ( is_array( $meta_value ) ) {
			$meta_value = serialize( $meta_value );
		}
		if ( ! empty( $insert ) ) {
			$insert .= ', ';
		}
		$insert .= $wpdb->prepare( '( %d, %s, %s)', $network_id, $meta_key, $meta_value );
	}
	$wpdb->query( "INSERT INTO $wpdb->sitemeta ( site_id, meta_key, meta_value ) VALUES " . $insert ); // phpcs:ignore WordPress.DB.PreparedSQL.NotPrepared
}

/**
 * Creates WordPress site meta and sets the default values.
 *
 * @since 5.1.0
 *
 * @global wpdb $wpdb WordPress database abstraction object.
 *
 * @param int   $site_id Site ID to populate meta for.
 * @param array $meta    Optional. Custom meta $key => $value pairs to use. Default empty array.
 */
function populate_site_meta( $site_id, array $meta = array() ) {
	global $wpdb;

	$site_id = (int) $site_id;

	if ( ! is_site_meta_supported() ) {
		return;
	}

	if ( empty( $meta ) ) {
		return;
	}

	/**
	 * Filters meta for a site on creation.
	 *
	 * @since 5.2.0
	 *
	 * @param array $meta    Associative array of site meta keys and values to be inserted.
	 * @param int   $site_id ID of site to populate.
	 */
	$site_meta = apply_filters( 'populate_site_meta', $meta, $site_id );

	$insert = '';
	foreach ( $site_meta as $meta_key => $meta_value ) {
		if ( is_array( $meta_value ) ) {
			$meta_value = serialize( $meta_value );
		}
		if ( ! empty( $insert ) ) {
			$insert .= ', ';
		}
		$insert .= $wpdb->prepare( '( %d, %s, %s)', $site_id, $meta_key, $meta_value );
	}

	$wpdb->query( "INSERT INTO $wpdb->blogmeta ( blog_id, meta_key, meta_value ) VALUES " . $insert ); // phpcs:ignore WordPress.DB.PreparedSQL.NotPrepared

	wp_cache_delete( $site_id, 'blog_meta' );
	wp_cache_set_sites_last_changed();
}<|MERGE_RESOLUTION|>--- conflicted
+++ resolved
@@ -1068,10 +1068,7 @@
 		update_user_meta( $site_user->ID, 'source_domain', $domain );
 		update_user_meta( $site_user->ID, 'primary_blog', $current_site->blog_id );
 
-<<<<<<< HEAD
-=======
 		// Unable to use update_network_option() while populating the network.
->>>>>>> e25fb855
 		$wpdb->insert(
 			$wpdb->sitemeta,
 			array(
