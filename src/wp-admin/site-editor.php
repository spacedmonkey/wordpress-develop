<?php
/**
 * Site Editor administration screen.
 *
 * @package WordPress
 * @subpackage Administration
 */

global $editor_styles, $wp_theme_json_resolver;

/** WordPress Administration Bootstrap */
require_once __DIR__ . '/admin.php';

if ( ! current_user_can( 'edit_theme_options' ) ) {
	wp_die(
		'<h1>' . __( 'You need a higher level of permission.' ) . '</h1>' .
		'<p>' . __( 'Sorry, you are not allowed to edit theme options on this site.' ) . '</p>',
		403
	);
}

if ( ! ( current_theme_supports( 'block-template-parts' ) || wp_is_block_theme() ) ) {
	wp_die( __( 'The theme you are currently using is not compatible with the Site Editor.' ) );
}

$is_template_part_editor = isset( $_GET['postType'] ) && 'wp_template_part' === sanitize_key( $_GET['postType'] );
if ( ! wp_is_block_theme() && ! $is_template_part_editor ) {
	wp_die( __( 'The theme you are currently using is not compatible with the Site Editor.' ) );
}

/**
 * Do a server-side redirection if missing `postType` and `postId`
 * query args when visiting Site Editor.
 */
$home_template = _resolve_home_block_template();
if ( $home_template && empty( $_GET['postType'] ) && empty( $_GET['postId'] ) ) {
	if ( ! empty( $_GET['styles'] ) ) {
		$home_template['styles'] = sanitize_key( $_GET['styles'] );
	}
	$redirect_url = add_query_arg(
		$home_template,
		admin_url( 'site-editor.php' )
	);
	wp_safe_redirect( $redirect_url );
	exit;
}

// Used in the HTML title tag.
$title       = __( 'Editor (beta)' );
$parent_file = 'themes.php';

// Flag that we're loading the block editor.
$current_screen = get_current_screen();
$current_screen->is_block_editor( true );

// Default to is-fullscreen-mode to avoid jumps in the UI.
add_filter(
	'admin_body_class',
	static function( $classes ) {
		return "$classes is-fullscreen-mode";
	}
);

$indexed_template_types = array();
foreach ( get_default_block_template_types() as $slug => $template_type ) {
	$template_type['slug']    = (string) $slug;
	$indexed_template_types[] = $template_type;
}

$block_editor_context = new WP_Block_Editor_Context( array( 'name' => 'core/edit-site' ) );
$custom_settings      = array(
	'siteUrl'                   => site_url(),
	'postsPerPage'              => get_option( 'posts_per_page' ),
	'styles'                    => get_block_editor_theme_styles(),
	'defaultTemplateTypes'      => $indexed_template_types,
	'defaultTemplatePartAreas'  => get_allowed_block_template_part_areas(),
	'supportsLayout'            => $wp_theme_json_resolver->theme_has_support(),
	'supportsTemplatePartsMode' => ! wp_is_block_theme() && current_theme_supports( 'block-template-parts' ),
	'__unstableHomeTemplate'    => $home_template,
);

/**
 * Home template resolution is not needed when block template parts are supported.
 * Set the value to `true` to satisfy the editor initialization guard clause.
 */
if ( $custom_settings['supportsTemplatePartsMode'] ) {
	$custom_settings['__unstableHomeTemplate'] = true;
}

// Add additional back-compat patterns registered by `current_screen` et al.
$custom_settings['__experimentalAdditionalBlockPatterns']          = WP_Block_Patterns_Registry::get_instance()->get_all_registered( true );
$custom_settings['__experimentalAdditionalBlockPatternCategories'] = WP_Block_Pattern_Categories_Registry::get_instance()->get_all_registered( true );

$editor_settings = get_block_editor_settings( $custom_settings, $block_editor_context );

if ( isset( $_GET['postType'] ) && ! isset( $_GET['postId'] ) ) {
	$post_type = get_post_type_object( $_GET['postType'] );
	if ( ! $post_type ) {
		wp_die( __( 'Invalid post type.' ) );
	}
}

<<<<<<< HEAD
$active_global_styles_id = $wp_theme_json_resolver->get_user_global_styles_post_id();
$active_theme            = wp_get_theme()->get_stylesheet();
=======
$active_global_styles_id = WP_Theme_JSON_Resolver::get_user_global_styles_post_id();
$active_theme            = get_stylesheet();
>>>>>>> 9ed27339
$preload_paths           = array(
	array( '/wp/v2/media', 'OPTIONS' ),
	'/wp/v2/types?context=view',
	'/wp/v2/types/wp_template?context=edit',
	'/wp/v2/types/wp_template-part?context=edit',
	'/wp/v2/templates?context=edit&per_page=-1',
	'/wp/v2/template-parts?context=edit&per_page=-1',
	'/wp/v2/themes?context=edit&status=active',
	'/wp/v2/global-styles/' . $active_global_styles_id . '?context=edit',
	'/wp/v2/global-styles/' . $active_global_styles_id,
	'/wp/v2/global-styles/themes/' . $active_theme,
);

block_editor_rest_api_preload( $preload_paths, $block_editor_context );

wp_add_inline_script(
	'wp-edit-site',
	sprintf(
		'wp.domReady( function() {
			wp.editSite.initializeEditor( "site-editor", %s );
		} );',
		wp_json_encode( $editor_settings )
	)
);

// Preload server-registered block schemas.
wp_add_inline_script(
	'wp-blocks',
	'wp.blocks.unstable__bootstrapServerSideBlockDefinitions(' . wp_json_encode( get_block_editor_server_block_settings() ) . ');'
);

wp_add_inline_script(
	'wp-blocks',
	sprintf( 'wp.blocks.setCategories( %s );', wp_json_encode( isset( $editor_settings['blockCategories'] ) ? $editor_settings['blockCategories'] : array() ) ),
	'after'
);

wp_enqueue_script( 'wp-edit-site' );
wp_enqueue_script( 'wp-format-library' );
wp_enqueue_style( 'wp-edit-site' );
wp_enqueue_style( 'wp-format-library' );
wp_enqueue_media();

if (
	current_theme_supports( 'wp-block-styles' ) ||
	( ! is_array( $editor_styles ) || count( $editor_styles ) === 0 )
) {
	wp_enqueue_style( 'wp-block-library-theme' );
}

/** This action is documented in wp-admin/edit-form-blocks.php */
do_action( 'enqueue_block_editor_assets' );

require_once ABSPATH . 'wp-admin/admin-header.php';
?>

<div id="site-editor" class="edit-site"></div>

<?php

require_once ABSPATH . 'wp-admin/admin-footer.php';<|MERGE_RESOLUTION|>--- conflicted
+++ resolved
@@ -100,13 +100,8 @@
 	}
 }
 
-<<<<<<< HEAD
 $active_global_styles_id = $wp_theme_json_resolver->get_user_global_styles_post_id();
-$active_theme            = wp_get_theme()->get_stylesheet();
-=======
-$active_global_styles_id = WP_Theme_JSON_Resolver::get_user_global_styles_post_id();
 $active_theme            = get_stylesheet();
->>>>>>> 9ed27339
 $preload_paths           = array(
 	array( '/wp/v2/media', 'OPTIONS' ),
 	'/wp/v2/types?context=view',
