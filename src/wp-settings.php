--- conflicted
+++ resolved
@@ -101,11 +101,6 @@
 wp_set_lang_dir();
 
 // Load early WordPress files.
-<<<<<<< HEAD
-=======
-require ABSPATH . WPINC . '/class-wp-list-util.php';
-require ABSPATH . WPINC . '/class-wp-token-map.php';
->>>>>>> bcd25b14
 require ABSPATH . WPINC . '/formatting.php';
 require ABSPATH . WPINC . '/meta.php';
 require ABSPATH . WPINC . '/functions.php';
@@ -197,29 +192,7 @@
 require ABSPATH . WPINC . '/embed.php';
 require ABSPATH . WPINC . '/media.php';
 require ABSPATH . WPINC . '/http.php';
-<<<<<<< HEAD
-=======
 require ABSPATH . WPINC . '/html-api/html5-named-character-references.php';
-require ABSPATH . WPINC . '/html-api/class-wp-html-attribute-token.php';
-require ABSPATH . WPINC . '/html-api/class-wp-html-span.php';
-require ABSPATH . WPINC . '/html-api/class-wp-html-text-replacement.php';
-require ABSPATH . WPINC . '/html-api/class-wp-html-tag-processor.php';
-require ABSPATH . WPINC . '/html-api/class-wp-html-unsupported-exception.php';
-require ABSPATH . WPINC . '/html-api/class-wp-html-active-formatting-elements.php';
-require ABSPATH . WPINC . '/html-api/class-wp-html-open-elements.php';
-require ABSPATH . WPINC . '/html-api/class-wp-html-token.php';
-require ABSPATH . WPINC . '/html-api/class-wp-html-processor-state.php';
-require ABSPATH . WPINC . '/html-api/class-wp-html-processor.php';
-require ABSPATH . WPINC . '/class-wp-http.php';
-require ABSPATH . WPINC . '/class-wp-http-streams.php';
-require ABSPATH . WPINC . '/class-wp-http-curl.php';
-require ABSPATH . WPINC . '/class-wp-http-proxy.php';
-require ABSPATH . WPINC . '/class-wp-http-cookie.php';
-require ABSPATH . WPINC . '/class-wp-http-encoding.php';
-require ABSPATH . WPINC . '/class-wp-http-response.php';
-require ABSPATH . WPINC . '/class-wp-http-requests-response.php';
-require ABSPATH . WPINC . '/class-wp-http-requests-hooks.php';
->>>>>>> bcd25b14
 require ABSPATH . WPINC . '/widgets.php';
 require ABSPATH . WPINC . '/nav-menu-template.php';
 require ABSPATH . WPINC . '/nav-menu.php';
