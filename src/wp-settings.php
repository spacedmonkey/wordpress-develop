--- conflicted
+++ resolved
@@ -101,11 +101,7 @@
 wp_set_lang_dir();
 
 // Load early WordPress files.
-<<<<<<< HEAD
-=======
 require ABSPATH . WPINC . '/unicode.php';
-require ABSPATH . WPINC . '/class-wp-list-util.php';
->>>>>>> 560d18d6
 require ABSPATH . WPINC . '/formatting.php';
 require ABSPATH . WPINC . '/meta.php';
 require ABSPATH . WPINC . '/functions.php';
