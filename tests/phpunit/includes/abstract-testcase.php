--- conflicted
+++ resolved
@@ -281,11 +281,8 @@
 		$lazyloader = wp_metadata_lazyloader();
 		$lazyloader->reset_queue( 'term' );
 		$lazyloader->reset_queue( 'comment' );
-<<<<<<< HEAD
 		$lazyloader->reset_queue( 'post' );
-=======
 		$lazyloader->reset_queue( 'blog' );
->>>>>>> 00f5110d
 	}
 
 	/**
