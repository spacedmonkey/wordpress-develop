--- conflicted
+++ resolved
@@ -152,35 +152,10 @@
 			// $this->assertFalse( get_option( $key2 ) );                        // Check get_option().
 		}
 
-<<<<<<< HEAD
-=======
-		/**
-		 * @group multisite
-		 *
-		 * @covers ::get_site_option
-		 */
-		public function test_site_notoptions() {
-			$network_id     = get_current_network_id();
-			$notoptions_key = "{$network_id}:notoptions";
-
-			$_notoptions = wp_cache_get( 'notoptions', 'site-options' );
-			$this->assertEmpty( $_notoptions );
-			$_notoptions1 = wp_cache_get( $notoptions_key, 'site-options' );
-			$this->assertEmpty( $_notoptions1 );
-
-			get_site_option( 'burrito' );
-
-			$notoptions = wp_cache_get( 'notoptions', 'site-options' );
-			$this->assertEmpty( $notoptions );
-			$notoptions1 = wp_cache_get( $notoptions_key, 'site-options' );
-			$this->assertNotEmpty( $notoptions1 );
-		}
-
 		/**
 		 * @covers ::users_can_register_signup_filter
 		 * @covers ::get_site_option
 		 */
->>>>>>> 21ebdbcb
 		public function test_users_can_register_signup_filter() {
 
 			get_site_option( 'registration' );
