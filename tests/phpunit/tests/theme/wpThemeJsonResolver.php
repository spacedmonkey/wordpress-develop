--- conflicted
+++ resolved
@@ -370,13 +370,8 @@
 		$this->assertNotEmpty( $user_cpt );
 
 		$query_count = count( $this->queries );
-<<<<<<< HEAD
 		for ( $i = 0; $i < 3; $i ++ ) {
 			$new_user_cpt = WP_Theme_JSON_Resolver::get_user_data_from_wp_global_styles( $theme );
-=======
-		for ( $i = 0; $i < 3; $i++ ) {
-			$new_user_cpt = WP_Theme_JSON_Resolver::get_user_data_from_wp_global_styles( wp_get_theme() );
->>>>>>> 67537a29
 			WP_Theme_JSON_Resolver::clean_cached_data();
 			$this->assertSameSets( $user_cpt, $new_user_cpt );
 		}
@@ -386,13 +381,7 @@
 	}
 
 	/**
-<<<<<<< HEAD
-	 * @covers WP_Theme_JSON_Resolver::get_user_data_from_wp_global_styles
-	 *
-=======
->>>>>>> 67537a29
 	 * @ticket 55392
-	 *
 	 * @covers WP_Theme_JSON_Resolver::get_user_data_from_wp_global_styles
 	 */
 	function test_get_user_data_from_wp_global_styles_does_exist() {
@@ -407,9 +396,8 @@
 	}
 
 	/**
+	 * @ticket 55392
 	 * @covers WP_Theme_JSON_Resolver::get_user_data_from_wp_global_styles
-	 *
-	 * @ticket 55392
 	 */
 	function test_get_user_data_from_wp_global_styles_create_post() {
 		$theme = wp_get_theme( 'testing' );
@@ -425,9 +413,8 @@
 	}
 
 	/**
+	 * @ticket 55392
 	 * @covers WP_Theme_JSON_Resolver::get_user_data_from_wp_global_styles
-	 *
-	 * @ticket 55392
 	 */
 	function test_get_user_data_from_wp_global_styles_filter_state() {
 		$theme = wp_get_theme( 'foo' );
