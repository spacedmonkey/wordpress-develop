--- conflicted
+++ resolved
@@ -11,7 +11,6 @@
 	 *
 	 * @covers ::update_comment_meta
 	 */
-<<<<<<< HEAD
 	public function test_update_comment_meta_cache_should_default_to_lazy_loading() {
 		$p           = self::factory()->post->create( array( 'post_status' => 'publish' ) );
 		$comment_ids = self::factory()->comment->create_post_comments( $p, 3 );
@@ -30,14 +29,8 @@
 			)
 		);
 
+
 		$this->assertSame( 2, get_num_queries() - $num_queries, 'Querying comments is expected to make two queries' );
-
-		$num_queries = get_num_queries();
-		foreach ( $comment_ids as $cid ) {
-			get_comment_meta( $cid, 'foo', 'bar' );
-		}
-
-		$this->assertSame( 1, get_num_queries() - $num_queries, 'Comment meta is expected to be lazy loaded' );
 	}
 
 	/**
@@ -46,9 +39,6 @@
 	 * @covers ::wp_lazyload_comment_meta
 	 */
 	public function test_update_comment_meta_cache_should_default_to_lazy_loading_fields_id() {
-=======
-	public function test_update_comment_meta_cache_should_default_to_true() {
->>>>>>> 1a5b52a1
 		$p           = self::factory()->post->create( array( 'post_status' => 'publish' ) );
 		$comment_ids = self::factory()->comment->create_post_comments( $p, 3 );
 
@@ -67,21 +57,14 @@
 			)
 		);
 
-<<<<<<< HEAD
 		$this->assertSame( 1, get_num_queries() - $num_queries, 'Querying comments is expected to make two queries' );
 
-=======
->>>>>>> 1a5b52a1
 		$num_queries = get_num_queries();
 		foreach ( $comment_ids as $cid ) {
 			get_comment_meta( $cid, 'foo', 'bar' );
 		}
 
-<<<<<<< HEAD
 		$this->assertSame( 1, get_num_queries() - $num_queries, 'Comment meta is expected to be lazy loaded' );
-=======
-		$this->assertSame( $num_queries, get_num_queries() );
->>>>>>> 1a5b52a1
 	}
 
 	/**
@@ -114,7 +97,6 @@
 			get_comment_meta( $cid, 'foo', 'bar' );
 		}
 
-<<<<<<< HEAD
 		$this->assertSame( 1, get_num_queries() - $num_queries, 'Comment meta should be loaded in one database query' );
 	}
 
@@ -154,9 +136,6 @@
 		$first             = reset( $args );
 		$prime_comment_ids = end( $first );
 		$this->assertSameSets( $prime_comment_ids, $all_comment_ids, 'All comment meta should be loaded all at once' );
-=======
-		$this->assertSame( $num_queries, get_num_queries() );
->>>>>>> 1a5b52a1
 	}
 
 	/**
@@ -184,11 +163,7 @@
 			get_comment_meta( $cid, 'foo', 'bar' );
 		}
 
-<<<<<<< HEAD
 		$this->assertSame( 3, get_num_queries() - $num_queries );
-=======
-		$this->assertSame( $num_queries + 3, get_num_queries() );
->>>>>>> 1a5b52a1
 	}
 
 	/**
@@ -216,20 +191,14 @@
 				// First request will hit the database.
 				$num_queries = get_num_queries();
 				get_comment_meta( $comment_ids[0], 'sauce' );
-<<<<<<< HEAD
+
 				$this->assertSame( 1, get_num_queries() - $num_queries );
-=======
-				$this->assertSame( $num_queries + 1, get_num_queries() );
->>>>>>> 1a5b52a1
 
 				// Second and third requests should be in cache.
 				get_comment_meta( $comment_ids[1], 'sauce' );
 				get_comment_meta( $comment_ids[2], 'sauce' );
-<<<<<<< HEAD
+
 				$this->assertSame( 1, get_num_queries() - $num_queries );
-=======
-				$this->assertSame( $num_queries + 1, get_num_queries() );
->>>>>>> 1a5b52a1
 			}
 		}
 	}
