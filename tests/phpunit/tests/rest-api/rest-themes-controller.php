--- conflicted
+++ resolved
@@ -283,11 +283,7 @@
 		$response   = self::perform_active_theme_request( 'OPTIONS' );
 		$data       = $response->get_data();
 		$properties = $data['schema']['properties'];
-<<<<<<< HEAD
-		$this->assertEquals( 15, count( $properties ) );
-=======
-		$this->assertSame( 14, count( $properties ) );
->>>>>>> 86fc3af2
+		$this->assertSame( 15, count( $properties ) );
 
 		$this->assertArrayHasKey( 'author', $properties );
 		$this->assertArrayHasKey( 'raw', $properties['author']['properties'] );
